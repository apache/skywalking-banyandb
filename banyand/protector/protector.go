// Licensed to Apache Software Foundation (ASF) under one or more contributor
// license agreements. See the NOTICE file distributed with
// this work for additional information regarding copyright
// ownership. Apache Software Foundation (ASF) licenses this file to you under
// the Apache License, Version 2.0 (the "License"); you may
// not use this file except in compliance with the License.
// You may obtain a copy of the License at
//
//     http://www.apache.org/licenses/LICENSE-2.0
//
// Unless required by applicable law or agreed to in writing,
// software distributed under the License is distributed on an
// "AS IS" BASIS, WITHOUT WARRANTIES OR CONDITIONS OF ANY
// KIND, either express or implied.  See the License for the
// specific language governing permissions and limitations
// under the License.

// Package protector provides a set of protectors that stop the query services when the resource usage exceeds the limit.
package protector

import (
	"context"
	"errors"
	"fmt"
	"runtime/metrics"
	"sync"
	"sync/atomic"
	"time"

	"github.com/dustin/go-humanize"

	"github.com/apache/skywalking-banyandb/banyand/observability"
	"github.com/apache/skywalking-banyandb/pkg/cgroups"
	"github.com/apache/skywalking-banyandb/pkg/logger"
	"github.com/apache/skywalking-banyandb/pkg/meter"
	"github.com/apache/skywalking-banyandb/pkg/run"
)

var scope = observability.RootScope.SubScope("memory_protector")

// Memory is an interface for monitoring and limiting memory usage to prevent OOM.
type Memory interface {
	AvailableBytes() int64
	GetLimit() uint64
	AcquireResource(ctx context.Context, size uint64) error
<<<<<<< HEAD
	ShouldApplyFadvis(fileSize int64) bool
	ShouldCache(path string) bool
=======
	// ShouldCache returns true if the file size is smaller than the threshold.
	ShouldCache(fileSize int64) bool
>>>>>>> 79f82fa2
	run.PreRunner
	run.Config
	run.Service
}

var _ Memory = (*memory)(nil)

// Memory is a protector that stops the query services when the memory usage exceeds the limit.
type memory struct {
	omr            observability.MetricsRegistry
	limitGauge     meter.Gauge
	usageGauge     meter.Gauge
	l              *logger.Logger
	closed         chan struct{}
	blockedChan    chan struct{}
	allowedPercent int
	allowedBytes   run.Bytes
	limit          atomic.Uint64
	usage          uint64
}

// NewMemory creates a new Memory protector.
func NewMemory(omr observability.MetricsRegistry) Memory {
	queueSize := cgroups.CPUs()
	factory := omr.With(scope)

	return &memory{
		omr:         omr,
		blockedChan: make(chan struct{}, queueSize),
		closed:      make(chan struct{}),

		limitGauge: factory.NewGauge("limit"),
		usageGauge: factory.NewGauge("usage"),
	}
}

// AcquireResource attempts to acquire a `size` amount of memory.
func (m *memory) AcquireResource(ctx context.Context, size uint64) error {
	if m.limit.Load() == 0 {
		return nil
	}
	start := time.Now()

	select {
	case m.blockedChan <- struct{}{}:
		defer func() { <-m.blockedChan }()
	case <-ctx.Done():
		return fmt.Errorf("context canceled while waiting for blocked queue slot: %w", ctx.Err())
	}

	for {
		currentUsage := atomic.LoadUint64(&m.usage)
		if currentUsage+size <= m.limit.Load() {
			return nil
		}

		select {
		case <-time.After(100 * time.Millisecond):
			continue
		case <-ctx.Done():
			return fmt.Errorf(
				"context canceled: memory acquisition failed (currentUsage: %d, limit: %d, size: %d, blockedDuration: %v): %w",
				currentUsage, m.limit.Load(), size, time.Since(start), ctx.Err(),
			)
		}
	}
}

// GetLimit returns the memory limit of the protector.
func (m *memory) GetLimit() uint64 {
	return m.limit.Load()
}

// AvailableBytes returns the available memory (limit - usage).
func (m *memory) AvailableBytes() int64 {
	if m.limit.Load() == 0 {
		return -1
	}
	usage := atomic.LoadUint64(&m.usage)
	if usage >= m.limit.Load() {
		return 0
	}
	return int64(m.limit.Load() - usage)
}

// Name returns the name of the protector.
func (m *memory) Name() string {
	return "memory-protector"
}

// FlagSet returns the flag set for the protector.
func (m *memory) FlagSet() *run.FlagSet {
	flagS := run.NewFlagSet(m.Name())
	flagS.IntVarP(&m.allowedPercent, "allowed-percent", "", 75,
		"Allowed percentage of total memory usage. If usage exceeds this value, the query services will stop. "+
			"This takes effect only if `allowed-bytes` is 0. If usage is too high, it may cause OS page cache eviction.")
	flagS.VarP(&m.allowedBytes, "allowed-bytes", "", "Allowed bytes of memory usage. If the memory usage exceeds this value, the query services will stop. "+
		"Setting a large value may evict data from the OS page cache, causing high disk I/O.")
	return flagS
}

// Validate validates the protector's flags.
func (m *memory) Validate() error {
	if m.allowedPercent <= 0 || m.allowedPercent > 100 {
		if m.allowedBytes <= 0 {
			return errors.New("allowed-bytes must be greater than 0")
		}
		return errors.New("allowed-percent must be in the range (0, 100]")
	}
	return nil
}

// PreRun initializes the protector.
func (m *memory) PreRun(context.Context) error {
	m.l = logger.GetLogger(m.Name())
	if m.allowedBytes > 0 {
		m.limit.Store(uint64(m.allowedBytes))
		m.l.Info().
			Str("limit", humanize.Bytes(m.limit.Load())).
			Msg("memory protector enabled")
	} else {
		cgLimit, err := cgroups.MemoryLimit()
		if err != nil {
			m.l.Warn().Err(err).Msg("failed to get memory limit from cgroups, disable memory protector")
			return nil
		}
		if cgLimit <= 0 || cgLimit > 1e18 {
			m.l.Warn().Int64("cgroup_memory_limit", cgLimit).Msg("cgroup memory limit is invalid, disable memory protector")
			return nil
		}
		m.limit.Store(uint64(cgLimit) * uint64(m.allowedPercent) / 100)
		m.l.Info().
			Str("limit", humanize.Bytes(m.limit.Load())).
			Str("cgroup_limit", humanize.Bytes(uint64(cgLimit))).
			Int("percent", m.allowedPercent).
			Msg("memory protector enabled")
	}
	m.limitGauge.Set(float64(m.limit.Load()))
	return nil
}

// GracefulStop stops the protector.
func (m *memory) GracefulStop() {
	close(m.closed)
}

// Serve starts the protector.
func (m *memory) Serve() run.StopNotify {
	if m.limit.Load() == 0 {
		return m.closed
	}
	go func() {
		ticker := time.NewTicker(5 * time.Second)
		defer ticker.Stop()

		for {
			select {
			case <-m.closed:
				return
			case <-ticker.C:
				samples := []metrics.Sample{
					{Name: "/memory/classes/heap/objects:bytes"},
					{Name: "/memory/classes/heap/stacks:bytes"},
					{Name: "/memory/classes/metadata/mcache/inuse:bytes"},
					{Name: "/memory/classes/metadata/mspan/inuse:bytes"},
					{Name: "/memory/classes/metadata/other:bytes"},
					{Name: "/memory/classes/os-stacks:bytes"},
					{Name: "/memory/classes/other:bytes"},
				}
				metrics.Read(samples)
				var usedBytes uint64
				for _, sample := range samples {
					usedBytes += sample.Value.Uint64()
				}

				atomic.StoreUint64(&m.usage, usedBytes)

				if usedBytes > m.limit.Load() {
					m.l.Warn().Str("used", humanize.Bytes(usedBytes)).Str("limit", humanize.Bytes(m.limit.Load())).Msg("memory usage exceeds limit")
				}
			}
		}
	}()
	return m.closed
}

// GetThreshold returns the threshold for large file detection (1% of page cache).
func (m *memory) GetThreshold() int64 {
	// Try reading cgroup memory limit
	cgLimit, err := cgroups.MemoryLimit()
	if err != nil {
		m.l.Warn().Err(err).Msg("failed to get memory limit from cgroups, using default threshold")
		// Fallback default threshold of 64MB
		return 64 << 20
	}

	// Determine effective memory to use based on flags
	var totalMemory int64
	if m.allowedBytes > 0 {
		totalMemory = cgLimit - int64(m.allowedBytes)
	} else {
		totalMemory = cgLimit * int64(m.allowedPercent) / 100
	}

	// Compute 1% of that memory as page cache threshold
	threshold := totalMemory / 100
	const minThreshold = 10 << 20 // 10MB
	if threshold < minThreshold {
		threshold = minThreshold
	}
	return threshold
}

<<<<<<< HEAD
// ShouldApplyFadvis implements the fs.ThresholdProvider interface.
// It checks if the file size exceeds the threshold for large file detection.
func (m *memory) ShouldApplyFadvis(fileSize int64) bool {
	return fileSize >= m.GetThreshold()
}

// ShouldCache returns whether a file at the given path should be cached.
// Currently always returns true as the cache decision is made based on file size.
func (m *memory) ShouldCache(_ string) bool {
	return true
}

// Global memory protector instance used by components that need threshold decisions.
var (
	globalMemoryProtector atomic.Pointer[Memory]
	globalMemoryOnce      sync.Once
)

// GetMemoryProtector returns the global memory protector instance.
// If no instance is set, it creates a default one for threshold decisions.
func GetMemoryProtector() Memory {
	// Fast path: atomic load
	if mp := globalMemoryProtector.Load(); mp != nil {
		return *mp
	}

	// Slow path: initialize once
	globalMemoryOnce.Do(func() {
		mp := Memory(&memory{
			allowedPercent: 75, // Default 75% threshold
		})
		globalMemoryProtector.Store(&mp)
	})

	return *globalMemoryProtector.Load()
}

// SetMemoryProtector sets the global memory protector instance.
func SetMemoryProtector(mp Memory) {
	globalMemoryProtector.Store(&mp)
=======
// ShouldCache returns true if the file size is smaller than the threshold.
func (m *memory) ShouldCache(fileSize int64) bool {
	return fileSize < m.GetThreshold()
>>>>>>> 79f82fa2
}<|MERGE_RESOLUTION|>--- conflicted
+++ resolved
@@ -23,7 +23,6 @@
 	"errors"
 	"fmt"
 	"runtime/metrics"
-	"sync"
 	"sync/atomic"
 	"time"
 
@@ -43,13 +42,8 @@
 	AvailableBytes() int64
 	GetLimit() uint64
 	AcquireResource(ctx context.Context, size uint64) error
-<<<<<<< HEAD
-	ShouldApplyFadvis(fileSize int64) bool
-	ShouldCache(path string) bool
-=======
 	// ShouldCache returns true if the file size is smaller than the threshold.
 	ShouldCache(fileSize int64) bool
->>>>>>> 79f82fa2
 	run.PreRunner
 	run.Config
 	run.Service
@@ -263,50 +257,7 @@
 	return threshold
 }
 
-<<<<<<< HEAD
-// ShouldApplyFadvis implements the fs.ThresholdProvider interface.
-// It checks if the file size exceeds the threshold for large file detection.
-func (m *memory) ShouldApplyFadvis(fileSize int64) bool {
-	return fileSize >= m.GetThreshold()
-}
-
-// ShouldCache returns whether a file at the given path should be cached.
-// Currently always returns true as the cache decision is made based on file size.
-func (m *memory) ShouldCache(_ string) bool {
-	return true
-}
-
-// Global memory protector instance used by components that need threshold decisions.
-var (
-	globalMemoryProtector atomic.Pointer[Memory]
-	globalMemoryOnce      sync.Once
-)
-
-// GetMemoryProtector returns the global memory protector instance.
-// If no instance is set, it creates a default one for threshold decisions.
-func GetMemoryProtector() Memory {
-	// Fast path: atomic load
-	if mp := globalMemoryProtector.Load(); mp != nil {
-		return *mp
-	}
-
-	// Slow path: initialize once
-	globalMemoryOnce.Do(func() {
-		mp := Memory(&memory{
-			allowedPercent: 75, // Default 75% threshold
-		})
-		globalMemoryProtector.Store(&mp)
-	})
-
-	return *globalMemoryProtector.Load()
-}
-
-// SetMemoryProtector sets the global memory protector instance.
-func SetMemoryProtector(mp Memory) {
-	globalMemoryProtector.Store(&mp)
-=======
 // ShouldCache returns true if the file size is smaller than the threshold.
 func (m *memory) ShouldCache(fileSize int64) bool {
 	return fileSize < m.GetThreshold()
->>>>>>> 79f82fa2
 }