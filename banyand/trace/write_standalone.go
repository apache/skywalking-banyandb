--- conflicted
+++ resolved
@@ -339,11 +339,6 @@
 		for j := range g.tables {
 			es := g.tables[j]
 			es.tsTable.mustAddTraces(es.traces)
-<<<<<<< HEAD
-			if len(es.sidxReqs) > 0 {
-				if err := es.tsTable.sidx.Write(ctx, es.sidxReqs, es.tsTable.curPartID); err != nil {
-					w.l.Error().Err(err).Msg("cannot write to secondary index")
-=======
 			for sidxName, sidxReqs := range es.sidxReqsMap {
 				if len(sidxReqs) > 0 {
 					sidxInstance, err := es.tsTable.getOrCreateSidx(sidxName)
@@ -351,7 +346,7 @@
 						w.l.Error().Err(err).Str("sidx", sidxName).Msg("cannot get or create sidx instance")
 						continue
 					}
-					if err := sidxInstance.Write(ctx, sidxReqs); err != nil {
+					if err := sidxInstance.Write(ctx, sidxReqs, es.tsTable.curPartID); err != nil {
 						w.l.Error().Err(err).Str("sidx", sidxName).Msg("cannot write to secondary index")
 					}
 				}
@@ -359,7 +354,6 @@
 			if len(es.seriesDocs.docs) > 0 {
 				if err := es.segment.IndexDB().Update(es.seriesDocs.docs); err != nil {
 					w.l.Error().Err(err).Msg("cannot write series index")
->>>>>>> 98af0ce6
 				}
 			}
 			releaseTraces(es.traces)
