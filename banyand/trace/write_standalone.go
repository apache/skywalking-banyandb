--- conflicted
+++ resolved
@@ -348,7 +348,6 @@
 	return nil
 }
 
-<<<<<<< HEAD
 func processTraces(schemaRepo *schemaRepo, tracesInTable *tracesInTable, writeEvent *tracev1.InternalWriteRequest) error {
 	req := writeEvent.Request
 	stm, ok := schemaRepo.loadTrace(req.GetMetadata())
@@ -371,10 +370,7 @@
 	return processIndexRules(stm, tracesInTable, req, traceID, tagMap, sidxTags)
 }
 
-func (w *writeCallback) Rev(ctx context.Context, message bus.Message) (resp bus.Message) {
-=======
 func (w *writeCallback) Rev(_ context.Context, message bus.Message) (resp bus.Message) {
->>>>>>> 7671bcc2
 	events, ok := message.Data().([]any)
 	if !ok {
 		w.l.Warn().Msg("invalid event data type")
