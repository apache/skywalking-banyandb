--- conflicted
+++ resolved
@@ -348,8 +348,6 @@
 	return nil
 }
 
-<<<<<<< HEAD
-=======
 func processTraces(schemaRepo *schemaRepo, tracesInTable *tracesInTable, writeEvent *tracev1.InternalWriteRequest) error {
 	req := writeEvent.Request
 	stm, ok := schemaRepo.loadTrace(req.GetMetadata())
@@ -372,7 +370,6 @@
 	return processIndexRules(stm, tracesInTable, req, traceID, tagMap, sidxTags)
 }
 
->>>>>>> 77792c60
 func (w *writeCallback) Rev(_ context.Context, message bus.Message) (resp bus.Message) {
 	events, ok := message.Data().([]any)
 	if !ok {
