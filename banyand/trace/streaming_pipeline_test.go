// Licensed to Apache Software Foundation (ASF) under one or more contributor
// license agreements. See the NOTICE file distributed with
// this work for additional information regarding copyright
// ownership. Apache Software Foundation (ASF) licenses this file to you under
// the Apache License, Version 2.0 (the "License"); you may
// not use this file except in compliance with the License.
// You may obtain a copy of the License at
//
//     http://www.apache.org/licenses/LICENSE-2.0
//
// Unless required by applicable law or agreed to in writing,
// software distributed under the License is distributed on an
// "AS IS" BASIS, WITHOUT WARRANTIES OR CONDITIONS OF ANY
// KIND, either express or implied.  See the License for the
// specific language governing permissions and limitations
// under the License.

package trace

import (
	"context"
	"errors"
	"strconv"
	"testing"

	"github.com/google/go-cmp/cmp"

	modelv1 "github.com/apache/skywalking-banyandb/api/proto/banyandb/model/v1"
	"github.com/apache/skywalking-banyandb/banyand/internal/sidx"
	"github.com/apache/skywalking-banyandb/banyand/queue"
	"github.com/apache/skywalking-banyandb/pkg/index"
)

type fakeSIDX struct {
	responses []*sidx.QueryResponse
}

func (f *fakeSIDX) StreamingQuery(ctx context.Context, _ sidx.QueryRequest) (<-chan *sidx.QueryResponse, <-chan error) {
	results := make(chan *sidx.QueryResponse, len(f.responses))
	errCh := make(chan error, 1)

	go func() {
		defer close(results)
		defer close(errCh)

		for _, resp := range f.responses {
			select {
			case <-ctx.Done():
				errCh <- ctx.Err()
				return
			case results <- resp:
			}
		}
	}()

	return results, errCh
}

func (f *fakeSIDX) IntroduceMemPart(uint64, *sidx.MemPart)          { panic("not implemented") }
func (f *fakeSIDX) IntroduceFlushed(*sidx.FlusherIntroduction)      {}
func (f *fakeSIDX) IntroduceMerged(*sidx.MergerIntroduction) func() { return func() {} }
func (f *fakeSIDX) ConvertToMemPart([]sidx.WriteRequest, int64) (*sidx.MemPart, error) {
	panic("not implemented")
}

func (f *fakeSIDX) Query(context.Context, sidx.QueryRequest) (*sidx.QueryResponse, error) {
	panic("not implemented")
}
func (f *fakeSIDX) Stats(context.Context) (*sidx.Stats, error) { return &sidx.Stats{}, nil }
func (f *fakeSIDX) Close() error                               { return nil }
func (f *fakeSIDX) Flush(map[uint64]struct{}) (*sidx.FlusherIntroduction, error) {
	panic("not implemented")
}

func (f *fakeSIDX) Merge(<-chan struct{}, map[uint64]struct{}, uint64) (*sidx.MergerIntroduction, error) {
	panic("not implemented")
}

func (f *fakeSIDX) StreamingParts(map[uint64]struct{}, string, uint32, string) ([]queue.StreamingPartData, []func()) {
	panic("not implemented")
}
func (f *fakeSIDX) PartPaths(map[uint64]struct{}) map[uint64]string { return map[uint64]string{} }
func (f *fakeSIDX) IntroduceSynced(map[uint64]struct{}) func()      { return func() {} }
<<<<<<< HEAD
func (f *fakeSIDX) ScanQuery(context.Context, sidx.ScanQueryRequest) ([]*sidx.QueryResponse, error) {
	return nil, nil
}
=======
func (f *fakeSIDX) TakeFileSnapshot(_ string) error                 { return nil }
>>>>>>> b5307c6e

type fakeSIDXWithErr struct {
	*fakeSIDX
	err error
}

func (f *fakeSIDXWithErr) StreamingQuery(ctx context.Context, _ sidx.QueryRequest) (<-chan *sidx.QueryResponse, <-chan error) {
	results := make(chan *sidx.QueryResponse, len(f.responses))
	errCh := make(chan error, 1)

	go func() {
		defer close(results)
		defer close(errCh)

		for _, resp := range f.responses {
			select {
			case <-ctx.Done():
				return
			case results <- resp:
			}
		}

		// Send error after all results have been sent
		// This tests that errors are propagated even after data processing
		if f.err != nil {
			select {
			case <-ctx.Done():
			case errCh <- f.err:
			}
		}
	}()

	return results, errCh
}

func encodeTraceIDForTest(id string) []byte {
	buf := make([]byte, len(id)+1)
	buf[0] = byte(idFormatV1)
	copy(buf[1:], id)
	return buf
}

func TestStreamSIDXTraceBatches_ProducesOrderedBatches(t *testing.T) {
	req := sidx.QueryRequest{
		Order:        &index.OrderBy{Sort: modelv1.Sort_SORT_ASC},
		MaxBatchSize: 2,
	}

	responses := []*sidx.QueryResponse{
		{
			Keys: []int64{1, 2},
			Data: [][]byte{
				encodeTraceIDForTest("a"),
				encodeTraceIDForTest("b"),
			},
			PartIDs: []uint64{100, 101},
		},
		{
			Keys: []int64{2, 3},
			Data: [][]byte{
				encodeTraceIDForTest("b"),
				encodeTraceIDForTest("c"),
			},
			PartIDs: []uint64{101, 102},
		},
	}

	ctx, cancel := context.WithCancel(context.Background())
	defer cancel()

	var tr trace
	batchCh, _ := tr.streamSIDXTraceBatches(ctx, []sidx.SIDX{&fakeSIDX{responses: responses}}, req, 3)

	var batches []traceBatch
	for batch := range batchCh {
		if batch.err != nil {
			t.Fatalf("unexpected error batch: %v", batch.err)
		}
		batches = append(batches, batch)
	}

	if len(batches) != 2 {
		t.Fatalf("expected 2 batches, got %d", len(batches))
	}

	// First batch should have trace IDs grouped by partID
	wantBatch0 := map[uint64][]string{
		100: {"a"},
		101: {"b"},
	}
	if diff := cmp.Diff(wantBatch0, batches[0].traceIDs); diff != "" {
		t.Fatalf("first batch mismatch (-want +got):\n%s", diff)
	}

	// Second batch should have trace ID in partID 102
	wantBatch1 := map[uint64][]string{
		102: {"c"},
	}
	if diff := cmp.Diff(wantBatch1, batches[1].traceIDs); diff != "" {
		t.Fatalf("second batch mismatch (-want +got):\n%s", diff)
	}

	wantKeys := map[string]int64{"a": 1, "b": 2, "c": 3}
	for _, batch := range batches {
		for _, ids := range batch.traceIDs {
			for _, tid := range ids {
				if got := batch.keys[tid]; got != wantKeys[tid] {
					t.Fatalf("unexpected key for %s: got %d, want %d", tid, got, wantKeys[tid])
				}
			}
		}
	}
}

func TestStreamSIDXTraceBatches_OrdersDescending(t *testing.T) {
	req := sidx.QueryRequest{
		Order:        &index.OrderBy{Sort: modelv1.Sort_SORT_DESC},
		MaxBatchSize: 2,
	}

	responses := []*sidx.QueryResponse{
		{
			Keys: []int64{5, 4},
			Data: [][]byte{
				encodeTraceIDForTest("e"),
				encodeTraceIDForTest("d"),
			},
			PartIDs: []uint64{200, 201},
		},
		{
			Keys: []int64{4, 3},
			Data: [][]byte{
				encodeTraceIDForTest("d"),
				encodeTraceIDForTest("c"),
			},
			PartIDs: []uint64{201, 202},
		},
	}

	ctx, cancel := context.WithCancel(context.Background())
	defer cancel()

	var tr trace
	batchCh, _ := tr.streamSIDXTraceBatches(ctx, []sidx.SIDX{&fakeSIDX{responses: responses}}, req, 3)

	var batches []traceBatch
	for batch := range batchCh {
		if batch.err != nil {
			t.Fatalf("unexpected error batch: %v", batch.err)
		}
		batches = append(batches, batch)
	}

	if len(batches) != 2 {
		t.Fatalf("expected 2 batches, got %d", len(batches))
	}

	// First batch should have trace IDs grouped by partID
	wantBatch0 := map[uint64][]string{
		200: {"e"},
		201: {"d"},
	}
	if diff := cmp.Diff(wantBatch0, batches[0].traceIDs); diff != "" {
		t.Fatalf("first batch mismatch (-want +got):\n%s", diff)
	}

	// Second batch should have trace ID in partID 202
	wantBatch1 := map[uint64][]string{
		202: {"c"},
	}
	if diff := cmp.Diff(wantBatch1, batches[1].traceIDs); diff != "" {
		t.Fatalf("second batch mismatch (-want +got):\n%s", diff)
	}

	wantKeys := map[string]int64{"e": 5, "d": 4, "c": 3}
	for _, batch := range batches {
		for _, ids := range batch.traceIDs {
			for _, tid := range ids {
				if got := batch.keys[tid]; got != wantKeys[tid] {
					t.Fatalf("unexpected key for %s: got %d, want %d", tid, got, wantKeys[tid])
				}
			}
		}
	}
}

func TestStreamSIDXTraceBatches_PropagatesErrorAfterCancellation(t *testing.T) {
	req := sidx.QueryRequest{
		Order:        &index.OrderBy{Sort: modelv1.Sort_SORT_ASC},
		MaxBatchSize: 1,
	}

	streamErr := errors.New("stream failure")

	sidxInstance := &fakeSIDXWithErr{
		fakeSIDX: &fakeSIDX{
			responses: []*sidx.QueryResponse{
				{
					Keys: []int64{1},
					Data: [][]byte{
						encodeTraceIDForTest("trace-1"),
					},
					PartIDs: []uint64{300},
				},
			},
		},
		err: streamErr,
	}

	ctx, cancel := context.WithCancel(context.Background())
	defer cancel()

	var tr trace
	batchCh, _ := tr.streamSIDXTraceBatches(ctx, []sidx.SIDX{sidxInstance}, req, 0)

	var (
		dataSeen bool
		errBatch traceBatch
		errSeen  bool
	)

	for batch := range batchCh {
		if batch.err != nil {
			errBatch = batch
			errSeen = true
			continue
		}
		// Check if batch has any trace IDs in the map
		for _, ids := range batch.traceIDs {
			if len(ids) > 0 {
				dataSeen = true
				break
			}
		}
	}

	// The error must be propagated
	if !errSeen {
		t.Fatalf("expected error batch but none received")
	}
	if !errors.Is(errBatch.err, streamErr) {
		t.Fatalf("unexpected error: %v", errBatch.err)
	}

	// Data may or may not be seen depending on error timing.
	// If the error arrives on errEvents before the first loop iteration processes
	// the heap, dataSeen will be false. Both outcomes are valid.
	// The important invariant is that the error is always propagated.
	if dataSeen {
		t.Logf("data was processed before error detected (typical case)")
	} else {
		t.Logf("error detected before data processing (race condition)")
	}
}

// fakeSIDXWithImmediateError simulates errors from blockScanResultBatch.
// by sending errors immediately via errCh (like scan errors would).
type fakeSIDXWithImmediateError struct {
	*fakeSIDX
	err error
}

func (f *fakeSIDXWithImmediateError) StreamingQuery(ctx context.Context, _ sidx.QueryRequest) (<-chan *sidx.QueryResponse, <-chan error) {
	results := make(chan *sidx.QueryResponse, len(f.responses))
	errCh := make(chan error, 1)

	go func() {
		defer close(results)
		defer close(errCh)

		// Send error immediately (simulating blockScanner.scan error)
		if f.err != nil {
			errCh <- f.err
		}

		// Then send any responses
		for _, resp := range f.responses {
			select {
			case <-ctx.Done():
				return
			case results <- resp:
			}
		}
	}()

	return results, errCh
}

// TestStreamSIDXTraceBatches_PropagatesBlockScannerError verifies that errors.
// from blockScanResultBatch.err (sent via errCh) are properly propagated through
// the streaming pipeline to the traceBatch channel and ultimately to queryResult.Pull().
func TestStreamSIDXTraceBatches_PropagatesBlockScannerError(t *testing.T) {
	tests := []struct {
		name         string
		scanError    string
		errorContain string
	}{
		{
			name:         "iterator_init_error",
			scanError:    "cannot init iter: iterator initialization failed",
			errorContain: "cannot init iter",
		},
		{
			name:         "block_scan_error",
			scanError:    "sidx block scan quota exceeded: used 1000 bytes, quota is 500 bytes",
			errorContain: "quota exceeded",
		},
	}

	for _, tt := range tests {
		t.Run(tt.name, func(t *testing.T) {
			req := sidx.QueryRequest{
				Order:        &index.OrderBy{Sort: modelv1.Sort_SORT_ASC},
				MaxBatchSize: 2,
			}

			scanErr := errors.New(tt.scanError)

			// Use fakeSIDXWithImmediateError - since errCh and results channel
			// race each other, we don't test ordering, just that error propagates
			sidxInstance := &fakeSIDXWithImmediateError{
				fakeSIDX: &fakeSIDX{
					responses: nil,
				},
				err: scanErr,
			}

			ctx, cancel := context.WithCancel(context.Background())
			defer cancel()

			var tr trace
			batchCh, _ := tr.streamSIDXTraceBatches(ctx, []sidx.SIDX{sidxInstance}, req, 0)

			var receivedError error

			// Consume all batches until we receive the error
			for batch := range batchCh {
				if batch.err != nil {
					receivedError = batch.err
					// Don't break - consume remaining batches to avoid goroutine leaks
					continue
				}
			}

			// Verify error was eventually propagated
			if receivedError == nil {
				t.Fatalf("expected error containing %q but got none", tt.errorContain)
			}
			if !errors.Is(receivedError, scanErr) {
				// Check if error is wrapped
				errMsg := receivedError.Error()
				if errMsg == "" || !contains(errMsg, tt.errorContain) {
					t.Fatalf("expected error containing %q but got: %v", tt.errorContain, receivedError)
				}
			}
		})
	}
}

// TestStreamSIDXTraceBatches_DrainErrorEventsGuaranteed verifies that.
// drainErrorEvents is always called via defer, even on early returns.
func TestStreamSIDXTraceBatches_DrainErrorEventsGuaranteed(t *testing.T) {
	req := sidx.QueryRequest{
		Order:        &index.OrderBy{Sort: modelv1.Sort_SORT_ASC},
		MaxBatchSize: 10,
	}

	scanErr := errors.New("scan error from defer test")

	// Create fake that will send error after some results
	sidxInstance := &fakeSIDXWithImmediateError{
		fakeSIDX: &fakeSIDX{
			responses: []*sidx.QueryResponse{
				{
					Keys: []int64{1},
					Data: [][]byte{
						encodeTraceIDForTest("trace-1"),
					},
					PartIDs: []uint64{400},
				},
			},
		},
		err: scanErr,
	}

	ctx, cancel := context.WithCancel(context.Background())
	// Cancel context immediately to force early return
	cancel()

	var tr trace
	batchCh, _ := tr.streamSIDXTraceBatches(ctx, []sidx.SIDX{sidxInstance}, req, 0)

	var receivedError error

	// Even with canceled context, we should receive the error
	// because defer ensures drainErrorEvents is called
	for batch := range batchCh {
		if batch.err != nil {
			receivedError = batch.err
		}
	}

	// The error might not be propagated if context is canceled immediately
	// but this test verifies the defer mechanism exists
	t.Logf("Received error (may be nil due to immediate cancellation): %v", receivedError)
}

// TestStreamSIDXTraceBatches_ErrorEmissionResilience verifies that.
// emitError tries to send even when context is canceled.
func TestStreamSIDXTraceBatches_ErrorEmissionResilience(t *testing.T) {
	req := sidx.QueryRequest{
		Order:        &index.OrderBy{Sort: modelv1.Sort_SORT_ASC},
		MaxBatchSize: 1,
	}

	scanErr := errors.New("scan error during processing")

	sidxInstance := &fakeSIDXWithImmediateError{
		fakeSIDX: &fakeSIDX{
			responses: []*sidx.QueryResponse{
				{
					Keys: []int64{1, 2, 3},
					Data: [][]byte{
						encodeTraceIDForTest("trace-1"),
						encodeTraceIDForTest("trace-2"),
						encodeTraceIDForTest("trace-3"),
					},
					PartIDs: []uint64{500, 501, 502},
				},
			},
		},
		err: scanErr,
	}

	ctx, cancel := context.WithCancel(context.Background())
	defer cancel()

	var tr trace
	batchCh, _ := tr.streamSIDXTraceBatches(ctx, []sidx.SIDX{sidxInstance}, req, 0)

	var receivedError error
	batchCount := 0

	// Read first batch, then wait a bit for error to be sent to errEvents
	for batch := range batchCh {
		if batch.err != nil {
			receivedError = batch.err
			break
		}
		batchCount++
		// After first batch, continue reading to trigger drainErrorEvents
	}

	// We should eventually get the error either from pollErrEvents or drainErrorEvents
	if receivedError == nil {
		t.Fatal("expected error to be propagated but got none")
	}

	if !errors.Is(receivedError, scanErr) && !contains(receivedError.Error(), "scan error") {
		t.Fatalf("unexpected error: %v", receivedError)
	}
}

func contains(s, substr string) bool {
	return len(s) >= len(substr) && (s == substr || len(s) > 0 && containsHelper(s, substr))
}

func containsHelper(s, substr string) bool {
	for i := 0; i <= len(s)-len(substr); i++ {
		if s[i:i+len(substr)] == substr {
			return true
		}
	}
	return false
}

// fakeSIDXInfinite simulates a SIDX that returns an infinite stream of results.
// It continues to generate responses until the context is canceled.
type fakeSIDXInfinite struct {
	traceIDPrefix string
	batchSize     int
	keyStart      int64
}

func (f *fakeSIDXInfinite) ScanQuery(context.Context, sidx.ScanQueryRequest) ([]*sidx.QueryResponse, error) {
	return nil, nil
}

func (f *fakeSIDXInfinite) StreamingQuery(ctx context.Context, _ sidx.QueryRequest) (<-chan *sidx.QueryResponse, <-chan error) {
	results := make(chan *sidx.QueryResponse)
	errCh := make(chan error, 1)

	go func() {
		defer close(results)
		defer close(errCh)

		key := f.keyStart
		counter := 0

		for {
			select {
			case <-ctx.Done():
				errCh <- ctx.Err()
				return
			default:
				// Generate a batch of responses
				batchSize := f.batchSize
				if batchSize <= 0 {
					batchSize = 10
				}

				keys := make([]int64, batchSize)
				data := make([][]byte, batchSize)
				partIDs := make([]uint64, batchSize)

				for i := 0; i < batchSize; i++ {
					keys[i] = key
					prefix := f.traceIDPrefix
					if prefix == "" {
						prefix = "trace"
					}
					traceID := prefix + "-" + strconv.Itoa(counter)
					data[i] = encodeTraceIDForTest(traceID)
					partIDs[i] = uint64(1000 + counter) // Generate unique partIDs
					key++
					counter++
				}

				resp := &sidx.QueryResponse{
					Keys:    keys,
					Data:    data,
					PartIDs: partIDs,
				}

				select {
				case <-ctx.Done():
					errCh <- ctx.Err()
					return
				case results <- resp:
					// Continue to next iteration
				}
			}
		}
	}()

	return results, errCh
}

func (f *fakeSIDXInfinite) IntroduceMemPart(uint64, *sidx.MemPart)          { panic("not implemented") }
func (f *fakeSIDXInfinite) IntroduceFlushed(*sidx.FlusherIntroduction)      {}
func (f *fakeSIDXInfinite) IntroduceMerged(*sidx.MergerIntroduction) func() { return func() {} }
func (f *fakeSIDXInfinite) ConvertToMemPart([]sidx.WriteRequest, int64) (*sidx.MemPart, error) {
	panic("not implemented")
}

func (f *fakeSIDXInfinite) Query(context.Context, sidx.QueryRequest) (*sidx.QueryResponse, error) {
	panic("not implemented")
}
func (f *fakeSIDXInfinite) Stats(context.Context) (*sidx.Stats, error) { return &sidx.Stats{}, nil }
func (f *fakeSIDXInfinite) Close() error                               { return nil }
func (f *fakeSIDXInfinite) Flush(map[uint64]struct{}) (*sidx.FlusherIntroduction, error) {
	panic("not implemented")
}

func (f *fakeSIDXInfinite) Merge(<-chan struct{}, map[uint64]struct{}, uint64) (*sidx.MergerIntroduction, error) {
	panic("not implemented")
}

func (f *fakeSIDXInfinite) StreamingParts(map[uint64]struct{}, string, uint32, string) ([]queue.StreamingPartData, []func()) {
	panic("not implemented")
}

func (f *fakeSIDXInfinite) PartPaths(map[uint64]struct{}) map[uint64]string {
	return map[uint64]string{}
}
func (f *fakeSIDXInfinite) IntroduceSynced(map[uint64]struct{}) func() { return func() {} }
func (f *fakeSIDXInfinite) TakeFileSnapshot(_ string) error            { return nil }

// TestStreamSIDXTraceBatches_InfiniteChannelContinuesUntilCanceled verifies that
// the streaming pipeline continues streaming from an infinite channel until context is canceled.
func TestStreamSIDXTraceBatches_InfiniteChannelContinuesUntilCanceled(t *testing.T) {
	req := sidx.QueryRequest{
		Order:        &index.OrderBy{Sort: modelv1.Sort_SORT_ASC},
		MaxBatchSize: 5,
	}

	sidxInstance := &fakeSIDXInfinite{
		batchSize:     10,
		keyStart:      1,
		traceIDPrefix: "inf",
	}

	ctx, cancel := context.WithCancel(context.Background())
	defer cancel()

	var tr trace
	batchCh, _ := tr.streamSIDXTraceBatches(ctx, []sidx.SIDX{sidxInstance}, req, 0 /* no maxTraceSize limit */)

	const targetTraceIDs = 50
	totalTraceIDs := 0
	seenIDs := make(map[string]struct{})

	for batch := range batchCh {
		if batch.err != nil {
			// Context cancellation is expected
			if errors.Is(batch.err, context.Canceled) {
				break
			}
			t.Fatalf("unexpected error batch: %v", batch.err)
		}

		for _, ids := range batch.traceIDs {
			for _, tid := range ids {
				if _, exists := seenIDs[tid]; exists {
					t.Fatalf("duplicate trace ID: %s", tid)
				}
				seenIDs[tid] = struct{}{}
				totalTraceIDs++
			}
		}

		// Cancel after we've received enough traces to prove it's streaming
		if totalTraceIDs >= targetTraceIDs {
			cancel()
		}
	}

	// Should have received at least targetTraceIDs results
	if totalTraceIDs < targetTraceIDs {
		t.Fatalf("expected at least %d trace IDs, got %d", targetTraceIDs, totalTraceIDs)
	}

	t.Logf("Successfully received %d unique trace IDs from infinite stream before cancellation", totalTraceIDs)
}

// TestStreamSIDXTraceBatches_InfiniteChannelCancellation verifies that
// canceling the context properly stops all goroutines in the streaming pipeline
// and cancels the SIDX context to close the infinite channel.
func TestStreamSIDXTraceBatches_InfiniteChannelCancellation(t *testing.T) {
	req := sidx.QueryRequest{
		Order:        &index.OrderBy{Sort: modelv1.Sort_SORT_ASC},
		MaxBatchSize: 5,
	}

	sidxInstance := &fakeSIDXInfinite{
		batchSize:     10,
		keyStart:      1,
		traceIDPrefix: "cancel",
	}

	ctx, cancel := context.WithCancel(context.Background())
	defer cancel()

	var tr trace
	batchCh, _ := tr.streamSIDXTraceBatches(ctx, []sidx.SIDX{sidxInstance}, req, 0 /* no maxTraceSize limit */)

	// Read a few batches, then cancel
	batchesRead := 0
	const batchesToRead = 3

	for batch := range batchCh {
		if batch.err != nil {
			// Context cancellation error is expected
			if errors.Is(batch.err, context.Canceled) {
				t.Logf("Received expected cancellation error: %v", batch.err)
				break
			}
			t.Fatalf("unexpected error: %v", batch.err)
		}

		batchesRead++
		if batchesRead >= batchesToRead {
			// Cancel the context to stop the infinite stream
			cancel()
		}
	}

	// Verify we read some batches before cancellation
	if batchesRead < batchesToRead {
		t.Fatalf("expected to read at least %d batches, got %d", batchesToRead, batchesRead)
	}

	t.Logf("Successfully canceled infinite stream after reading %d batches", batchesRead)
}

// TestStreamSIDXTraceBatches_InfiniteChannelGoroutineCleanup verifies that
// all goroutines are properly cleaned up when context is canceled.
func TestStreamSIDXTraceBatches_InfiniteChannelGoroutineCleanup(t *testing.T) {
	req := sidx.QueryRequest{
		Order:        &index.OrderBy{Sort: modelv1.Sort_SORT_ASC},
		MaxBatchSize: 5,
	}

	sidxInstance := &fakeSIDXInfinite{
		batchSize:     5,
		keyStart:      1,
		traceIDPrefix: "cleanup",
	}

	ctx, cancel := context.WithCancel(context.Background())
	defer cancel()

	var tr trace
	batchCh, _ := tr.streamSIDXTraceBatches(ctx, []sidx.SIDX{sidxInstance}, req, 0 /* no limit */)

	totalTraceIDs := 0
	batchesRead := 0

	for batch := range batchCh {
		if batch.err != nil {
			// Context cancellation is expected
			if errors.Is(batch.err, context.Canceled) {
				t.Logf("Received expected cancellation error")
				break
			}
			t.Fatalf("unexpected error: %v", batch.err)
		}

		for _, ids := range batch.traceIDs {
			totalTraceIDs += len(ids)
		}
		batchesRead++

		// Cancel after reading a few batches
		if batchesRead >= 3 {
			cancel()
		}
	}

	// Channel should be closed
	_, ok := <-batchCh
	if ok {
		t.Fatal("channel should be closed")
	}

	if totalTraceIDs == 0 {
		t.Fatal("expected some trace IDs before cancellation")
	}

	t.Logf("Successfully cleaned up: read %d batches, %d trace IDs", batchesRead, totalTraceIDs)
}

// TestStreamSIDXTraceBatches_MultipleInfiniteSIDX verifies that
// the streaming pipeline can handle multiple infinite SIDX instances
// and properly merge their results until context is canceled.
func TestStreamSIDXTraceBatches_MultipleInfiniteSIDX(t *testing.T) {
	req := sidx.QueryRequest{
		Order:        &index.OrderBy{Sort: modelv1.Sort_SORT_ASC},
		MaxBatchSize: 10,
	}

	const targetTraceIDs = 50

	// Create multiple infinite SIDX instances with different key ranges
	sidxInstances := []sidx.SIDX{
		&fakeSIDXInfinite{
			batchSize:     5,
			keyStart:      1, // Keys: 1, 2, 3, ...
			traceIDPrefix: "s1",
		},
		&fakeSIDXInfinite{
			batchSize:     5,
			keyStart:      1000, // Keys: 1000, 1001, 1002, ...
			traceIDPrefix: "s2",
		},
		&fakeSIDXInfinite{
			batchSize:     5,
			keyStart:      2000, // Keys: 2000, 2001, 2002, ...
			traceIDPrefix: "s3",
		},
	}

	ctx, cancel := context.WithCancel(context.Background())
	defer cancel()

	var tr trace
	batchCh, _ := tr.streamSIDXTraceBatches(ctx, sidxInstances, req, 0 /* no limit */)

	totalTraceIDs := 0
	seenIDs := make(map[string]struct{})
	var keys []int64

	for batch := range batchCh {
		if batch.err != nil {
			// Context cancellation is expected
			if errors.Is(batch.err, context.Canceled) {
				break
			}
			t.Fatalf("unexpected error batch: %v", batch.err)
		}

		// Use traceIDsOrder to maintain the correct order from SIDX stream
		for _, tid := range batch.traceIDsOrder {
			if _, exists := seenIDs[tid]; exists {
				t.Fatalf("duplicate trace ID: %s", tid)
			}
			seenIDs[tid] = struct{}{}
			keys = append(keys, batch.keys[tid])
			totalTraceIDs++
		}

		// Cancel after we've received enough to verify the merge is working
		if totalTraceIDs >= targetTraceIDs {
			cancel()
		}
	}

	if totalTraceIDs < targetTraceIDs {
		t.Fatalf("expected at least %d trace IDs, got %d", targetTraceIDs, totalTraceIDs)
	}

	// Verify keys are in ascending order (due to heap merge)
	for i := 1; i < len(keys); i++ {
		if keys[i] < keys[i-1] {
			t.Fatalf("keys not in ascending order: keys[%d]=%d, keys[%d]=%d", i-1, keys[i-1], i, keys[i])
		}
	}

	t.Logf("Successfully merged %d trace IDs from %d infinite SIDX instances", totalTraceIDs, len(sidxInstances))
}<|MERGE_RESOLUTION|>--- conflicted
+++ resolved
@@ -81,13 +81,10 @@
 }
 func (f *fakeSIDX) PartPaths(map[uint64]struct{}) map[uint64]string { return map[uint64]string{} }
 func (f *fakeSIDX) IntroduceSynced(map[uint64]struct{}) func()      { return func() {} }
-<<<<<<< HEAD
+func (f *fakeSIDX) TakeFileSnapshot(_ string) error                 { return nil }
 func (f *fakeSIDX) ScanQuery(context.Context, sidx.ScanQueryRequest) ([]*sidx.QueryResponse, error) {
 	return nil, nil
 }
-=======
-func (f *fakeSIDX) TakeFileSnapshot(_ string) error                 { return nil }
->>>>>>> b5307c6e
 
 type fakeSIDXWithErr struct {
 	*fakeSIDX
