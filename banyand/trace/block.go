// Licensed to Apache Software Foundation (ASF) under one or more contributor
// license agreements. See the NOTICE file distributed with
// this work for additional information regarding copyright
// ownership. Apache Software Foundation (ASF) licenses this file to you under
// the Apache License, Version 2.0 (the "License"); you may
// not use this file except in compliance with the License.
// You may obtain a copy of the License at
//
//	http://www.apache.org/licenses/LICENSE-2.0
//
// Unless required by applicable law or agreed to in writing,
// software distributed under the License is distributed on an
// "AS IS" BASIS, WITHOUT WARRANTIES OR CONDITIONS OF ANY
// KIND, either express or implied.  See the License for the
// specific language governing permissions and limitations
// under the License.

package trace

import (
	"bytes"
	"fmt"
	"sort"

	modelv1 "github.com/apache/skywalking-banyandb/api/proto/banyandb/model/v1"
	pkgbytes "github.com/apache/skywalking-banyandb/pkg/bytes"
	"github.com/apache/skywalking-banyandb/pkg/encoding"
	"github.com/apache/skywalking-banyandb/pkg/fs"
	"github.com/apache/skywalking-banyandb/pkg/logger"
	pbv1 "github.com/apache/skywalking-banyandb/pkg/pb/v1"
	"github.com/apache/skywalking-banyandb/pkg/pool"
	"github.com/apache/skywalking-banyandb/pkg/query/model"
)

type block struct {
	spans   [][]byte
	tags    []tag
	spanIDs []string
	minTS   int64
	maxTS   int64
}

func (b *block) reset() {
	for i := range b.spans {
		b.spans[i] = nil
	}
	b.spans = b.spans[:0]
	for i := range b.tags {
		b.tags[i].reset()
	}
	b.tags = b.tags[:0]
	b.spanIDs = b.spanIDs[:0]
	b.minTS = 0
	b.maxTS = 0
}

func (b *block) mustInitFromTrace(spans [][]byte, tags [][]*tagValue, timestamps []int64, spanIDs []string) {
	b.reset()
	size := len(spans)
	if size == 0 {
		return
	}
	if size != len(tags) {
		logger.Panicf("the number of spans %d must match the number of tags %d", size, len(tags))
	}
	if size != len(spanIDs) {
		logger.Panicf("the number of spans %d must match the number of spanIDs %d", size, len(spanIDs))
	}

	b.spans = append(b.spans, spans...)
	if len(spanIDs) > 0 {
		b.spanIDs = append(b.spanIDs, spanIDs...)
	}
	b.minTS = timestamps[0]
	b.maxTS = timestamps[0]
	for _, ts := range timestamps {
		if ts < b.minTS {
			b.minTS = ts
		}
		if ts > b.maxTS {
			b.maxTS = ts
		}
	}
	b.mustInitFromTags(tags)
}

func (b *block) mustInitFromTags(tags [][]*tagValue) {
	spansLen := len(tags)
	if spansLen == 0 {
		return
	}

	b.resizeTags(len(tags[0]))
	for i, t := range tags {
		b.processTags(t, i, spansLen)
	}
}

func (b *block) processTags(tags []*tagValue, i, spansLen int) {
	for j, t := range tags {
		b.tags[j].name = t.tag
		b.tags[j].resizeValues(spansLen)
		b.tags[j].valueType = t.valueType
		b.tags[j].values[i] = t.marshal()
	}
}

func (b *block) resizeTags(tagsLen int) {
	tags := b.tags[:0]
	if n := tagsLen - cap(tags); n > 0 {
		tags = append(tags[:cap(tags)], make([]tag, n)...)
	}
	tags = tags[:tagsLen]
	b.tags = tags
}

func (b *block) Len() int {
	return len(b.spans)
}

func (b *block) mustWriteTo(tid string, bm *blockMetadata, ww *writers) {
	b.validate()
	bm.reset()

	bm.traceID = tid
	bm.uncompressedSpanSizeBytes = b.spanSize()
	bm.count = uint64(b.Len())
	bm.timestamps.min = b.minTS
	bm.timestamps.max = b.maxTS

	mustWriteSpansTo(bm.spans, b.spans, b.spanIDs, &ww.spanWriter)
	for ti := range b.tags {
		b.marshalTag(b.tags[ti], bm, ww)
	}
}

func (b *block) validate() {
	itemsCount := len(b.spans)
	for _, t := range b.tags {
		if len(t.values) != itemsCount {
			logger.Panicf("unexpected number of values for tags %q: got %d; want %d", t.name, len(t.values), itemsCount)
		}
	}
}

func (b *block) marshalTag(t tag, bm *blockMetadata, ww *writers) {
	mw, w := ww.getWriters(t.name)
	cm := generateTagMetadata()
	t.mustWriteTo(cm, w)
	bb := bigValuePool.Generate()
	defer bigValuePool.Release(bb)
	bb.Buf = cm.marshal(bb.Buf)
	releaseTagMetadata(cm)
	tm := bm.getTagMetadata(t.name)
	tm.offset = mw.bytesWritten
	tm.size = uint64(len(bb.Buf))
	if tm.size > maxTagsMetadataSize {
		logger.Panicf("too big tagMetadataSize: %d bytes; mustn't exceed %d bytes", cm.size, maxTagsMetadataSize)
	}
	mw.MustWrite(bb.Buf)
	bm.tagType[t.name] = t.valueType
}

func (b *block) unmarshalTag(decoder *encoding.BytesBlockDecoder, i int,
	tagMetadataBlock *dataBlock, name string, tagType map[string]pbv1.ValueType, metaReader, valueReader fs.Reader,
) {
	bb := bigValuePool.Generate()
	bb.Buf = pkgbytes.ResizeExact(bb.Buf, int(tagMetadataBlock.size))
	fs.MustReadData(metaReader, int64(tagMetadataBlock.offset), bb.Buf)
	tm := generateTagMetadata()
	defer releaseTagMetadata(tm)
	err := tm.unmarshal(bb.Buf)
	if err != nil {
		logger.Panicf("%s: cannot unmarshal tagMetadata: %v", metaReader.Path(), err)
	}
	tm.name = name
	bigValuePool.Release(bb)
	b.tags[i].name = name
	if valueType, ok := tagType[name]; ok {
		b.tags[i].valueType = valueType
		tm.valueType = valueType
	} else {
		b.tags[i].valueType = pbv1.ValueTypeUnknown
		for j := range b.tags[i].values {
			b.tags[i].values[j] = nil
		}
		return
	}
	b.tags[i].mustReadValues(decoder, valueReader, *tm, uint64(b.Len()))
}

func (b *block) unmarshalTagFromSeqReaders(decoder *encoding.BytesBlockDecoder, i int, tagMetadataBlock *dataBlock,
	tagType map[string]pbv1.ValueType, metaReader, valueReader *seqReader,
) {
	if tagMetadataBlock.offset != metaReader.bytesRead {
		logger.Panicf("offset %d must be equal to bytesRead %d", tagMetadataBlock.offset, metaReader.bytesRead)
	}
	bb := bigValuePool.Generate()
	bb.Buf = pkgbytes.ResizeExact(bb.Buf, int(tagMetadataBlock.size))
	metaReader.mustReadFull(bb.Buf)
	tm := generateTagMetadata()
	defer releaseTagMetadata(tm)
	err := tm.unmarshal(bb.Buf)
	if err != nil {
		logger.Panicf("%s: cannot unmarshal tagMetadata: %v", metaReader.Path(), err)
	}
	bigValuePool.Release(bb)

	b.resizeTags(len(b.tags))
	// TODO: avoid sorting the tagType map
	keys := make([]string, 0, len(tagType))
	for k := range tagType {
		keys = append(keys, k)
	}
	sort.Strings(keys)
	b.tags[i].name = keys[i]
	b.tags[i].valueType = tagType[keys[i]]
	tm.name = keys[i]
	tm.valueType = tagType[keys[i]]
	b.tags[i].mustSeqReadValues(decoder, valueReader, *tm, uint64(b.Len()))
}

func (b *block) spanSize() uint64 {
	n := 0
	for _, s := range b.spans {
		n += len(s)
	}
	return uint64(n)
}

func (b *block) mustReadFrom(decoder *encoding.BytesBlockDecoder, p *part, bm blockMetadata) {
	b.reset()

<<<<<<< HEAD
	b.spans, b.spanIDs = mustReadSpansFrom(b.spans, b.spanIDs, bm.spans, int(bm.count), p.spans)
=======
	b.spans = mustReadSpansFrom(decoder, b.spans, bm.spans, int(bm.count), p.spans)
>>>>>>> a3fc5bc1

	b.resizeTags(len(bm.tagProjection.Names))
	for i, name := range bm.tagProjection.Names {
		block, ok := bm.tags[name]
		if !ok {
			b.tags[i].name = name
			b.tags[i].valueType = pbv1.ValueTypeUnknown
			b.tags[i].resizeValues(int(bm.count))
			for j := range bm.count {
				b.tags[i].values[j] = nil
			}
			continue
		}
		b.unmarshalTag(decoder, i, block, name, bm.tagType, p.tagMetadata[name], p.tags[name])
	}
}

func (b *block) mustSeqReadFrom(decoder *encoding.BytesBlockDecoder, seqReaders *seqReaders, bm blockMetadata) {
	b.reset()

<<<<<<< HEAD
	b.spans, b.spanIDs = mustSeqReadSpansFrom(b.spans, b.spanIDs, bm.spans, int(bm.count), &seqReaders.spans)
=======
	b.spans = mustSeqReadSpansFrom(decoder, b.spans, bm.spans, int(bm.count), &seqReaders.spans)
>>>>>>> a3fc5bc1

	b.resizeTags(len(bm.tags))
	keys := make([]string, 0, len(bm.tags))
	for k := range bm.tags {
		keys = append(keys, k)
	}
	sort.Strings(keys)
	for i, name := range keys {
		block := bm.tags[name]
		b.unmarshalTagFromSeqReaders(decoder, i, block, bm.tagType, seqReaders.tagMetadata[name], seqReaders.tags[name])
	}
}

// For testing purpose only.
func (b *block) sortTags() {
	sort.Slice(b.tags, func(i, j int) bool {
		return b.tags[i].name < b.tags[j].name
	})
}

func mustWriteSpansTo(sm *dataBlock, spans [][]byte, spanIDs []string, spanWriter *writer) {
	if len(spans) == 0 {
		return
	}

	sm.reset()
	bb := bigValuePool.Generate()
	defer bigValuePool.Release(bb)

	sm.offset = spanWriter.bytesWritten
<<<<<<< HEAD
	for i, span := range spans {
		var spanID string
		if i < len(spanIDs) {
			spanID = spanIDs[i]
		}
		spanIDBytes := []byte(spanID)
		bb.Buf = encoding.VarUint64ToBytes(bb.Buf, uint64(len(spanIDBytes)))
		bb.Buf = append(bb.Buf, spanIDBytes...)
		bb.Buf = encoding.VarUint64ToBytes(bb.Buf, uint64(len(span)))
		bb.Buf = append(bb.Buf, span...)
	}
=======
	bb.Buf = encoding.EncodeBytesBlock(bb.Buf, spans)
>>>>>>> a3fc5bc1
	sm.size = uint64(len(bb.Buf))

	spanWriter.MustWrite(bb.Buf)
}

<<<<<<< HEAD
func mustReadSpansFrom(spans [][]byte, spanIDs []string, sm *dataBlock, count int, reader fs.Reader) ([][]byte, []string) {
=======
func mustReadSpansFrom(decoder *encoding.BytesBlockDecoder, spans [][]byte, sm *dataBlock, count int, reader fs.Reader) [][]byte {
>>>>>>> a3fc5bc1
	bb := bigValuePool.Generate()
	defer bigValuePool.Release(bb)
	bb.Buf = pkgbytes.ResizeExact(bb.Buf, int(sm.size))
	fs.MustReadData(reader, int64(sm.offset), bb.Buf)
	spans = resizeSpans(spans, count)
<<<<<<< HEAD
	spanIDs = resizeSpanIDs(spanIDs, count)

	for i := 0; i < count; i++ {
		decodedSpan, spanID, remaining := decodeSpanAndSpanID(src)
		spans[i] = append(spans[i], decodedSpan...)
		spanIDs[i] = spanID
		src = remaining
=======
	spans, err := decoder.Decode(spans[:0], bb.Buf, uint64(count))
	if err != nil {
		logger.Panicf("cannot decode spans: %v", err)
>>>>>>> a3fc5bc1
	}
	return spans, spanIDs
}

<<<<<<< HEAD
func mustSeqReadSpansFrom(spans [][]byte, spanIDs []string, sm *dataBlock, count int, reader *seqReader) ([][]byte, []string) {
=======
func mustSeqReadSpansFrom(decoder *encoding.BytesBlockDecoder, spans [][]byte, sm *dataBlock, count int, reader *seqReader) [][]byte {
>>>>>>> a3fc5bc1
	if sm.offset != reader.bytesRead {
		logger.Panicf("offset %d must be equal to bytesRead %d", sm.offset, reader.bytesRead)
	}
	bb := bigValuePool.Generate()
	defer bigValuePool.Release(bb)
	bb.Buf = pkgbytes.ResizeExact(bb.Buf, int(sm.size))
	reader.mustReadFull(bb.Buf)
<<<<<<< HEAD

	src := bb.Buf
	spans = resizeSpans(spans, count)
	spanIDs = resizeSpanIDs(spanIDs, count)

	for i := 0; i < count; i++ {
		decodedSpan, spanID, remaining := decodeSpanAndSpanID(src)
		spans[i] = append(spans[i], decodedSpan...)
		spanIDs[i] = spanID
		src = remaining
=======
	spans, err := decoder.Decode(spans[:0], bb.Buf, uint64(count))
	if err != nil {
		logger.Panicf("cannot decode spans: %v", err)
>>>>>>> a3fc5bc1
	}
	return spans, spanIDs
}

func resizeSpans(spans [][]byte, spansLen int) [][]byte {
	spans = spans[:0]
	if n := spansLen - cap(spans); n > 0 {
		spans = append(spans[:cap(spans)], make([][]byte, n)...)
	}
	spans = spans[:spansLen]
	return spans
}

func resizeSpanIDs(spanIDs []string, spanIDsLen int) []string {
	spanIDs = spanIDs[:0]
	if n := spanIDsLen - cap(spanIDs); n > 0 {
		spanIDs = append(spanIDs[:cap(spanIDs)], make([]string, n)...)
	}
	spanIDs = spanIDs[:spanIDsLen]
	return spanIDs
}

func generateBlock() *block {
	v := blockPool.Get()
	if v == nil {
		return &block{}
	}
	return v
}

func releaseBlock(b *block) {
	b.reset()
	blockPool.Put(b)
}

var blockPool = pool.Register[*block]("trace-block")

type blockCursor struct {
	p                *part
	spans            [][]byte
	spanIDs          []string
	tags             []tag
	tagValuesDecoder encoding.BytesBlockDecoder
	tagProjection    *model.TagProjection
	bm               blockMetadata
}

func (bc *blockCursor) reset() {
	bc.p = nil
	bc.bm.reset()
	bc.tagProjection = nil

	for i := range bc.spans {
		bc.spans[i] = nil
	}
	bc.spans = bc.spans[:0]
	bc.spanIDs = bc.spanIDs[:0]

	for i := range bc.tags {
		bc.tags[i].reset()
	}
	bc.tags = bc.tags[:0]
}

func (bc *blockCursor) init(p *part, bm *blockMetadata, opts queryOptions) {
	bc.reset()
	bc.p = p
	bc.bm.copyFrom(bm)
	bc.tagProjection = opts.TagProjection
}

func (bc *blockCursor) copyAllTo(r *model.TraceResult) {
	r.TID = bc.bm.traceID

	r.Spans = append(r.Spans, bc.spans...)
	r.SpanIDs = append(r.SpanIDs, bc.spanIDs...)

	if len(r.Tags) != len(bc.tagProjection.Names) {
		r.Tags = make([]model.Tag, len(bc.tagProjection.Names))
		for i, name := range bc.tagProjection.Names {
			r.Tags[i] = model.Tag{Name: name}
		}
	}
	for i, t := range bc.tags {
		values := make([]*modelv1.TagValue, len(bc.spans))
		for k := range bc.spans {
			if len(t.values) > k {
				values[k] = mustDecodeTagValue(t.valueType, t.values[k])
			} else {
				values[k] = pbv1.NullTagValue
			}
		}
		r.Tags[i].Values = append(r.Tags[i].Values, values...)
	}
}

func (bc *blockCursor) loadData(tmpBlock *block) bool {
	tmpBlock.reset()
	bc.bm.tagProjection = bc.tagProjection
	var t map[string]*dataBlock
	for _, name := range bc.tagProjection.Names {
		for tagName, block := range bc.bm.tags {
			if tagName == name {
				if t == nil {
					t = make(map[string]*dataBlock, len(bc.tagProjection.Names))
				}
				t[name] = block
			}
		}
	}

	bc.bm.tags = t
	tmpBlock.mustReadFrom(&bc.tagValuesDecoder, bc.p, bc.bm)
	if len(tmpBlock.spans) == 0 {
		return false
	}

	for i := range tmpBlock.spans {
		bc.spans = append(bc.spans, bytes.Clone(tmpBlock.spans[i]))
	}
	bc.spanIDs = append(bc.spanIDs, tmpBlock.spanIDs...)

	for _, t := range tmpBlock.tags {
		if len(t.values) == 0 {
			continue
		}
		if len(t.values) != len(tmpBlock.spans) {
			logger.Panicf("unexpected number of values for tags %q: got %d; want %d",
				t.name, len(t.values), len(tmpBlock.spans))
		}
		tt := tag{
			name:      t.name,
			valueType: t.valueType,
		}
		tt.values = append(tt.values, t.values...)
		bc.tags = append(bc.tags, tt)
	}
	return len(bc.spans) > 0
}

var blockCursorPool = pool.Register[*blockCursor]("trace-blockCursor")

func generateBlockCursor() *blockCursor {
	v := blockCursorPool.Get()
	if v == nil {
		return &blockCursor{}
	}
	return v
}

func releaseBlockCursor(bc *blockCursor) {
	bc.reset()
	blockCursorPool.Put(bc)
}

type blockPointer struct {
	block
	bm  blockMetadata
	idx int
}

func (bi *blockPointer) copyFrom(src *blockPointer) {
	bi.idx = 0
	bi.bm.copyFrom(&src.bm)
	bi.appendAll(src)
}

func (bi *blockPointer) appendAll(b *blockPointer) {
	if len(b.spans) == 0 {
		return
	}
	bi.append(b, len(b.spans))
}

var log = logger.GetLogger("trace").Named("block")

func (bi *blockPointer) append(b *blockPointer, offset int) {
	if offset <= b.idx {
		return
	}
	if len(bi.tags) == 0 && len(b.tags) > 0 {
		fullTagAppend(bi, b, offset)
	} else {
		if err := fastTagAppend(bi, b, offset); err != nil {
			if log.Debug().Enabled() {
				log.Debug().Msgf("fastTagMerge failed: %v; falling back to fullTagMerge", err)
			}
			fullTagAppend(bi, b, offset)
		}
	}

	assertIdxAndOffset("spans", len(b.spans), bi.idx, offset)
	bi.spans = append(bi.spans, b.spans[b.idx:offset]...)
	assertIdxAndOffset("spanIDs", len(b.spanIDs), bi.idx, offset)
	bi.spanIDs = append(bi.spanIDs, b.spanIDs[b.idx:offset]...)
}

func fastTagAppend(bi, b *blockPointer, offset int) error {
	if len(bi.tags) != len(b.tags) {
		return fmt.Errorf("unexpected number of tags: got %d; want %d", len(b.tags), len(bi.tags))
	}
	for i := range bi.tags {
		if bi.tags[i].name != b.tags[i].name {
			return fmt.Errorf("unexpected tag name for tag %q: got %q; want %q",
				bi.tags[i].name, b.tags[i].name, bi.tags[i].name)
		}
		assertIdxAndOffset(b.tags[i].name, len(b.tags[i].values), b.idx, offset)
		bi.tags[i].values = append(bi.tags[i].values, b.tags[i].values[b.idx:offset]...)
	}
	return nil
}

func fullTagAppend(bi, b *blockPointer, offset int) {
	existDataSize := len(bi.spans)

	if len(bi.tags) == 0 {
		for _, t := range b.tags {
			newTag := tag{name: t.name, valueType: t.valueType}
			for j := 0; j < existDataSize; j++ {
				newTag.values = append(newTag.values, nil)
			}
			assertIdxAndOffset(t.name, len(t.values), b.idx, offset)
			newTag.values = append(newTag.values, t.values[b.idx:offset]...)
			bi.tags = append(bi.tags, newTag)
		}
		return
	}

	tagMap := make(map[string]*tag)
	for i := range bi.tags {
		tagMap[bi.tags[i].name] = &bi.tags[i]
	}

	for _, t := range b.tags {
		if existingTag, exists := tagMap[t.name]; exists {
			assertIdxAndOffset(t.name, len(t.values), b.idx, offset)
			existingTag.values = append(existingTag.values, t.values[b.idx:offset]...)
		} else {
			newTag := tag{name: t.name, valueType: t.valueType}
			for j := 0; j < existDataSize; j++ {
				newTag.values = append(newTag.values, nil)
			}
			assertIdxAndOffset(t.name, len(t.values), b.idx, offset)
			newTag.values = append(newTag.values, t.values[b.idx:offset]...)
			bi.tags = append(bi.tags, newTag)
		}
	}

	sourceTags := make(map[string]struct{})
	for _, t := range b.tags {
		sourceTags[t.name] = struct{}{}
	}

	emptySize := offset - b.idx
	for i := range bi.tags {
		if _, exists := sourceTags[bi.tags[i].name]; !exists {
			for j := 0; j < emptySize; j++ {
				bi.tags[i].values = append(bi.tags[i].values, nil)
			}
		}
	}
}

func assertIdxAndOffset(name string, length int, idx int, offset int) {
	if idx >= offset {
		logger.Panicf("%q idx %d must be less than offset %d", name, idx, offset)
	}
	if offset > length {
		logger.Panicf("%q offset %d must be less than or equal to length %d", name, offset, length)
	}
}

func (bi *blockPointer) reset() {
	bi.idx = 0
	bi.block.reset()
	bi.bm.reset()
}

func generateBlockPointer() *blockPointer {
	v := blockPointerPool.Get()
	if v == nil {
		return &blockPointer{}
	}
	return v
}

func releaseBlockPointer(bi *blockPointer) {
	bi.reset()
	blockPointerPool.Put(bi)
}

var blockPointerPool = pool.Register[*blockPointer]("trace-blockPointer")

func decodeSpanAndSpanID(src []byte) ([]byte, string, []byte) {
	if len(src) == 0 {
		return nil, "", nil
	}

	var spanIDLen uint64
	remaining, spanIDLen := encoding.BytesToVarUint64(src)
	if uint64(len(remaining)) < spanIDLen {
		logger.Panicf("insufficient data for span_id: need %d bytes, have %d", spanIDLen, len(remaining))
	}
	spanID := string(remaining[:spanIDLen])
	remaining = remaining[spanIDLen:]

	var spanLen uint64
	remaining, spanLen = encoding.BytesToVarUint64(remaining)
	if uint64(len(remaining)) < spanLen {
		logger.Panicf("insufficient data for span: need %d bytes, have %d", spanLen, len(remaining))
	}
	span := make([]byte, spanLen)
	copy(span, remaining[:spanLen])

	return span, spanID, remaining[spanLen:]
}<|MERGE_RESOLUTION|>--- conflicted
+++ resolved
@@ -231,11 +231,7 @@
 func (b *block) mustReadFrom(decoder *encoding.BytesBlockDecoder, p *part, bm blockMetadata) {
 	b.reset()
 
-<<<<<<< HEAD
-	b.spans, b.spanIDs = mustReadSpansFrom(b.spans, b.spanIDs, bm.spans, int(bm.count), p.spans)
-=======
 	b.spans = mustReadSpansFrom(decoder, b.spans, bm.spans, int(bm.count), p.spans)
->>>>>>> a3fc5bc1
 
 	b.resizeTags(len(bm.tagProjection.Names))
 	for i, name := range bm.tagProjection.Names {
@@ -256,11 +252,7 @@
 func (b *block) mustSeqReadFrom(decoder *encoding.BytesBlockDecoder, seqReaders *seqReaders, bm blockMetadata) {
 	b.reset()
 
-<<<<<<< HEAD
-	b.spans, b.spanIDs = mustSeqReadSpansFrom(b.spans, b.spanIDs, bm.spans, int(bm.count), &seqReaders.spans)
-=======
 	b.spans = mustSeqReadSpansFrom(decoder, b.spans, bm.spans, int(bm.count), &seqReaders.spans)
->>>>>>> a3fc5bc1
 
 	b.resizeTags(len(bm.tags))
 	keys := make([]string, 0, len(bm.tags))
@@ -291,58 +283,26 @@
 	defer bigValuePool.Release(bb)
 
 	sm.offset = spanWriter.bytesWritten
-<<<<<<< HEAD
-	for i, span := range spans {
-		var spanID string
-		if i < len(spanIDs) {
-			spanID = spanIDs[i]
-		}
-		spanIDBytes := []byte(spanID)
-		bb.Buf = encoding.VarUint64ToBytes(bb.Buf, uint64(len(spanIDBytes)))
-		bb.Buf = append(bb.Buf, spanIDBytes...)
-		bb.Buf = encoding.VarUint64ToBytes(bb.Buf, uint64(len(span)))
-		bb.Buf = append(bb.Buf, span...)
-	}
-=======
 	bb.Buf = encoding.EncodeBytesBlock(bb.Buf, spans)
->>>>>>> a3fc5bc1
 	sm.size = uint64(len(bb.Buf))
 
 	spanWriter.MustWrite(bb.Buf)
 }
 
-<<<<<<< HEAD
-func mustReadSpansFrom(spans [][]byte, spanIDs []string, sm *dataBlock, count int, reader fs.Reader) ([][]byte, []string) {
-=======
 func mustReadSpansFrom(decoder *encoding.BytesBlockDecoder, spans [][]byte, sm *dataBlock, count int, reader fs.Reader) [][]byte {
->>>>>>> a3fc5bc1
 	bb := bigValuePool.Generate()
 	defer bigValuePool.Release(bb)
 	bb.Buf = pkgbytes.ResizeExact(bb.Buf, int(sm.size))
 	fs.MustReadData(reader, int64(sm.offset), bb.Buf)
 	spans = resizeSpans(spans, count)
-<<<<<<< HEAD
-	spanIDs = resizeSpanIDs(spanIDs, count)
-
-	for i := 0; i < count; i++ {
-		decodedSpan, spanID, remaining := decodeSpanAndSpanID(src)
-		spans[i] = append(spans[i], decodedSpan...)
-		spanIDs[i] = spanID
-		src = remaining
-=======
 	spans, err := decoder.Decode(spans[:0], bb.Buf, uint64(count))
 	if err != nil {
 		logger.Panicf("cannot decode spans: %v", err)
->>>>>>> a3fc5bc1
 	}
 	return spans, spanIDs
 }
 
-<<<<<<< HEAD
-func mustSeqReadSpansFrom(spans [][]byte, spanIDs []string, sm *dataBlock, count int, reader *seqReader) ([][]byte, []string) {
-=======
 func mustSeqReadSpansFrom(decoder *encoding.BytesBlockDecoder, spans [][]byte, sm *dataBlock, count int, reader *seqReader) [][]byte {
->>>>>>> a3fc5bc1
 	if sm.offset != reader.bytesRead {
 		logger.Panicf("offset %d must be equal to bytesRead %d", sm.offset, reader.bytesRead)
 	}
@@ -350,22 +310,9 @@
 	defer bigValuePool.Release(bb)
 	bb.Buf = pkgbytes.ResizeExact(bb.Buf, int(sm.size))
 	reader.mustReadFull(bb.Buf)
-<<<<<<< HEAD
-
-	src := bb.Buf
-	spans = resizeSpans(spans, count)
-	spanIDs = resizeSpanIDs(spanIDs, count)
-
-	for i := 0; i < count; i++ {
-		decodedSpan, spanID, remaining := decodeSpanAndSpanID(src)
-		spans[i] = append(spans[i], decodedSpan...)
-		spanIDs[i] = spanID
-		src = remaining
-=======
 	spans, err := decoder.Decode(spans[:0], bb.Buf, uint64(count))
 	if err != nil {
 		logger.Panicf("cannot decode spans: %v", err)
->>>>>>> a3fc5bc1
 	}
 	return spans, spanIDs
 }
