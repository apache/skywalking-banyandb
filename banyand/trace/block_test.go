--- conflicted
+++ resolved
@@ -242,13 +242,8 @@
 			b := &bytes.Buffer{}
 			w := new(writer)
 			w.init(b)
-<<<<<<< HEAD
-			mustWriteSpansTo(sm, tt.spans, nil, w)
-			spans, _ := mustReadSpansFrom(nil, nil, sm, len(tt.spans), b)
-=======
 			mustWriteSpansTo(sm, tt.spans, w)
 			spans := mustReadSpansFrom(decoder, nil, sm, len(tt.spans), b)
->>>>>>> a3fc5bc1
 			if !reflect.DeepEqual(spans, tt.spans) {
 				t.Errorf("mustReadSpansFrom() spans = %v, want %v", spans, tt.spans)
 			}
