// Licensed to Apache Software Foundation (ASF) under one or more contributor
// license agreements. See the NOTICE file distributed with
// this work for additional information regarding copyright
// ownership. Apache Software Foundation (ASF) licenses this file to you under
// the Apache License, Version 2.0 (the "License"); you may
// not use this file except in compliance with the License.
// You may obtain a copy of the License at
//
//     http://www.apache.org/licenses/LICENSE-2.0
//
// Unless required by applicable law or agreed to in writing,
// software distributed under the License is distributed on an
// "AS IS" BASIS, WITHOUT WARRANTIES OR CONDITIONS OF ANY
// KIND, either express or implied.  See the License for the
// specific language governing permissions and limitations
// under the License.

package trace

import (
<<<<<<< HEAD
	"context"
	"fmt"
	"github.com/apache/skywalking-banyandb/banyand/queue"
	"log"
=======
>>>>>>> e2627b7a
	"strconv"
	"time"

	"github.com/pkg/errors"

	"github.com/apache/skywalking-banyandb/api/common"
	"github.com/apache/skywalking-banyandb/api/data"
	v1 "github.com/apache/skywalking-banyandb/api/proto/banyandb/v1"
	apischema "github.com/apache/skywalking-banyandb/api/schema"
	"github.com/apache/skywalking-banyandb/banyand/index"
	"github.com/apache/skywalking-banyandb/banyand/series"
	"github.com/apache/skywalking-banyandb/banyand/storage"
	"github.com/apache/skywalking-banyandb/pkg/convert"
	"github.com/apache/skywalking-banyandb/pkg/logger"
	"github.com/apache/skywalking-banyandb/pkg/partition"
	"github.com/apache/skywalking-banyandb/pkg/pb"
	posting2 "github.com/apache/skywalking-banyandb/pkg/posting"
)

const (
	// KV stores
	chunkIDMapping = "chunkIDMapping"
	startTimeIndex = "startTimeIndex"
	// Time series stores
	successDataStore   = "successDataStore"
	successFieldsStore = "successFieldsStore"
	errorDataStore     = "errorDataStore"
	errorFieldsStore   = "errorFieldsStore"

	traceIndex = "traceIndex"
)

var (
	_                       storage.Plugin   = (*traceSeries)(nil)
	_                       series.TraceRepo = (*service)(nil)
	ErrTraceSeriesNotFound                   = errors.New("failed to find Trace series")
	ErrFieldSchemaNotFound                   = errors.New("failed to find trace_id specification")
	ErrFieldNotFound                         = errors.New("failed to find specific field")
	ErrProjectionEmpty                       = errors.New("projection is empty")
	ErrChunkIDsEmpty                         = errors.New("chunkID is empty")
	ErrInvalidTraceID                        = errors.New("invalid Trace id")
	ErrUnsupportedFieldType                  = errors.New("unsupported field type")
	ErrUnknownFieldValue                     = errors.New("unknown field value")
	ErrInvalidKey                            = errors.New("invalid key")
	ErrUnknownState                          = errors.New("unknown state value")
)

type State byte

const (
	StateSuccess = 0
	StateError   = 1
)

<<<<<<< HEAD
var _ series.Service = (*service)(nil)

type service struct {
	db        storage.Database
	schemaMap map[string]*traceSeries
	l         *logger.Logger
	repo      discovery.ServiceRepo
	pipeline   queue.Queue
	stopCh    chan struct{}
	writeCallback *writeCallback
}

//NewService returns a new service
func NewService(_ context.Context, db storage.Database, repo discovery.ServiceRepo, pipeline queue.Queue) (series.Service, error) {
	return &service{
		db:   db,
		repo: repo,
		pipeline: pipeline,
	}, nil
}

func (s *service) Name() string {
	return "trace-series"
}

func (s *service) PreRun() error {
	schemas, err := s.TraceSeries().List(context.Background(), schema.ListOpt{})
	if err != nil {
		return err
	}
	s.schemaMap = make(map[string]*traceSeries, len(schemas))
	s.l = logger.GetLogger(s.Name())
	for _, sa := range schemas {
		ts, errTS := newTraceSeries(sa, s.l)
		if errTS != nil {
			return errTS
		}
		s.db.Register(ts)
		id := fmt.Sprintf(traceSeriesIDTemp, ts.name, ts.group)
		s.schemaMap[id] = ts
		s.l.Info().Str("id", id).Msg("initialize Trace series")
	}
	return err
}

func (s *service) Serve() error {
	now := time.Now().UnixNano()
	for _, sMeta := range s.schemaMap {
		e := pb.NewSeriesEventBuilder().
			SeriesMetadata(sMeta.group, sMeta.name).
			FieldNames(sMeta.fieldsNamesCompositeSeriesID...).
			Time(time.Now()).
			Action(v1.Action_ACTION_PUT).
			Build()
		_, err := s.repo.Publish(event.TopicSeriesEvent, bus.NewMessage(bus.MessageID(now), e))
		if err != nil {
			return err
		}
		for i := 0; i < int(sMeta.shardNum); i++ {
			t := time.Now()
			e := pb.NewShardEventBuilder().Action(v1.Action_ACTION_PUT).Time(t).
				Shard(
					pb.NewShardBuilder().
						ID(uint64(i)).Total(sMeta.shardNum).SeriesMetadata(sMeta.group, sMeta.name).UpdatedAt(t).CreatedAt(t).
						Node(pb.NewNodeBuilder().
							ID(s.repo.NodeID()).CreatedAt(t).UpdatedAt(t).Addr("localhost").
							Build()).
						Build()).
				Build()
			_, errShard := s.pipeline.Publish(event.TopicShardEvent, bus.NewMessage(bus.MessageID(now), e))
			if errShard != nil {
				return errShard
			}
		}
	}
	errWrite := s.repo.Subscribe(event.TopicWriteEvent, s.writeCallback)
	if errWrite != nil {
		return errWrite
	}
	s.stopCh = make(chan struct{})
	<-s.stopCh
	return nil
}

type writeCallback struct {
}

type traceWriteDate struct {
	shardID uint
	seriesID []byte
	writeRequest *v1.WriteRequest
}

func (w *writeCallback)Rev(message bus.Message) (resp bus.Message) {
	writeEvent, ok := message.Data().(*traceWriteDate)
	log.Println(writeEvent)
	if !ok {
		errors.New("invalid write data")
		return
	}
	return
}

func (s *service) GracefulStop() {
	if s.stopCh != nil {
		close(s.stopCh)
	}
}

=======
>>>>>>> e2627b7a
func (s *service) FetchTrace(traceSeries common.Metadata, traceID string, opt series.ScanOptions) (data.Trace, error) {
	ts, err := s.getSeries(traceSeries)
	if err != nil {
		return data.Trace{}, err
	}
	return ts.FetchTrace(traceID, opt)
}

func (s *service) FetchEntity(traceSeries common.Metadata, shardID uint, chunkIDs posting2.List, opt series.ScanOptions) ([]data.Entity, error) {
	ts, err := s.getSeries(traceSeries)
	if err != nil {
		return nil, err
	}
	return ts.FetchEntity(chunkIDs, shardID, opt)
}

func (s *service) ScanEntity(traceSeries common.Metadata, startTime, endTime uint64, opt series.ScanOptions) ([]data.Entity, error) {
	ts, err := s.getSeries(traceSeries)
	if err != nil {
		return nil, err
	}
	return ts.ScanEntity(startTime, endTime, opt)
}

func (s *service) getSeries(traceSeries common.Metadata) (*traceSeries, error) {
	id := formatTraceSeriesID(traceSeries.Spec.GetName(), traceSeries.Spec.GetGroup())
	s.l.Debug().Str("id", id).Msg("got Trace series")
	ts, ok := s.schemaMap[id]
	if !ok {
		return nil, errors.Wrapf(ErrTraceSeriesNotFound, "series id:%s, map:%v", id, s.schemaMap)
	}
	return ts, nil
}

func (s *service) Write(traceSeriesMetadata common.Metadata, ts time.Time, seriesID, entityID string, dataBinary []byte, items ...interface{}) (bool, error) {
	traceSeries, err := s.getSeries(traceSeriesMetadata)
	if err != nil {
		return false, err
	}

	ev := pb.NewEntityValueBuilder().
		DataBinary(dataBinary).
		EntityID(entityID).
		Fields(items...).
		Timestamp(ts).
		Build()

	seriesIDBytes := []byte(seriesID)
	shardID := partition.ShardID(seriesIDBytes, traceSeries.shardNum)

	_, err = traceSeries.Write(common.SeriesID(convert.Hash(seriesIDBytes)), shardID, data.EntityValue{
		EntityValue: ev,
	})
	return err == nil, err
}

func formatTraceSeriesID(name, group string) string {
	return name + ":" + group
}

type traceSeries struct {
	name                         string
	group                        string
	idGen                        series.IDGen
	l                            *logger.Logger
	schema                       apischema.TraceSeries
	reader                       storage.StoreRepo
	writePoint                   storage.GetWritePoint
	idx                          index.Service
	shardNum                     uint32
	fieldIndex                   map[string]int
	traceIDIndex                 int
	traceIDFieldName             string
	stateFieldName               string
	stateFieldType               v1.FieldSpec_FieldType
	strStateSuccessVal           string
	strStateErrorVal             string
	intStateSuccessVal           int64
	intStateErrorVal             int64
	stateIndex                   int
	fieldsNamesCompositeSeriesID []string
}

func newTraceSeries(schema apischema.TraceSeries, l *logger.Logger, idx index.Service) (*traceSeries, error) {
	t := &traceSeries{
		schema: schema,
		idGen:  series.NewIDGen(),
		l:      l,
		idx:    idx,
	}
	meta := t.schema.Spec.GetMetadata()
	shardInfo := t.schema.Spec.GetShard()
	t.shardNum = shardInfo.GetNumber()
	t.name, t.group = meta.GetName(), meta.GetGroup()
	if err := t.buildFieldIndex(); err != nil {
		return nil, err
	}
	traceID, ok := t.fieldIndex[t.traceIDFieldName]
	if !ok {
		return nil, errors.Wrapf(ErrFieldSchemaNotFound, "trace_id field name:%s\n field index:%v",
			t.traceIDFieldName, t.fieldIndex)
	}
	t.traceIDIndex = traceID
	state, ok := t.fieldIndex[t.stateFieldName]
	if !ok {
		return nil, errors.Wrapf(ErrFieldSchemaNotFound, "state field name:%s\n field index:%v",
			t.traceIDFieldName, t.fieldIndex)
	}
	t.stateIndex = state
	return t, nil
}

func (t *traceSeries) Meta() storage.PluginMeta {
	return storage.PluginMeta{
		ID:          t.name,
		Group:       t.group,
		ShardNumber: t.shardNum,
		KVSpecs: []storage.KVSpec{
			{
				Name: chunkIDMapping,
				Type: storage.KVTypeNormal,
			},
			{
				Name: startTimeIndex,
				Type: storage.KVTypeNormal,
			},

			{
				Name:          successDataStore,
				Type:          storage.KVTypeTimeSeries,
				CompressLevel: 3,
			},
			{
				Name:          successFieldsStore,
				Type:          storage.KVTypeTimeSeries,
				CompressLevel: 3,
			},
			{
				Name:          errorDataStore,
				Type:          storage.KVTypeTimeSeries,
				CompressLevel: 3,
			},
			{
				Name:          errorFieldsStore,
				Type:          storage.KVTypeTimeSeries,
				CompressLevel: 3,
			},
			{
				Name:          traceIndex,
				Type:          storage.KVTypeTimeSeries,
				CompressLevel: -1,
			},
		},
	}
}

func (t *traceSeries) Init(repo storage.StoreRepo, point storage.GetWritePoint) {
	t.reader = repo
	t.writePoint = point
}

func (t *traceSeries) buildFieldIndex() error {
	spec := t.schema.Spec
	reservedMap := spec.GetReservedFieldsMap()
	t.traceIDFieldName = reservedMap.GetTraceId()
	state := reservedMap.GetState()
	stateFieldName := state.GetField()

	fieldsLen := len(spec.GetFields())
	t.fieldIndex = make(map[string]int, fieldsLen)
	for idx, f := range spec.GetFields() {
		if f.GetName() == stateFieldName {
			t.stateFieldType = f.GetType()
		}
		t.fieldIndex[f.GetName()] = idx
	}
	switch t.stateFieldType {
	case v1.FieldSpec_FIELD_TYPE_STRING:
		t.strStateSuccessVal = state.GetValSuccess()
		t.strStateErrorVal = state.GetValError()
	case v1.FieldSpec_FIELD_TYPE_INT:
		intSVal, err := strconv.ParseInt(state.GetValSuccess(), 10, 64)
		if err != nil {
			return err
		}
		t.intStateSuccessVal = intSVal
		intEVal, err := strconv.ParseInt(state.GetValError(), 10, 64)
		if err != nil {
			return err
		}
		t.intStateErrorVal = intEVal
	default:
		return errors.Wrapf(ErrUnsupportedFieldType, "type:%s, supported type: Int and String", t.stateFieldType.String())
	}
	t.stateFieldName = stateFieldName

	t.fieldsNamesCompositeSeriesID = make([]string, 0, len(reservedMap.GetSeriesId()))
	for i := 0; i < len(reservedMap.GetSeriesId()); i++ {
		t.fieldsNamesCompositeSeriesID = append(t.fieldsNamesCompositeSeriesID, reservedMap.GetSeriesId()[i])
	}

	return nil
}

// getTraceID extracts traceID as bytes from v1.EntityValue
func (t *traceSeries) getTraceID(entityValue *v1.EntityValue) ([]byte, error) {
	if entityValue.GetFields() == nil {
		return nil, errors.Wrapf(ErrFieldNotFound, "EntityValue does not contain any fields")
	}
	if len(entityValue.GetFields()) < t.traceIDIndex+1 {
		return nil, errors.Wrapf(ErrFieldNotFound, "EntityValue contains incomplete fields")
	}
	f := entityValue.GetFields()[t.traceIDIndex]
	if f == nil {
		return nil, errors.Wrapf(ErrFieldNotFound, "trace_id index %d", t.traceIDIndex)
	}
	switch v := f.GetValueType().(type) {
	case *v1.Field_Str:
		return []byte(v.Str.GetValue()), nil
	default:
		// TODO: add a test to cover the default case
		return nil, errors.Wrapf(ErrUnsupportedFieldType, "type: %v, supported type: String", v)
	}
}

func (t *traceSeries) getState(entityValue *v1.EntityValue) (state State, fieldStoreName, dataStoreName string, err error) {
	if entityValue.GetFields() == nil {
		err = errors.Wrapf(ErrFieldNotFound, "EntityValue does not contain any fields")
		return
	}
	if len(entityValue.GetFields()) < t.stateIndex+1 {
		err = errors.Wrapf(ErrFieldNotFound, "EntityValue contains incomplete fields")
		return
	}

	f := entityValue.GetFields()[t.stateIndex]
	if f == nil {
		err = errors.Wrapf(ErrFieldNotFound, "state index %d", t.stateIndex)
		return
	}

	switch v := f.GetValueType().(type) {
	case *v1.Field_Int:
		if t.stateFieldType != v1.FieldSpec_FIELD_TYPE_INT {
			// TODO: add a test case to cover this line
			err = errors.Wrapf(ErrUnsupportedFieldType, "given type: Int, supported type: %s", t.stateFieldType.String())
			return
		}
		switch v.Int.GetValue() {
		case t.intStateSuccessVal:
			state = StateSuccess
		case t.intStateErrorVal:
			state = StateError
		default:
			err = errors.Wrapf(ErrUnknownFieldValue, "value:%d, supported value: %d, %d",
				v.Int.GetValue(), t.intStateSuccessVal, t.intStateErrorVal)
			return
		}
	case *v1.Field_Str:
		if t.stateFieldType != v1.FieldSpec_FIELD_TYPE_STRING {
			err = errors.Wrapf(ErrUnsupportedFieldType, "given type: String, supported type: %s", t.stateFieldType.String())
			return
		}
		switch v.Str.GetValue() {
		case t.strStateSuccessVal:
			state = StateSuccess
		case t.strStateErrorVal:
			state = StateError
		default:
			err = errors.Wrapf(ErrUnknownFieldValue, "value:%s, supported value: %s, %s",
				v.Str.GetValue(), t.strStateSuccessVal, t.strStateErrorVal)
			return
		}
	default:
		// TODO: cover?
		err = errors.Wrapf(ErrUnsupportedFieldType, "type: %s, supported type: String and Int", v)
		return
	}
	fieldStoreName, dataStoreName, err = getStoreName(state)
	return
}

func getStoreName(state State) (string, string, error) {
	switch state {
	case StateSuccess:
		return successFieldsStore, successDataStore, nil
	case StateError:
		return errorFieldsStore, errorDataStore, nil
	}
	return "", "", ErrUnknownState
}<|MERGE_RESOLUTION|>--- conflicted
+++ resolved
@@ -18,13 +18,6 @@
 package trace
 
 import (
-<<<<<<< HEAD
-	"context"
-	"fmt"
-	"github.com/apache/skywalking-banyandb/banyand/queue"
-	"log"
-=======
->>>>>>> e2627b7a
 	"strconv"
 	"time"
 
@@ -79,118 +72,6 @@
 	StateError   = 1
 )
 
-<<<<<<< HEAD
-var _ series.Service = (*service)(nil)
-
-type service struct {
-	db        storage.Database
-	schemaMap map[string]*traceSeries
-	l         *logger.Logger
-	repo      discovery.ServiceRepo
-	pipeline   queue.Queue
-	stopCh    chan struct{}
-	writeCallback *writeCallback
-}
-
-//NewService returns a new service
-func NewService(_ context.Context, db storage.Database, repo discovery.ServiceRepo, pipeline queue.Queue) (series.Service, error) {
-	return &service{
-		db:   db,
-		repo: repo,
-		pipeline: pipeline,
-	}, nil
-}
-
-func (s *service) Name() string {
-	return "trace-series"
-}
-
-func (s *service) PreRun() error {
-	schemas, err := s.TraceSeries().List(context.Background(), schema.ListOpt{})
-	if err != nil {
-		return err
-	}
-	s.schemaMap = make(map[string]*traceSeries, len(schemas))
-	s.l = logger.GetLogger(s.Name())
-	for _, sa := range schemas {
-		ts, errTS := newTraceSeries(sa, s.l)
-		if errTS != nil {
-			return errTS
-		}
-		s.db.Register(ts)
-		id := fmt.Sprintf(traceSeriesIDTemp, ts.name, ts.group)
-		s.schemaMap[id] = ts
-		s.l.Info().Str("id", id).Msg("initialize Trace series")
-	}
-	return err
-}
-
-func (s *service) Serve() error {
-	now := time.Now().UnixNano()
-	for _, sMeta := range s.schemaMap {
-		e := pb.NewSeriesEventBuilder().
-			SeriesMetadata(sMeta.group, sMeta.name).
-			FieldNames(sMeta.fieldsNamesCompositeSeriesID...).
-			Time(time.Now()).
-			Action(v1.Action_ACTION_PUT).
-			Build()
-		_, err := s.repo.Publish(event.TopicSeriesEvent, bus.NewMessage(bus.MessageID(now), e))
-		if err != nil {
-			return err
-		}
-		for i := 0; i < int(sMeta.shardNum); i++ {
-			t := time.Now()
-			e := pb.NewShardEventBuilder().Action(v1.Action_ACTION_PUT).Time(t).
-				Shard(
-					pb.NewShardBuilder().
-						ID(uint64(i)).Total(sMeta.shardNum).SeriesMetadata(sMeta.group, sMeta.name).UpdatedAt(t).CreatedAt(t).
-						Node(pb.NewNodeBuilder().
-							ID(s.repo.NodeID()).CreatedAt(t).UpdatedAt(t).Addr("localhost").
-							Build()).
-						Build()).
-				Build()
-			_, errShard := s.pipeline.Publish(event.TopicShardEvent, bus.NewMessage(bus.MessageID(now), e))
-			if errShard != nil {
-				return errShard
-			}
-		}
-	}
-	errWrite := s.repo.Subscribe(event.TopicWriteEvent, s.writeCallback)
-	if errWrite != nil {
-		return errWrite
-	}
-	s.stopCh = make(chan struct{})
-	<-s.stopCh
-	return nil
-}
-
-type writeCallback struct {
-}
-
-type traceWriteDate struct {
-	shardID uint
-	seriesID []byte
-	writeRequest *v1.WriteRequest
-}
-
-func (w *writeCallback)Rev(message bus.Message) (resp bus.Message) {
-	writeEvent, ok := message.Data().(*traceWriteDate)
-	log.Println(writeEvent)
-	if !ok {
-		errors.New("invalid write data")
-		return
-	}
-	return
-}
-
-func (s *service) GracefulStop() {
-	if s.stopCh != nil {
-		close(s.stopCh)
-	}
-}
-
-=======
->>>>>>> e2627b7a
 func (s *service) FetchTrace(traceSeries common.Metadata, traceID string, opt series.ScanOptions) (data.Trace, error) {
 	ts, err := s.getSeries(traceSeries)
 	if err != nil {
@@ -239,8 +120,10 @@
 		Build()
 
 	seriesIDBytes := []byte(seriesID)
-	shardID := partition.ShardID(seriesIDBytes, traceSeries.shardNum)
-
+	shardID, shardIdError := partition.ShardID(seriesIDBytes, traceSeries.shardNum)
+	if shardIdError != nil {
+		return err == nil, shardIdError
+	}
 	_, err = traceSeries.Write(common.SeriesID(convert.Hash(seriesIDBytes)), shardID, data.EntityValue{
 		EntityValue: ev,
 	})
