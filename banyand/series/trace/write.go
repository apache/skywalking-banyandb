--- conflicted
+++ resolved
@@ -44,11 +44,7 @@
 		return 0, errGetState
 	}
 	stateBytes := []byte{byte(state)}
-<<<<<<< HEAD
-	tts := entity.TimestampNanoseconds()
-=======
 	tts := uint64(entity.GetTimestamp().AsTime().UnixNano())
->>>>>>> a72cc19c
 	chunkID := t.idGen.Next(tts)
 	ts, errParseTS := t.idGen.ParseTS(chunkID)
 	if errParseTS != nil {
@@ -79,11 +75,7 @@
 	}
 	traceIDShardID := partition.ShardID(traceID, t.shardNum)
 	if err = wp.TimeSeriesWriter(traceIDShardID, traceIndex).
-<<<<<<< HEAD
-		Put(traceID, bydb_bytes.Join(convert.Uint16ToBytes(uint16(shardID)), chunkIDBytes), entity.TimestampNanoseconds()); err != nil {
-=======
 		Put(traceID, bydb_bytes.Join(convert.Uint16ToBytes(uint16(shardID)), chunkIDBytes), tts); err != nil {
->>>>>>> a72cc19c
 		return 0, errors.Wrap(err, "failed to Trace index")
 	}
 	err = wp.Writer(shardID, startTimeIndex).Put(bydb_bytes.Join(stateBytes, tsBytes, chunkIDBytes), nil)
