// Licensed to Apache Software Foundation (ASF) under one or more contributor
// license agreements. See the NOTICE file distributed with
// this work for additional information regarding copyright
// ownership. Apache Software Foundation (ASF) licenses this file to you under
// the Apache License, Version 2.0 (the "License"); you may
// not use this file except in compliance with the License.
// You may obtain a copy of the License at
//
//     http://www.apache.org/licenses/LICENSE-2.0
//
// Unless required by applicable law or agreed to in writing,
// software distributed under the License is distributed on an
// "AS IS" BASIS, WITHOUT WARRANTIES OR CONDITIONS OF ANY
// KIND, either express or implied.  See the License for the
// specific language governing permissions and limitations
// under the License.

package trace

import (
	"encoding/hex"
	"time"

	"github.com/golang/protobuf/proto"
	"github.com/pkg/errors"
	"go.uber.org/multierr"

	"github.com/apache/skywalking-banyandb/api/common"
	"github.com/apache/skywalking-banyandb/api/data"
	v1 "github.com/apache/skywalking-banyandb/api/proto/banyandb/v1"
	"github.com/apache/skywalking-banyandb/banyand/kv"
	"github.com/apache/skywalking-banyandb/banyand/series"
	"github.com/apache/skywalking-banyandb/pkg/convert"
	"github.com/apache/skywalking-banyandb/pkg/partition"
<<<<<<< HEAD
=======
	"github.com/apache/skywalking-banyandb/pkg/pb"
>>>>>>> a72cc19c
	"github.com/apache/skywalking-banyandb/pkg/posting"
	"github.com/apache/skywalking-banyandb/pkg/posting/roaring"
)

func (t *traceSeries) FetchTrace(traceID string, opt series.ScanOptions) (trace data.Trace, err error) {
	if traceID == "" {
		return trace, ErrInvalidTraceID
	}
	traceIDBytes := []byte(traceID)
	traceIDShardID := partition.ShardID(traceIDBytes, t.shardNum)
	bb, errTraceID := t.reader.TimeSeriesReader(traceIDShardID, traceIndex, 0, 0).GetAll(traceIDBytes)
	if errTraceID != nil {
		return trace, errTraceID
	}
	t.l.Debug().Uint("shard_id", traceIDShardID).
		Str("trace_id", traceID).
		Hex("trace_id_bytes", traceIDBytes).
		Int("chunk_num", len(bb)).Msg("fetch Trace by trace_id")
	if len(bb) < 1 {
		return trace, nil
	}
	dataMap := make(map[uint]posting.List)
	for _, b := range bb {
		id := idWithShard{
			id:      common.ChunkID(convert.BytesToUint64(b[2:])),
			shardID: uint(convert.BytesToUint16(b[:2])),
		}
		placeID(dataMap, id)
	}
	var entities []data.Entity
	for s, c := range dataMap {
		ee, errEntity := t.FetchEntity(c, s, opt)
		if errEntity != nil {
			err = multierr.Append(err, errEntity)
			continue
		}
		entities = append(entities, ee...)
	}
	return data.Trace{
		KindVersion: data.TraceKindVersion,
		Entities:    entities,
	}, err
}

func (t *traceSeries) ScanEntity(startTime, endTime uint64, opt series.ScanOptions) ([]data.Entity, error) {
	total := opt.Limit
	if total < 1 {
		total = 10
	}
	states := make([]byte, 0, 2)
	switch opt.State {
	case series.TraceStateSuccess:
		states = append(states, StateSuccess)
	case series.TraceStateError:
		states = append(states, StateError)
	case series.TraceStateDefault:
		states = append(states, StateSuccess, StateError)
	}
	seekKeys := make([][]byte, 0, len(states))
	startTimeBytes := convert.Uint64ToBytes(startTime)
	for _, state := range states {
		key := make([]byte, 8+1)
		key[0] = state
		copy(key[1:], startTimeBytes)
		seekKeys = append(seekKeys, key)
	}
	entities := make([]data.Entity, 0, total)
	var num uint32
	opts := kv.DefaultScanOpts
	opts.PrefetchValues = false
	opts.PrefetchSize = int(total)
	var errAll error
<<<<<<< HEAD
	for i := uint(0); i < t.shardNum; i++ {
=======
	for i := uint(0); i < uint(t.shardNum); i++ {
>>>>>>> a72cc19c
		chunkIDs := roaring.NewPostingList()
		for _, seekKey := range seekKeys {
			state := seekKey[0]
			err := t.reader.Reader(i, startTimeIndex, startTime, endTime).Scan(
				seekKey,
				opts,
				func(shardID int, key []byte, _ func() ([]byte, error)) error {
					if len(key) <= 9 {
						return errors.Wrapf(ErrInvalidKey, "key:%s", hex.EncodeToString(key))
					}
					if key[0] != state {
						return kv.ErrStopScan
					}
					ts := convert.BytesToUint64(key[1 : 8+1])
					if ts > endTime {
						return nil
					}
					chunk := make([]byte, len(key)-8-1)
					copy(chunk, key[8+1:])
					chunkIDs.Insert(common.ChunkID(convert.BytesToUint64(chunk)))
					num++
					if num > total {
						return kv.ErrStopScan
					}
					return nil
				})
			if err != nil {
				errAll = multierr.Append(errAll, err)
			}
		}
		if chunkIDs.IsEmpty() {
			continue
		}
		ee, err := t.FetchEntity(chunkIDs, i, opt)
		if err != nil {
			errAll = multierr.Append(errAll, err)
			continue
		}
		entities = append(entities, ee...)
	}
	return entities, errAll
}

func (t *traceSeries) FetchEntity(chunkIDs posting.List, shardID uint, opt series.ScanOptions) (entities []data.Entity, err error) {
	chunkIDsLen := chunkIDs.Len()
	if chunkIDsLen < 1 {
		return nil, ErrChunkIDsEmpty
	}
	entities = make([]data.Entity, 0, chunkIDsLen)
	fetchDataBinary, fetchFieldsIndices, errInfo := t.parseFetchInfo(opt)
	if errInfo != nil {
		return nil, errInfo
	}
	if !fetchDataBinary && len(fetchFieldsIndices) < 1 {
		return nil, ErrProjectionEmpty
	}

	for iter := chunkIDs.Iterator(); iter.Next(); {
		id := iter.Current()
		chunkID := uint64(id)
		ts, errParseTS := t.idGen.ParseTS(chunkID)
		if errParseTS != nil {
			err = multierr.Append(err, errParseTS)
		}
		ref, chunkErr := t.reader.Reader(shardID, chunkIDMapping, ts, ts).Get(convert.Uint64ToBytes(chunkID))
		if chunkErr != nil {
			err = multierr.Append(err, chunkErr)
			continue
		}
		sRef := ref[:len(ref)-8]
		seriesID := sRef[1:]
		state := sRef[0]

		t.l.Debug().
			Uint64("chunk_id", chunkID).
			Hex("id", ref).
			Uint64("series_id", convert.BytesToUint64(seriesID)).
			Uint("shard_id", shardID).
			Time("ts", time.Unix(0, int64(ts))).
			Uint64("ts_int", ts).
			Msg("fetch internal id by chunk_id")
		entity, errGet := t.getEntityByInternalRef(seriesID, State(state), fetchDataBinary, fetchFieldsIndices, shardID, ts)
		if errGet != nil {
			err = multierr.Append(err, errGet)
			continue
		}
		t.l.Debug().
			Str("entity_id", entity.GetEntityId()).
			Int("fields_num", len(entity.GetFields())).
			Int("data_binary_size_bytes", len(entity.GetDataBinary())).
			Msg("fetch entity")
		entities = append(entities, entity)
	}
	return entities, err
}

func (t *traceSeries) parseFetchInfo(opt series.ScanOptions) (fetchDataBinary bool, fetchFieldsIndices []pb.FieldEntry, err error) {
	fetchFieldsIndices = make([]pb.FieldEntry, 0)
	for _, p := range opt.Projection {
		if p == common.DataBinaryFieldName {
			fetchDataBinary = true
			t.l.Debug().Msg("to fetch data binary")
			continue
		}
		index, ok := t.fieldIndex[p]
		if !ok {
			return false, nil, errors.Wrapf(ErrFieldNotFound, "field name:%s", p)
		}
		fetchFieldsIndices = append(fetchFieldsIndices, pb.FieldEntry{
			Key:   p,
			Index: index,
		})
		t.l.Debug().Str("name", p).Int("index", index).Msg("to fetch the field")
	}
	return fetchDataBinary, fetchFieldsIndices, nil
}

func (t *traceSeries) getEntityByInternalRef(seriesID []byte, state State, fetchDataBinary bool,
	fetchFieldsIndices []pb.FieldEntry, shardID uint, ts uint64) (data.Entity, error) {
	fieldsStore, dataStore, err := getStoreName(state)
	if err != nil {
		return data.Entity{}, err
	}
	val, getErr := t.reader.TimeSeriesReader(shardID, fieldsStore, ts, ts).Get(seriesID, ts)
	if getErr != nil {
		return data.Entity{}, getErr
	}
	// deserialize write.EntityValue
	entityVal := &v1.EntityValue{}
	if err := proto.Unmarshal(val, entityVal); err != nil {
		return data.Entity{}, err
	}
	// transform to query.Entity
	entity := v1.Entity{
		EntityId:  entityVal.GetEntityId(),
		Timestamp: entityVal.GetTimestamp(),
	}

	// Copy selected fields
	if len(fetchFieldsIndices) > 0 {
		entity.Fields = pb.Transform(entityVal, fetchFieldsIndices)
	}

	if fetchDataBinary {
		val, getErr = t.reader.TimeSeriesReader(shardID, dataStore, ts, ts).Get(seriesID, ts)
		if getErr != nil {
			return data.Entity{}, getErr
		}
		entity.DataBinary = val
	}

	return data.Entity{
		Entity: &entity,
	}, nil
}

type idWithShard struct {
	id      common.ChunkID
	shardID uint
}

func placeID(chunkIDCriteria map[uint]posting.List, data idWithShard) {
	list, ok := chunkIDCriteria[data.shardID]
	if ok {
		list.Insert(data.id)
		return
	}
	list = roaring.NewPostingList()
	list.Insert(data.id)
	chunkIDCriteria[data.shardID] = list
}<|MERGE_RESOLUTION|>--- conflicted
+++ resolved
@@ -32,10 +32,7 @@
 	"github.com/apache/skywalking-banyandb/banyand/series"
 	"github.com/apache/skywalking-banyandb/pkg/convert"
 	"github.com/apache/skywalking-banyandb/pkg/partition"
-<<<<<<< HEAD
-=======
 	"github.com/apache/skywalking-banyandb/pkg/pb"
->>>>>>> a72cc19c
 	"github.com/apache/skywalking-banyandb/pkg/posting"
 	"github.com/apache/skywalking-banyandb/pkg/posting/roaring"
 )
@@ -108,11 +105,7 @@
 	opts.PrefetchValues = false
 	opts.PrefetchSize = int(total)
 	var errAll error
-<<<<<<< HEAD
-	for i := uint(0); i < t.shardNum; i++ {
-=======
 	for i := uint(0); i < uint(t.shardNum); i++ {
->>>>>>> a72cc19c
 		chunkIDs := roaring.NewPostingList()
 		for _, seekKey := range seekKeys {
 			state := seekKey[0]
