// Licensed to Apache Software Foundation (ASF) under one or more contributor
// license agreements. See the NOTICE file distributed with
// this work for additional information regarding copyright
// ownership. Apache Software Foundation (ASF) licenses this file to you under
// the Apache License, Version 2.0 (the "License"); you may
// not use this file except in compliance with the License.
// You may obtain a copy of the License at
//
//     http://www.apache.org/licenses/LICENSE-2.0
//
// Unless required by applicable law or agreed to in writing,
// software distributed under the License is distributed on an
// "AS IS" BASIS, WITHOUT WARRANTIES OR CONDITIONS OF ANY
// KIND, either express or implied.  See the License for the
// specific language governing permissions and limitations
// under the License.

package trace

import (
	"context"
	"sort"
	"strings"
	"testing"
	"time"

	"github.com/stretchr/testify/assert"

	"github.com/apache/skywalking-banyandb/api/common"
	"github.com/apache/skywalking-banyandb/api/data"
	v1 "github.com/apache/skywalking-banyandb/api/proto/banyandb/v1"
	"github.com/apache/skywalking-banyandb/banyand/storage"
	"github.com/apache/skywalking-banyandb/pkg/convert"
	"github.com/apache/skywalking-banyandb/pkg/logger"
	"github.com/apache/skywalking-banyandb/pkg/partition"
	"github.com/apache/skywalking-banyandb/pkg/pb"
)

var _ sort.Interface = (ByEntityID)(nil)

type ByEntityID []data.Entity

func (b ByEntityID) Len() int {
	return len(b)
}

func (b ByEntityID) Less(i, j int) bool {
	return strings.Compare(b[i].GetEntityId(), b[j].GetEntityId()) < 0
}

func (b ByEntityID) Swap(i, j int) {
	b[i], b[j] = b[j], b[i]
}

func setup(t *testing.T) (*traceSeries, func()) {
	_ = logger.Bootstrap()
	db, err := storage.NewDB(context.TODO(), nil)
	assert.NoError(t, err)
	assert.NoError(t, db.FlagSet().Parse(nil))
	svc, err := NewService(context.TODO(), db, nil)
	assert.NoError(t, err)
	assert.NoError(t, svc.PreRun())
	assert.NoError(t, db.PreRun())
	traceSVC := svc.(*service)
	ts, err := traceSVC.getSeries(common.Metadata{
		Spec: &v1.Metadata{
			Name:  "sw",
			Group: "default",
		},
	})
	assert.NoError(t, err)
	return ts, db.GracefulStop
}

type seriesEntity struct {
	seriesID string
	entity   entity
}

type wantEntity struct {
	entityID   string
	dataBinary []byte
	fieldsSize int
}

var interval = 500 * time.Millisecond

func testData(t time.Time) []seriesEntity {
	return []seriesEntity{
		{
			seriesID: "webapp_10.0.0.1",
			entity: getEntityWithTS("1", []byte{11}, t,
				"trace_id-xxfff.111323",
				0,
				"webapp_id",
				"10.0.0.1_id",
				"/home_id",
				"webapp",
				"10.0.0.1",
				"/home",
				300,
				1622933202000000000,
			),
		},
		{
			seriesID: "gateway_10.0.0.2",
			entity: getEntityWithTS("2", []byte{12}, t.Add(interval),
				"trace_id-xxfff.111323a",
				1,
			),
		},
		{
			seriesID: "httpserver_10.0.0.3",
			entity: getEntityWithTS("3", []byte{13}, t.Add(interval*2),
				"trace_id-xxfff.111323",
				1,
				"httpserver_id",
				"10.0.0.3_id",
				"/home_id",
				"httpserver",
				"10.0.0.3",
				"/home",
				300,
				1622933202000000000,
				"GET",
				"200",
			),
		},
		{
			seriesID: "database_10.0.0.4",
			entity: getEntityWithTS("4", []byte{14}, t.Add(interval*3),
				"trace_id-xxfff.111323",
				0,
				"database_id",
				"10.0.0.4_id",
				"/home_id",
				"database",
				"10.0.0.4",
				"/home",
				300,
				1622933202000000000,
				nil,
				nil,
				"MySQL",
				"10.1.1.4",
			),
		},
		{
			seriesID: "mq_10.0.0.5",
			entity: getEntityWithTS("5", []byte{15}, t.Add(interval*4),
				"trace_id-zzpp.111323",
				0,
				"mq_id",
				"10.0.0.5_id",
				"/home_id",
				"mq",
				"10.0.0.5",
				"/home",
				300,
				1622933202000000000,
				nil,
				nil,
				nil,
				nil,
				"test_topic",
				"10.0.0.5",
			),
		},
		{
			seriesID: "database_10.0.0.6",
			entity: getEntityWithTS("6", []byte{16}, t.Add(interval*5),
				"trace_id-zzpp.111323",
				1,
				"database_id",
				"10.0.0.6_id",
				"/home_id",
				"database",
				"10.0.0.6",
				"/home",
				300,
				1622933202000000000,
				nil,
				nil,
				"MySQL",
				"10.1.1.6",
			),
		},
		{
			seriesID: "mq_10.0.0.7",
			entity: getEntityWithTS("7", []byte{17}, t.Add(interval*6),
				"trace_id-zzpp.111323",
				0,
				"nq_id",
				"10.0.0.7_id",
				"/home_id",
				"mq",
				"10.0.0.7",
				"/home",
				300,
				1622933202000000000,
				nil,
				nil,
				nil,
				nil,
				"test_topic",
				"10.0.0.7",
			),
		},
	}
}

type entity struct {
	id     string
	binary []byte
	t      time.Time
	items  []interface{}
}

func getEntity(id string, binary []byte, items ...interface{}) entity {
	return entity{
		id:     id,
		binary: binary,
		items:  items,
	}
}

func getEntityWithTS(id string, binary []byte, t time.Time, items ...interface{}) entity {
	return entity{
		id:     id,
		binary: binary,
		t:      t,
		items:  items,
	}
}

<<<<<<< HEAD
func setUpTestData(t *testing.T, ts *traceSeries, seriesEntities []seriesEntity) (results []idWithShard) {
	results = make([]idWithShard, 0, len(seriesEntities))
	for _, se := range seriesEntities {
		seriesID := []byte(se.seriesID)
		b := fb.NewWriteEntityBuilder()
		items := make([]fb.ComponentBuilderFunc, 0, 2)
		items = append(items, b.BuildMetaData("default", "sw"))
		timestamp := se.entity.ts
		items = append(items, b.BuildEntityWithTS(se.entity.id, se.entity.binary, timestamp, se.entity.items...))
		builder, err := b.BuildWriteEntity(
			items...,
		)
		assert.NoError(t, err)
		we := v1.GetRootAsWriteEntity(builder.FinishedBytes(), 0)
		shardID := partition.ShardID(seriesID, 2)
		got, err := ts.Write(common.SeriesID(convert.Hash(seriesID)), shardID, data.EntityValue{
			EntityValue: we.Entity(nil),
=======
func setupTestData(t *testing.T, ts *traceSeries, seriesEntities []seriesEntity) (results []idWithShard) {
	results = make([]idWithShard, 0, len(seriesEntities))
	for _, se := range seriesEntities {
		seriesID := []byte(se.seriesID)
		ev := pb.NewEntityValueBuilder().
			DataBinary(se.entity.binary).
			EntityID(se.entity.id).
			Timestamp(se.entity.t).
			Fields(se.entity.items...).
			Build()
		shardID := partition.ShardID(seriesID, 2)
		got, err := ts.Write(common.SeriesID(convert.Hash(seriesID)), shardID, data.EntityValue{
			EntityValue: ev,
>>>>>>> a72cc19c
		})
		if err != nil {
			t.Error("Write() got error")
		}
		if got < 1 {
			t.Error("Write() got empty chunkID")
		}
		results = append(results, idWithShard{
			id:      got,
			shardID: shardID,
		})
	}
	return results
}<|MERGE_RESOLUTION|>--- conflicted
+++ resolved
@@ -233,25 +233,6 @@
 	}
 }
 
-<<<<<<< HEAD
-func setUpTestData(t *testing.T, ts *traceSeries, seriesEntities []seriesEntity) (results []idWithShard) {
-	results = make([]idWithShard, 0, len(seriesEntities))
-	for _, se := range seriesEntities {
-		seriesID := []byte(se.seriesID)
-		b := fb.NewWriteEntityBuilder()
-		items := make([]fb.ComponentBuilderFunc, 0, 2)
-		items = append(items, b.BuildMetaData("default", "sw"))
-		timestamp := se.entity.ts
-		items = append(items, b.BuildEntityWithTS(se.entity.id, se.entity.binary, timestamp, se.entity.items...))
-		builder, err := b.BuildWriteEntity(
-			items...,
-		)
-		assert.NoError(t, err)
-		we := v1.GetRootAsWriteEntity(builder.FinishedBytes(), 0)
-		shardID := partition.ShardID(seriesID, 2)
-		got, err := ts.Write(common.SeriesID(convert.Hash(seriesID)), shardID, data.EntityValue{
-			EntityValue: we.Entity(nil),
-=======
 func setupTestData(t *testing.T, ts *traceSeries, seriesEntities []seriesEntity) (results []idWithShard) {
 	results = make([]idWithShard, 0, len(seriesEntities))
 	for _, se := range seriesEntities {
@@ -265,7 +246,6 @@
 		shardID := partition.ShardID(seriesID, 2)
 		got, err := ts.Write(common.SeriesID(convert.Hash(seriesID)), shardID, data.EntityValue{
 			EntityValue: ev,
->>>>>>> a72cc19c
 		})
 		if err != nil {
 			t.Error("Write() got error")
