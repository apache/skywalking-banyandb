// Licensed to Apache Software Foundation (ASF) under one or more contributor
// license agreements. See the NOTICE file distributed with
// this work for additional information regarding copyright
// ownership. Apache Software Foundation (ASF) licenses this file to you under
// the Apache License, Version 2.0 (the "License"); you may
// not use this file except in compliance with the License.
// You may obtain a copy of the License at
//
//	http://www.apache.org/licenses/LICENSE-2.0
//
// Unless required by applicable law or agreed to in writing,
// software distributed under the License is distributed on an
// "AS IS" BASIS, WITHOUT WARRANTIES OR CONDITIONS OF ANY
// KIND, either express or implied.  See the License for the
// specific language governing permissions and limitations
// under the License.

package stream

import (
	"container/heap"
	"context"
	"errors"
	"fmt"
	"sort"

	"github.com/apache/skywalking-banyandb/api/common"
	databasev1 "github.com/apache/skywalking-banyandb/api/proto/banyandb/database/v1"
	modelv1 "github.com/apache/skywalking-banyandb/api/proto/banyandb/model/v1"
	"github.com/apache/skywalking-banyandb/banyand/internal/storage"
	"github.com/apache/skywalking-banyandb/pkg/partition"
	pbv1 "github.com/apache/skywalking-banyandb/pkg/pb/v1"
)

type queryOptions struct {
	pbv1.StreamQueryOptions
	minTimestamp int64
	maxTimestamp int64
}

type queryResult struct {
	entityMap    map[string]int
	sidToIndex   map[common.SeriesID]int
	tagNameIndex map[string]partition.TagLocator
	schema       *databasev1.Stream
	data         []*blockCursor
	snapshots    []*snapshot
	seriesList   pbv1.SeriesList
	loaded       bool
	orderByTS    bool
	ascTS        bool
}

func (qr *queryResult) Pull() *pbv1.StreamResult {
	if !qr.loaded {
		if len(qr.data) == 0 {
			return nil
		}
		// TODO:// Parallel load
		tmpBlock := generateBlock()
		defer releaseBlock(tmpBlock)
		for i := 0; i < len(qr.data); i++ {
			if !qr.data[i].loadData(tmpBlock) {
				qr.data = append(qr.data[:i], qr.data[i+1:]...)
				i--
			}
			if qr.schema.GetEntity() == nil || len(qr.schema.GetEntity().GetTagNames()) == 0 {
				continue
			}
			sidIndex := qr.sidToIndex[qr.data[i].bm.seriesID]
			series := qr.seriesList[sidIndex]
			entityMap := make(map[string]int)
			tagFamilyMap := make(map[string]int)
			for idx, entity := range qr.schema.GetEntity().GetTagNames() {
				entityMap[entity] = idx + 1
			}
			for idx, tagFamily := range qr.data[i].tagFamilies {
				tagFamilyMap[tagFamily.name] = idx + 1
			}
			for _, tagFamilyProj := range qr.data[i].tagProjection {
				for j, tagProj := range tagFamilyProj.Names {
					offset := qr.tagNameIndex[tagProj]
					tagFamilySpec := qr.schema.GetTagFamilies()[offset.FamilyOffset]
					tagSpec := tagFamilySpec.GetTags()[offset.TagOffset]
					if tagSpec.IndexedOnly {
						continue
					}
					entityPos := entityMap[tagProj]
					tagFamilyPos := tagFamilyMap[tagFamilyProj.Family]
					if entityPos == 0 {
						continue
					}
					if tagFamilyPos == 0 {
						qr.data[i].tagFamilies[tagFamilyPos-1] = tagFamily{
							name: tagFamilyProj.Family,
							tags: make([]tag, 0),
						}
					}
					valueType := pbv1.MustTagValueToValueType(series.EntityValues[entityPos-1])
					qr.data[i].tagFamilies[tagFamilyPos-1].tags[j] = tag{
						name:      tagProj,
						values:    mustEncodeTagValue(tagProj, tagSpec.GetType(), series.EntityValues[entityPos-1], len(qr.data[i].timestamps)),
						valueType: valueType,
					}
				}
			}
			if qr.orderByTimestampDesc() {
				qr.data[i].idx = len(qr.data[i].timestamps) - 1
			}
		}
		qr.loaded = true
		heap.Init(qr)
	}
	if len(qr.data) == 0 {
		return nil
	}
	if len(qr.data) == 1 {
		r := &pbv1.StreamResult{}
		bc := qr.data[0]
		bc.copyAllTo(r, qr.orderByTimestampDesc())
		qr.data = qr.data[:0]
		return r
	}
	return qr.merge()
}

func (qr *queryResult) Release() {
	for i, v := range qr.data {
		releaseBlockCursor(v)
		qr.data[i] = nil
	}
	qr.data = qr.data[:0]
	for i := range qr.snapshots {
		qr.snapshots[i].decRef()
	}
	qr.snapshots = qr.snapshots[:0]
}

func (qr queryResult) Len() int {
	return len(qr.data)
}

func (qr queryResult) Less(i, j int) bool {
	leftTS := qr.data[i].timestamps[qr.data[i].idx]
	rightTS := qr.data[j].timestamps[qr.data[j].idx]
	if qr.orderByTS {
		if qr.ascTS {
			return leftTS < rightTS
		}
		return leftTS > rightTS
	}
	leftSIDIndex := qr.sidToIndex[qr.data[i].bm.seriesID]
	rightSIDIndex := qr.sidToIndex[qr.data[j].bm.seriesID]
	return leftSIDIndex < rightSIDIndex
}

func (qr queryResult) Swap(i, j int) {
	qr.data[i], qr.data[j] = qr.data[j], qr.data[i]
}

func (qr *queryResult) Push(x interface{}) {
	qr.data = append(qr.data, x.(*blockCursor))
}

func (qr *queryResult) Pop() interface{} {
	old := qr.data
	n := len(old)
	x := old[n-1]
	qr.data = old[0 : n-1]
	return x
}

func (qr *queryResult) orderByTimestampDesc() bool {
	return qr.orderByTS && !qr.ascTS
}

func (qr *queryResult) merge() *pbv1.StreamResult {
	step := 1
	if qr.orderByTimestampDesc() {
		step = -1
	}
	result := &pbv1.StreamResult{}
	var lastSid common.SeriesID

	for qr.Len() > 0 {
		topBC := qr.data[0]
		if lastSid != 0 && topBC.bm.seriesID != lastSid {
			return result
		}
		lastSid = topBC.bm.seriesID

		topBC.copyTo(result)
		topBC.idx += step

		if qr.orderByTimestampDesc() {
			if topBC.idx < 0 {
				heap.Pop(qr)
			} else {
				heap.Fix(qr, 0)
			}
		} else {
			if topBC.idx >= len(topBC.timestamps) {
				heap.Pop(qr)
			} else {
				heap.Fix(qr, 0)
			}
		}
	}

	return result
}

<<<<<<< HEAD
func (s *stream) Query(ctx context.Context, sqo pbv1.StreamQueryOptions) (pbv1.StreamResultPuller, error) {
	if sqo.TimeRange == nil || sqo.Entity == nil {
=======
func (s *stream) genIndex(tagProj []pbv1.TagProjection, seriesList pbv1.SeriesList) (map[string]int, map[string]*databasev1.TagSpec,
	map[string]partition.TagLocator, map[common.SeriesID]int,
) {
	entityMap := make(map[string]int)
	for idx, entity := range s.schema.GetEntity().GetTagNames() {
		entityMap[entity] = idx + 1
	}
	tagSpecIndex := make(map[string]*databasev1.TagSpec)
	for _, tagFamilySpec := range s.schema.GetTagFamilies() {
		for _, tagSpec := range tagFamilySpec.Tags {
			tagSpecIndex[tagSpec.GetName()] = tagSpec
		}
	}
	tagProjIndex := make(map[string]partition.TagLocator)
	for i, tagFamilyProj := range tagProj {
		for j, tagProj := range tagFamilyProj.Names {
			if entityMap[tagProj] == 0 {
				continue
			}
			tagProjIndex[tagProj] = partition.TagLocator{
				FamilyOffset: i,
				TagOffset:    j,
			}
		}
	}
	sidToIndex := make(map[common.SeriesID]int)
	for idx, series := range seriesList {
		sidToIndex[series.ID] = idx
	}

	return entityMap, tagSpecIndex, tagProjIndex, sidToIndex
}

func (s *stream) Filter(ctx context.Context, sfo pbv1.StreamFilterOptions) (sfr pbv1.StreamFilterResult, err error) {
	if sfo.TimeRange == nil || len(sfo.Entities) < 1 {
		return nil, errors.New("invalid query options: timeRange and series are required")
	}
	if len(sfo.TagProjection) == 0 {
		return nil, errors.New("invalid query options: tagProjection is required")
	}
	db := s.databaseSupplier.SupplyTSDB()
	if db == nil {
		return sfr, nil
	}
	tsdb := db.(storage.TSDB[*tsTable, option])
	tabWrappers := tsdb.SelectTSTables(*sfo.TimeRange)
	sort.Slice(tabWrappers, func(i, j int) bool {
		return tabWrappers[i].GetTimeRange().Start.Before(tabWrappers[j].GetTimeRange().Start)
	})
	defer func() {
		for i := range tabWrappers {
			tabWrappers[i].DecRef()
		}
	}()

	series := make([]*pbv1.Series, len(sfo.Entities))
	for i := range sfo.Entities {
		series[i] = &pbv1.Series{
			Subject:      sfo.Name,
			EntityValues: sfo.Entities[i],
		}
	}
	seriesList, err := tsdb.Lookup(ctx, series)
	if err != nil {
		return nil, err
	}
	if len(seriesList) == 0 {
		return sfr, nil
	}

	entityMap, tagSpecIndex, tagProjIndex, sidToIndex := s.genIndex(sfo.TagProjection, seriesList)
	ces := newColumnElements()
	for _, tw := range tabWrappers {
		if len(ces.timestamp) >= sfo.MaxElementSize {
			break
		}
		index := tw.Table().Index()
		erl, err := index.Search(ctx, seriesList, sfo.Filter)
		if err != nil {
			return nil, err
		}
		if len(ces.timestamp)+len(erl) > sfo.MaxElementSize {
			erl = erl[:sfo.MaxElementSize-len(ces.timestamp)]
		}
		for _, er := range erl {
			e, count, err := tw.Table().getElement(er.seriesID, er.timestamp, sfo.TagProjection)
			if err != nil {
				return nil, err
			}
			if len(tagProjIndex) != 0 {
				for entity, offset := range tagProjIndex {
					tagSpec := tagSpecIndex[entity]
					if tagSpec.IndexedOnly {
						continue
					}
					series := seriesList[sidToIndex[er.seriesID]]
					entityPos := entityMap[entity] - 1
					e.tagFamilies[offset.FamilyOffset].tags[offset.TagOffset] = tag{
						name:      entity,
						values:    mustEncodeTagValue(entity, tagSpec.GetType(), series.EntityValues[entityPos], count),
						valueType: pbv1.MustTagValueToValueType(series.EntityValues[entityPos]),
					}
				}
			}
			ces.BuildFromElement(e, sfo.TagProjection)
		}
	}
	return ces, nil
}

func (s *stream) Sort(ctx context.Context, sso pbv1.StreamSortOptions) (ssr pbv1.StreamSortResult, err error) {
	if sso.TimeRange == nil || len(sso.Entities) < 1 {
		return nil, errors.New("invalid query options: timeRange and series are required")
	}
	if len(sso.TagProjection) == 0 {
		return nil, errors.New("invalid query options: tagProjection is required")
	}
	db := s.databaseSupplier.SupplyTSDB()
	if db == nil {
		return ssr, nil
	}
	tsdb := db.(storage.TSDB[*tsTable, option])
	tabWrappers := tsdb.SelectTSTables(*sso.TimeRange)
	defer func() {
		for i := range tabWrappers {
			tabWrappers[i].DecRef()
		}
	}()
	series := make([]*pbv1.Series, len(sso.Entities))
	for i := range sso.Entities {
		series[i] = &pbv1.Series{
			Subject:      sso.Name,
			EntityValues: sso.Entities[i],
		}
	}
	seriesList, err := tsdb.Lookup(ctx, series)
	if err != nil {
		return nil, err
	}
	if len(seriesList) == 0 {
		return ssr, nil
	}

	iters, err := s.buildSeriesByIndex(tabWrappers, seriesList, sso)
	if err != nil {
		return nil, err
	}

	if len(iters) == 0 {
		return ssr, nil
	}

	it := newItemIter(iters, sso.Order.Sort)
	defer func() {
		err = multierr.Append(err, it.Close())
	}()

	ces := newColumnElements()
	for it.Next() {
		nextItem := it.Val()
		e := nextItem.element
		ces.BuildFromElement(e, sso.TagProjection)
		if len(ces.timestamp) >= sso.MaxElementSize {
			break
		}
	}
	return ces, err
}

func (s *stream) Query(ctx context.Context, sqo pbv1.StreamQueryOptions) (pbv1.StreamQueryResult, error) {
	if sqo.TimeRange == nil || len(sqo.Entities) < 1 {
>>>>>>> acd2f4ca
		return nil, errors.New("invalid query options: timeRange and series are required")
	}
	if len(sqo.TagProjection) == 0 {
		return nil, errors.New("invalid query options: tagProjection is required")
	}
	db := s.databaseSupplier.SupplyTSDB()
	var result queryResult
	if db == nil {
		return &result, nil
	}
	tsdb := db.(storage.TSDB[*tsTable, option])
	tabWrappers := tsdb.SelectTSTables(*sqo.TimeRange)
	defer func() {
		for i := range tabWrappers {
			tabWrappers[i].DecRef()
		}
	}()
	series := make([]*pbv1.Series, len(sqo.Entities))
	for i := range sqo.Entities {
		series[i] = &pbv1.Series{
			Subject:      sqo.Name,
			EntityValues: sqo.Entities[i],
		}
	}
	sl, err := tsdb.Lookup(ctx, series)
	if err != nil {
		return nil, err
	}

	if len(sl) < 1 {
		return &result, nil
	}
	var sids []common.SeriesID
	for i := range sl {
		sids = append(sids, sl[i].ID)
	}
	var parts []*part
	qo := queryOptions{
		StreamQueryOptions: sqo,
		minTimestamp:       sqo.TimeRange.Start.UnixNano(),
		maxTimestamp:       sqo.TimeRange.End.UnixNano(),
	}
	var n int
	for i := range tabWrappers {
		s := tabWrappers[i].Table().currentSnapshot()
		if s == nil {
			continue
		}
		parts, n = s.getParts(parts, qo.minTimestamp, qo.maxTimestamp)
		if n < 1 {
			s.decRef()
			continue
		}
		result.snapshots = append(result.snapshots, s)
	}
	bma := generateBlockMetadataArray()
	defer releaseBlockMetadataArray(bma)
	// TODO: cache ti
	var ti tstIter
	defer ti.reset()
	originalSids := make([]common.SeriesID, len(sids))
	copy(originalSids, sids)
	sort.Slice(sids, func(i, j int) bool { return sids[i] < sids[j] })
	ti.init(bma, parts, sids, qo.minTimestamp, qo.maxTimestamp)
	if ti.Error() != nil {
		return nil, fmt.Errorf("cannot init tstIter: %w", ti.Error())
	}
	for ti.nextBlock() {
		bc := generateBlockCursor()
		p := ti.piHeap[0]
		initBlockCursor(bc, p.p, p.curBlock, qo)
		result.data = append(result.data, bc)
	}
	if ti.Error() != nil {
		return nil, fmt.Errorf("cannot iterate tstIter: %w", ti.Error())
	}

	entityMap, _, _, sidToIndex := s.genIndex(sqo.TagProjection, sl)
	result.entityMap = entityMap
	result.sidToIndex = sidToIndex
	result.tagNameIndex = make(map[string]partition.TagLocator)
	result.schema = s.schema
	result.seriesList = sl
	for i, si := range originalSids {
		result.sidToIndex[si] = i
	}
	for i, tagFamilySpec := range s.schema.GetTagFamilies() {
		for j, tagSpec := range tagFamilySpec.GetTags() {
			result.tagNameIndex[tagSpec.GetName()] = partition.TagLocator{
				FamilyOffset: i,
				TagOffset:    j,
			}
		}
	}
	if sqo.Order == nil {
		result.orderByTS = true
		result.ascTS = true
		return &result, nil
	}
	if sqo.Order.Index == nil {
		result.orderByTS = true
		if sqo.Order.Sort == modelv1.Sort_SORT_ASC || sqo.Order.Sort == modelv1.Sort_SORT_UNSPECIFIED {
			result.ascTS = true
		}
		return &result, nil
	}

	return &result, nil
}<|MERGE_RESOLUTION|>--- conflicted
+++ resolved
@@ -210,182 +210,8 @@
 	return result
 }
 
-<<<<<<< HEAD
 func (s *stream) Query(ctx context.Context, sqo pbv1.StreamQueryOptions) (pbv1.StreamResultPuller, error) {
-	if sqo.TimeRange == nil || sqo.Entity == nil {
-=======
-func (s *stream) genIndex(tagProj []pbv1.TagProjection, seriesList pbv1.SeriesList) (map[string]int, map[string]*databasev1.TagSpec,
-	map[string]partition.TagLocator, map[common.SeriesID]int,
-) {
-	entityMap := make(map[string]int)
-	for idx, entity := range s.schema.GetEntity().GetTagNames() {
-		entityMap[entity] = idx + 1
-	}
-	tagSpecIndex := make(map[string]*databasev1.TagSpec)
-	for _, tagFamilySpec := range s.schema.GetTagFamilies() {
-		for _, tagSpec := range tagFamilySpec.Tags {
-			tagSpecIndex[tagSpec.GetName()] = tagSpec
-		}
-	}
-	tagProjIndex := make(map[string]partition.TagLocator)
-	for i, tagFamilyProj := range tagProj {
-		for j, tagProj := range tagFamilyProj.Names {
-			if entityMap[tagProj] == 0 {
-				continue
-			}
-			tagProjIndex[tagProj] = partition.TagLocator{
-				FamilyOffset: i,
-				TagOffset:    j,
-			}
-		}
-	}
-	sidToIndex := make(map[common.SeriesID]int)
-	for idx, series := range seriesList {
-		sidToIndex[series.ID] = idx
-	}
-
-	return entityMap, tagSpecIndex, tagProjIndex, sidToIndex
-}
-
-func (s *stream) Filter(ctx context.Context, sfo pbv1.StreamFilterOptions) (sfr pbv1.StreamFilterResult, err error) {
-	if sfo.TimeRange == nil || len(sfo.Entities) < 1 {
-		return nil, errors.New("invalid query options: timeRange and series are required")
-	}
-	if len(sfo.TagProjection) == 0 {
-		return nil, errors.New("invalid query options: tagProjection is required")
-	}
-	db := s.databaseSupplier.SupplyTSDB()
-	if db == nil {
-		return sfr, nil
-	}
-	tsdb := db.(storage.TSDB[*tsTable, option])
-	tabWrappers := tsdb.SelectTSTables(*sfo.TimeRange)
-	sort.Slice(tabWrappers, func(i, j int) bool {
-		return tabWrappers[i].GetTimeRange().Start.Before(tabWrappers[j].GetTimeRange().Start)
-	})
-	defer func() {
-		for i := range tabWrappers {
-			tabWrappers[i].DecRef()
-		}
-	}()
-
-	series := make([]*pbv1.Series, len(sfo.Entities))
-	for i := range sfo.Entities {
-		series[i] = &pbv1.Series{
-			Subject:      sfo.Name,
-			EntityValues: sfo.Entities[i],
-		}
-	}
-	seriesList, err := tsdb.Lookup(ctx, series)
-	if err != nil {
-		return nil, err
-	}
-	if len(seriesList) == 0 {
-		return sfr, nil
-	}
-
-	entityMap, tagSpecIndex, tagProjIndex, sidToIndex := s.genIndex(sfo.TagProjection, seriesList)
-	ces := newColumnElements()
-	for _, tw := range tabWrappers {
-		if len(ces.timestamp) >= sfo.MaxElementSize {
-			break
-		}
-		index := tw.Table().Index()
-		erl, err := index.Search(ctx, seriesList, sfo.Filter)
-		if err != nil {
-			return nil, err
-		}
-		if len(ces.timestamp)+len(erl) > sfo.MaxElementSize {
-			erl = erl[:sfo.MaxElementSize-len(ces.timestamp)]
-		}
-		for _, er := range erl {
-			e, count, err := tw.Table().getElement(er.seriesID, er.timestamp, sfo.TagProjection)
-			if err != nil {
-				return nil, err
-			}
-			if len(tagProjIndex) != 0 {
-				for entity, offset := range tagProjIndex {
-					tagSpec := tagSpecIndex[entity]
-					if tagSpec.IndexedOnly {
-						continue
-					}
-					series := seriesList[sidToIndex[er.seriesID]]
-					entityPos := entityMap[entity] - 1
-					e.tagFamilies[offset.FamilyOffset].tags[offset.TagOffset] = tag{
-						name:      entity,
-						values:    mustEncodeTagValue(entity, tagSpec.GetType(), series.EntityValues[entityPos], count),
-						valueType: pbv1.MustTagValueToValueType(series.EntityValues[entityPos]),
-					}
-				}
-			}
-			ces.BuildFromElement(e, sfo.TagProjection)
-		}
-	}
-	return ces, nil
-}
-
-func (s *stream) Sort(ctx context.Context, sso pbv1.StreamSortOptions) (ssr pbv1.StreamSortResult, err error) {
-	if sso.TimeRange == nil || len(sso.Entities) < 1 {
-		return nil, errors.New("invalid query options: timeRange and series are required")
-	}
-	if len(sso.TagProjection) == 0 {
-		return nil, errors.New("invalid query options: tagProjection is required")
-	}
-	db := s.databaseSupplier.SupplyTSDB()
-	if db == nil {
-		return ssr, nil
-	}
-	tsdb := db.(storage.TSDB[*tsTable, option])
-	tabWrappers := tsdb.SelectTSTables(*sso.TimeRange)
-	defer func() {
-		for i := range tabWrappers {
-			tabWrappers[i].DecRef()
-		}
-	}()
-	series := make([]*pbv1.Series, len(sso.Entities))
-	for i := range sso.Entities {
-		series[i] = &pbv1.Series{
-			Subject:      sso.Name,
-			EntityValues: sso.Entities[i],
-		}
-	}
-	seriesList, err := tsdb.Lookup(ctx, series)
-	if err != nil {
-		return nil, err
-	}
-	if len(seriesList) == 0 {
-		return ssr, nil
-	}
-
-	iters, err := s.buildSeriesByIndex(tabWrappers, seriesList, sso)
-	if err != nil {
-		return nil, err
-	}
-
-	if len(iters) == 0 {
-		return ssr, nil
-	}
-
-	it := newItemIter(iters, sso.Order.Sort)
-	defer func() {
-		err = multierr.Append(err, it.Close())
-	}()
-
-	ces := newColumnElements()
-	for it.Next() {
-		nextItem := it.Val()
-		e := nextItem.element
-		ces.BuildFromElement(e, sso.TagProjection)
-		if len(ces.timestamp) >= sso.MaxElementSize {
-			break
-		}
-	}
-	return ces, err
-}
-
-func (s *stream) Query(ctx context.Context, sqo pbv1.StreamQueryOptions) (pbv1.StreamQueryResult, error) {
-	if sqo.TimeRange == nil || len(sqo.Entities) < 1 {
->>>>>>> acd2f4ca
+	if sqo.TimeRange == nil || sqo.Entities == nil {
 		return nil, errors.New("invalid query options: timeRange and series are required")
 	}
 	if len(sqo.TagProjection) == 0 {
