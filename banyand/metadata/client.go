--- conflicted
+++ resolved
@@ -58,23 +58,16 @@
 }
 
 type clientService struct {
-<<<<<<< HEAD
-	namespace       string
-	etcdUsername    string
+	schemaRegistry    schema.Registry
+	closer            *run.Closer
+	namespace         string
+  etcdUsername    string
 	etcdPassword    string
 	etcdTLSCAFile   string
 	etcdTLSCertFile string
 	etcdTLSKeyFile  string
-	schemaRegistry  schema.Registry
-	closer          *run.Closer
-	endpoints       []string
-=======
-	schemaRegistry    schema.Registry
-	closer            *run.Closer
-	namespace         string
 	endpoints         []string
 	forceRegisterNode bool
->>>>>>> 84f32b39
 }
 
 func (s *clientService) SchemaRegistry() schema.Registry {
