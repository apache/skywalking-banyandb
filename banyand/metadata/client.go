// Licensed to Apache Software Foundation (ASF) under one or more contributor
// license agreements. See the NOTICE file distributed with
// this work for additional information regarding copyright
// ownership. Apache Software Foundation (ASF) licenses this file to you under
// the Apache License, Version 2.0 (the "License"); you may
// not use this file except in compliance with the License.
// You may obtain a copy of the License at
//
//     http://www.apache.org/licenses/LICENSE-2.0
//
// Unless required by applicable law or agreed to in writing,
// software distributed under the License is distributed on an
// "AS IS" BASIS, WITHOUT WARRANTIES OR CONDITIONS OF ANY
// KIND, either express or implied.  See the License for the
// specific language governing permissions and limitations
// under the License.

package metadata

import (
	"context"
	"errors"
	"time"

	"go.uber.org/multierr"
	"google.golang.org/protobuf/types/known/timestamppb"

	"github.com/apache/skywalking-banyandb/api/common"
	commonv1 "github.com/apache/skywalking-banyandb/api/proto/banyandb/common/v1"
	databasev1 "github.com/apache/skywalking-banyandb/api/proto/banyandb/database/v1"
	"github.com/apache/skywalking-banyandb/banyand/metadata/schema"
	"github.com/apache/skywalking-banyandb/pkg/logger"
	"github.com/apache/skywalking-banyandb/pkg/run"
)

const (
	// DefaultNamespace is the default namespace of the metadata stored in etcd.
	DefaultNamespace      = "banyandb"
	flagEtcdEndpointsName = "etcd-endpoints"
)

const flagEtcdUsername = "etcd-username"

const flagEtcdPassword = "etcd-password"

const flagEtcdTLSCAFile = "etcd-tls-ca-file"

const flagEtcdTLSCertFile = "etcd-tls-cert-file"

const flagEtcdTLSKeyFile = "etcd-tls-key-file"

// NewClient returns a new metadata client.
func NewClient(_ context.Context) (Service, error) {
	return &clientService{closer: run.NewCloser(1)}, nil
}

type clientService struct {
<<<<<<< HEAD
	namespace       string
	etcdUsername    string
	etcdPassword    string
	etcdTLSCAFile   string
	etcdTLSCertFile string
	etcdTLSKeyFile  string
	schemaRegistry  schema.Registry
	alc             *allocator
	closer          *run.Closer
	endpoints       []string
=======
	namespace      string
	schemaRegistry schema.Registry
	closer         *run.Closer
	endpoints      []string
>>>>>>> 2cf42aaf
}

func (s *clientService) SchemaRegistry() schema.Registry {
	return s.schemaRegistry
}

func (s *clientService) FlagSet() *run.FlagSet {
	fs := run.NewFlagSet("metadata")
	fs.StringVar(&s.namespace, "namespace", DefaultNamespace, "The namespace of the metadata stored in etcd")
	fs.StringArrayVar(&s.endpoints, flagEtcdEndpointsName, []string{"http://localhost:2379"}, "A comma-delimited list of etcd endpoints")
	fs.StringVar(&s.etcdUsername, flagEtcdUsername, "", "A username of etcd")
	fs.StringVar(&s.etcdPassword, flagEtcdPassword, "", "A password of etcd user")
	fs.StringVar(&s.etcdTLSCAFile, flagEtcdTLSCAFile, "", "Trusted certificate authority")
	fs.StringVar(&s.etcdTLSCertFile, flagEtcdTLSCertFile, "", "Etcd client certificate")
	fs.StringVar(&s.etcdTLSKeyFile, flagEtcdTLSKeyFile, "", "Private key for the etcd client certificate.")
	return fs
}

func (s *clientService) Validate() error {
	if s.endpoints == nil {
		return errors.New("endpoints is empty")
	}
	return nil
}

func (s *clientService) PreRun(ctx context.Context) error {
	var err error
	s.schemaRegistry, err = schema.NewEtcdSchemaRegistry(
		schema.Namespace(s.namespace),
		schema.ConfigureServerEndpoints(s.endpoints),
		schema.ConfigureEtcdUser(s.etcdUsername, s.etcdPassword),
		schema.ConfigureEtcdTLSCAFile(s.etcdTLSCAFile),
		schema.ConfigureEtcdTLSCertAndKey(s.etcdTLSCertFile, s.etcdTLSKeyFile),
	)
	if err != nil {
		return err
	}
	val := ctx.Value(common.ContextNodeKey)
	if val == nil {
		return errors.New("node id is empty")
	}
	node := val.(common.Node)
	val = ctx.Value(common.ContextNodeRolesKey)
	if val == nil {
		return errors.New("node roles is empty")
	}
	nodeRoles := val.([]databasev1.Role)
	l := logger.GetLogger(s.Name())
	nodeInfo := &databasev1.Node{
		Metadata: &commonv1.Metadata{
			Name: node.NodeID,
		},
		GrpcAddress: node.GrpcAddress,
		HttpAddress: node.HTTPAddress,
		Roles:       nodeRoles,
		CreatedAt:   timestamppb.Now(),
	}
	for {
		ctxRegister, cancel := context.WithTimeout(ctx, time.Second*10)
		err = s.schemaRegistry.RegisterNode(ctxRegister, nodeInfo)
		cancel()
		if errors.Is(err, context.DeadlineExceeded) {
			l.Warn().Strs("etcd-endpoints", s.endpoints).Msg("register node timeout, retrying...")
			continue
		}
		if err == nil {
			l.Info().Stringer("info", nodeInfo).Msg("register node successfully")
		}
		return err
	}
}

func (s *clientService) Serve() run.StopNotify {
	return s.closer.CloseNotify()
}

func (s *clientService) GracefulStop() {
	s.closer.Done()
	s.closer.CloseThenWait()
	_ = s.schemaRegistry.Close()
}

func (s *clientService) RegisterHandler(name string, kind schema.Kind, handler schema.EventHandler) {
	s.schemaRegistry.RegisterHandler(name, kind, handler)
}

func (s *clientService) StreamRegistry() schema.Stream {
	return s.schemaRegistry
}

func (s *clientService) IndexRuleRegistry() schema.IndexRule {
	return s.schemaRegistry
}

func (s *clientService) IndexRuleBindingRegistry() schema.IndexRuleBinding {
	return s.schemaRegistry
}

func (s *clientService) MeasureRegistry() schema.Measure {
	return s.schemaRegistry
}

func (s *clientService) GroupRegistry() schema.Group {
	return s.schemaRegistry
}

func (s *clientService) TopNAggregationRegistry() schema.TopNAggregation {
	return s.schemaRegistry
}

func (s *clientService) PropertyRegistry() schema.Property {
	return s.schemaRegistry
}

func (s *clientService) Name() string {
	return "metadata"
}

func (s *clientService) Role() databasev1.Role {
	return databasev1.Role_ROLE_META
}

func (s *clientService) IndexRules(ctx context.Context, subject *commonv1.Metadata) ([]*databasev1.IndexRule, error) {
	bindings, err := s.schemaRegistry.ListIndexRuleBinding(ctx, schema.ListOpt{Group: subject.Group})
	if err != nil {
		return nil, err
	}
	now := time.Now()
	foundRules := make([]string, 0)
	for _, binding := range bindings {
		if binding.GetBeginAt().AsTime().After(now) ||
			binding.GetExpireAt().AsTime().Before(now) {
			continue
		}
		sub := binding.GetSubject()
		if sub.Name != subject.Name {
			continue
		}
		foundRules = append(foundRules, binding.Rules...)
	}
	result := make([]*databasev1.IndexRule, 0, len(foundRules))
	var indexRuleErr error
	for _, rule := range foundRules {
		r, getErr := s.schemaRegistry.GetIndexRule(ctx, &commonv1.Metadata{
			Name:  rule,
			Group: subject.Group,
		})
		if getErr != nil {
			indexRuleErr = multierr.Append(indexRuleErr, err)
			continue
		}
		result = append(result, r)
	}
	return result, indexRuleErr
}

func (s *clientService) Subjects(ctx context.Context, indexRule *databasev1.IndexRule, catalog commonv1.Catalog) ([]schema.Spec, error) {
	bindings, err := s.schemaRegistry.ListIndexRuleBinding(ctx, schema.ListOpt{Group: indexRule.GetMetadata().GetGroup()})
	if err != nil {
		return nil, err
	}

	now := time.Now()
	var subjectErr error
	foundSubjects := make([]schema.Spec, 0)
	for _, binding := range bindings {
		if binding.GetBeginAt().AsTime().After(now) ||
			binding.GetExpireAt().AsTime().Before(now) {
			continue
		}
		sub := binding.GetSubject()
		if sub.GetCatalog() != catalog {
			continue
		}

		if !contains(binding.GetRules(), indexRule.GetMetadata().GetName()) {
			continue
		}

		switch catalog {
		case commonv1.Catalog_CATALOG_STREAM:
			stream, getErr := s.schemaRegistry.GetStream(ctx, &commonv1.Metadata{
				Name:  sub.GetName(),
				Group: indexRule.GetMetadata().GetGroup(),
			})
			if getErr != nil {
				subjectErr = multierr.Append(subjectErr, getErr)
			}
			foundSubjects = append(foundSubjects, stream)
		case commonv1.Catalog_CATALOG_MEASURE:
			measure, getErr := s.schemaRegistry.GetMeasure(ctx, &commonv1.Metadata{
				Name:  sub.GetName(),
				Group: indexRule.GetMetadata().GetGroup(),
			})
			if getErr != nil {
				subjectErr = multierr.Append(subjectErr, getErr)
			}
			foundSubjects = append(foundSubjects, measure)
		default:
			continue
		}
	}

	return foundSubjects, subjectErr
}

func contains(s []string, e string) bool {
	for _, a := range s {
		if a == e {
			return true
		}
	}
	return false
}<|MERGE_RESOLUTION|>--- conflicted
+++ resolved
@@ -55,7 +55,6 @@
 }
 
 type clientService struct {
-<<<<<<< HEAD
 	namespace       string
 	etcdUsername    string
 	etcdPassword    string
@@ -63,15 +62,8 @@
 	etcdTLSCertFile string
 	etcdTLSKeyFile  string
 	schemaRegistry  schema.Registry
-	alc             *allocator
 	closer          *run.Closer
 	endpoints       []string
-=======
-	namespace      string
-	schemaRegistry schema.Registry
-	closer         *run.Closer
-	endpoints      []string
->>>>>>> 2cf42aaf
 }
 
 func (s *clientService) SchemaRegistry() schema.Registry {
