// Licensed to Apache Software Foundation (ASF) under one or more contributor
// license agreements. See the NOTICE file distributed with
// this work for additional information regarding copyright
// ownership. Apache Software Foundation (ASF) licenses this file to you under
// the Apache License, Version 2.0 (the "License"); you may
// not use this file except in compliance with the License.
// You may obtain a copy of the License at
//
//     http://www.apache.org/licenses/LICENSE-2.0
//
// Unless required by applicable law or agreed to in writing,
// software distributed under the License is distributed on an
// "AS IS" BASIS, WITHOUT WARRANTIES OR CONDITIONS OF ANY
// KIND, either express or implied.  See the License for the
// specific language governing permissions and limitations
// under the License.

package measure

import (
	"context"
	"path"
	"path/filepath"
	"strings"
	"time"

	"github.com/pkg/errors"

	"github.com/apache/skywalking-banyandb/api/common"
	"github.com/apache/skywalking-banyandb/api/data"
	commonv1 "github.com/apache/skywalking-banyandb/api/proto/banyandb/common/v1"
	databasev1 "github.com/apache/skywalking-banyandb/api/proto/banyandb/database/v1"
	measurev1 "github.com/apache/skywalking-banyandb/api/proto/banyandb/measure/v1"
	modelv1 "github.com/apache/skywalking-banyandb/api/proto/banyandb/model/v1"
	"github.com/apache/skywalking-banyandb/banyand/internal/storage"
	"github.com/apache/skywalking-banyandb/banyand/metadata"
	"github.com/apache/skywalking-banyandb/banyand/observability"
	"github.com/apache/skywalking-banyandb/banyand/protector"
	"github.com/apache/skywalking-banyandb/banyand/queue"
	"github.com/apache/skywalking-banyandb/pkg/bus"
	"github.com/apache/skywalking-banyandb/pkg/fs"
	"github.com/apache/skywalking-banyandb/pkg/logger"
	"github.com/apache/skywalking-banyandb/pkg/run"
	resourceSchema "github.com/apache/skywalking-banyandb/pkg/schema"
	"github.com/apache/skywalking-banyandb/pkg/timestamp"
)

var (
	errEmptyRootPath = errors.New("root path is empty")
	// ErrMeasureNotExist denotes a measure doesn't exist in the metadata repo.
	ErrMeasureNotExist = errors.New("measure doesn't exist")
)

// Service allows inspecting the measure data points.
type Service interface {
	run.PreRunner
	run.Config
	run.Service
	Query
	TopNService
}

var _ Service = (*service)(nil)

type service struct {
	writeListener       bus.MessageListener
	lfs                 fs.FileSystem
	pipeline            queue.Server
	localPipeline       queue.Queue
	metricPipeline      queue.Server
	omr                 observability.MetricsRegistry
	metadata            metadata.Repo
	pm                  protector.Memory
	schemaRepo          *schemaRepo
	l                   *logger.Logger
	c                   storage.Cache
	cm                  *cacheMetrics
	root                string
	snapshotDir         string
	dataPath            string
	option              option
	cc                  storage.CacheConfig
	maxDiskUsagePercent int
	maxFileSnapshotNum  int
}

func (s *service) Measure(metadata *commonv1.Metadata) (Measure, error) {
	sm, ok := s.schemaRepo.loadMeasure(metadata)
	if !ok {
		return nil, errors.WithStack(ErrMeasureNotExist)
	}
	return sm, nil
}

func (s *service) LoadGroup(name string) (resourceSchema.Group, bool) {
	return s.schemaRepo.LoadGroup(name)
}

func (s *service) GetRemovalSegmentsTimeRange(group string) *timestamp.TimeRange {
	return s.schemaRepo.GetRemovalSegmentsTimeRange(group)
}

func (s *service) FlagSet() *run.FlagSet {
	flagS := run.NewFlagSet("storage")
	flagS.StringVar(&s.root, "measure-root-path", "/tmp", "the root path of measure")
	flagS.StringVar(&s.dataPath, "measure-data-path", "", "the data directory path of measure. If not set, <measure-root-path>/measure/data will be used")
	flagS.DurationVar(&s.option.flushTimeout, "measure-flush-timeout", defaultFlushTimeout, "the memory data timeout of measure")
	s.option.mergePolicy = newDefaultMergePolicy()
	flagS.VarP(&s.option.mergePolicy.maxFanOutSize, "measure-max-fan-out-size", "", "the upper bound of a single file size after merge of measure")
	s.option.seriesCacheMaxSize = run.Bytes(32 << 20)
	flagS.VarP(&s.option.seriesCacheMaxSize, "measure-series-cache-max-size", "", "the max size of series cache in each group")
	flagS.IntVar(&s.maxDiskUsagePercent, "measure-max-disk-usage-percent", 95, "the maximum disk usage percentage allowed")
	flagS.IntVar(&s.maxFileSnapshotNum, "measure-max-file-snapshot-num", 10, "the maximum number of file snapshots allowed")
	s.cc.MaxCacheSize = run.Bytes(100 * 1024 * 1024)
	flagS.VarP(&s.cc.MaxCacheSize, "service-cache-max-size", "", "maximum service cache size (e.g., 100M)")
	flagS.DurationVar(&s.cc.CleanupInterval, "service-cache-cleanup-interval", 30*time.Second, "service cache cleanup interval")
	flagS.DurationVar(&s.cc.IdleTimeout, "service-cache-idle-timeout", 2*time.Minute, "service cache entry idle timeout")
	return flagS
}

func (s *service) Validate() error {
	if s.root == "" {
		return errEmptyRootPath
	}
	if s.maxDiskUsagePercent < 0 {
		return errors.New("measure-max-disk-usage-percen must be greater than or equal to 0")
	}
	if s.maxDiskUsagePercent > 100 {
		return errors.New("measure-max-disk-usage-percen must be less than or equal to 100")
	}
	if s.cc.MaxCacheSize < 0 {
		return errors.New("service-cache-max-size must be greater than or equal to 0")
	}
	if s.cc.CleanupInterval <= 0 {
		return errors.New("service-cache-cleanup-interval must be greater than 0")
	}
	if s.cc.IdleTimeout <= 0 {
		return errors.New("service-cache-idle-timeout must be greater than 0")
	}
	return nil
}

func (s *service) Name() string {
	return "measure"
}

func (s *service) Role() databasev1.Role {
	return databasev1.Role_ROLE_DATA
}

func (s *service) PreRun(ctx context.Context) error {
	s.l = logger.GetLogger(s.Name())
<<<<<<< HEAD
	if s.pm == nil {
		s.l.Error().Msg("CRITICAL: memory protector is nil in PreRun")
		return errors.New("memory protector is required but was nil")
	}
=======
>>>>>>> 79f82fa2
	s.l.Info().Msg("memory protector is initialized in PreRun")
	s.lfs = fs.NewLocalFileSystemWithLoggerAndLimit(s.l, s.pm.GetLimit())
	path := path.Join(s.root, s.Name())
	s.snapshotDir = filepath.Join(path, storage.SnapshotsDir)
	observability.UpdatePath(path)
	if s.dataPath == "" {
		s.dataPath = filepath.Join(path, storage.DataDir)
	}
	if !strings.HasPrefix(filepath.VolumeName(s.dataPath), filepath.VolumeName(path)) {
		observability.UpdatePath(s.dataPath)
	}
	s.localPipeline = queue.Local()
	val := ctx.Value(common.ContextNodeKey)
	if val == nil {
		return errors.New("node id is empty")
	}
	s.c = storage.NewServiceCacheWithConfig(s.cc)
	node := val.(common.Node)
	s.schemaRepo = newSchemaRepo(s.dataPath, s, node.Labels)

	s.cm = newCacheMetrics(s.omr)
	observability.MetricsCollector.Register("measure_cache", s.collectCacheMetrics)

	if s.pipeline == nil {
		return nil
	}

	if err := s.createNativeObservabilityGroup(ctx); err != nil {
		return err
	}

	if err := s.pipeline.Subscribe(data.TopicSnapshot, &snapshotListener{s: s}); err != nil {
		return err
	}

	if err := s.pipeline.Subscribe(data.TopicMeasureDeleteExpiredSegments, &deleteStreamSegmentsListener{s: s}); err != nil {
		return err
	}

	s.writeListener = setUpWriteCallback(s.l, s.schemaRepo, s.maxDiskUsagePercent)
	// only subscribe metricPipeline for data node
	if s.metricPipeline != nil {
		err := s.metricPipeline.Subscribe(data.TopicMeasureWrite, s.writeListener)
		if err != nil {
			return err
		}
	}
	err := s.pipeline.Subscribe(data.TopicMeasureWrite, s.writeListener)
	if err != nil {
		return err
	}
	return s.localPipeline.Subscribe(data.TopicMeasureWrite, s.writeListener)
}

func (s *service) Serve() run.StopNotify {
	return s.schemaRepo.StopCh()
}

func (s *service) GracefulStop() {
	observability.MetricsCollector.Unregister("measure_cache")
	s.schemaRepo.Close()
	s.c.Close()
	if s.localPipeline != nil {
		s.localPipeline.GracefulStop()
	}
}

func (s *service) InFlow(stm *databasev1.Measure, seriesID uint64, shardID uint32, entityValues []*modelv1.TagValue, dp *measurev1.DataPointValue) {
	if s.schemaRepo == nil {
		s.l.Error().Msg("schema repository is not initialized")
		return
	}
	s.schemaRepo.InFlow(stm, seriesID, shardID, entityValues, dp)
}

func (s *service) collectCacheMetrics() {
	if s.cm == nil || s.c == nil {
		return
	}

	requests := s.c.Requests()
	misses := s.c.Misses()
	length := s.c.Entries()
	size := s.c.Size()
	var hitRatio float64
	if requests > 0 {
		hitRatio = float64(requests-misses) / float64(requests)
	}

	s.cm.requests.Set(float64(requests))
	s.cm.misses.Set(float64(misses))
	s.cm.hitRatio.Set(hitRatio)
	s.cm.entries.Set(float64(length))
	s.cm.size.Set(float64(size))
}

// NewService returns a new service.
func NewService(metadata metadata.Repo, pipeline queue.Server, metricPipeline queue.Server, omr observability.MetricsRegistry, pm protector.Memory) (Service, error) {
	return &service{
		metadata:       metadata,
		pipeline:       pipeline,
		metricPipeline: metricPipeline,
		omr:            omr,
		pm:             pm,
	}, nil
}

// NewReadonlyService returns a new readonly service.
func NewReadonlyService(metadata metadata.Repo, omr observability.MetricsRegistry, pm protector.Memory) (Service, error) {
	return &service{
		metadata: metadata,
		omr:      omr,
		pm:       pm,
	}, nil
}

type deleteStreamSegmentsListener struct {
	*bus.UnImplementedHealthyListener
	s *service
}

func (d *deleteStreamSegmentsListener) Rev(_ context.Context, message bus.Message) bus.Message {
	req := message.Data().(*measurev1.DeleteExpiredSegmentsRequest)
	if req == nil {
		return bus.NewMessage(bus.MessageID(time.Now().UnixNano()), int64(0))
	}

	db, err := d.s.schemaRepo.loadTSDB(req.Group)
	if err != nil {
		d.s.l.Error().Err(err).Str("group", req.Group).Msg("failed to load tsdb")
		return bus.NewMessage(bus.MessageID(time.Now().UnixNano()), int64(0))
	}
	deleted := db.DeleteExpiredSegments(timestamp.NewSectionTimeRange(req.TimeRange.Begin.AsTime(), req.TimeRange.End.AsTime()))
	return bus.NewMessage(bus.MessageID(time.Now().UnixNano()), deleted)
}<|MERGE_RESOLUTION|>--- conflicted
+++ resolved
@@ -150,13 +150,6 @@
 
 func (s *service) PreRun(ctx context.Context) error {
 	s.l = logger.GetLogger(s.Name())
-<<<<<<< HEAD
-	if s.pm == nil {
-		s.l.Error().Msg("CRITICAL: memory protector is nil in PreRun")
-		return errors.New("memory protector is required but was nil")
-	}
-=======
->>>>>>> 79f82fa2
 	s.l.Info().Msg("memory protector is initialized in PreRun")
 	s.lfs = fs.NewLocalFileSystemWithLoggerAndLimit(s.l, s.pm.GetLimit())
 	path := path.Join(s.root, s.Name())
