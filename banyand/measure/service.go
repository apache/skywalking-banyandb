// Licensed to Apache Software Foundation (ASF) under one or more contributor
// license agreements. See the NOTICE file distributed with
// this work for additional information regarding copyright
// ownership. Apache Software Foundation (ASF) licenses this file to you under
// the Apache License, Version 2.0 (the "License"); you may
// not use this file except in compliance with the License.
// You may obtain a copy of the License at
//
//     http://www.apache.org/licenses/LICENSE-2.0
//
// Unless required by applicable law or agreed to in writing,
// software distributed under the License is distributed on an
// "AS IS" BASIS, WITHOUT WARRANTIES OR CONDITIONS OF ANY
// KIND, either express or implied.  See the License for the
// specific language governing permissions and limitations
// under the License.

package measure

import (
	"context"
	"math"
	"path"

	"github.com/pkg/errors"

	"github.com/apache/skywalking-banyandb/api/data"
	commonv1 "github.com/apache/skywalking-banyandb/api/proto/banyandb/common/v1"
	databasev1 "github.com/apache/skywalking-banyandb/api/proto/banyandb/database/v1"
	"github.com/apache/skywalking-banyandb/banyand/metadata"
	"github.com/apache/skywalking-banyandb/banyand/observability"
	"github.com/apache/skywalking-banyandb/banyand/queue"
	"github.com/apache/skywalking-banyandb/pkg/bus"
	"github.com/apache/skywalking-banyandb/pkg/logger"
	"github.com/apache/skywalking-banyandb/pkg/run"
	resourceSchema "github.com/apache/skywalking-banyandb/pkg/schema"
)

var (
	errEmptyRootPath = errors.New("root path is empty")
	// ErrMeasureNotExist denotes a measure doesn't exist in the metadata repo.
	ErrMeasureNotExist = errors.New("measure doesn't exist")
)

// Service allows inspecting the measure data points.
type Service interface {
	run.PreRunner
	run.Config
	run.Service
	Query
}

var _ Service = (*service)(nil)

type service struct {
	schemaRepo    schemaRepo
	writeListener bus.MessageListener
	metadata      metadata.Repo
	pipeline      queue.Server
	localPipeline queue.Queue
	option        option
	l             *logger.Logger
	root          string
	option        option
}

func (s *service) Measure(metadata *commonv1.Metadata) (Measure, error) {
	sm, ok := s.schemaRepo.loadMeasure(metadata)
	if !ok {
		return nil, errors.WithStack(ErrMeasureNotExist)
	}
	return sm, nil
}

func (s *service) LoadGroup(name string) (resourceSchema.Group, bool) {
	return s.schemaRepo.LoadGroup(name)
}

func (s *service) FlagSet() *run.FlagSet {
	flagS := run.NewFlagSet("storage")
	flagS.StringVar(&s.root, "measure-root-path", "/tmp", "the root path of database")
	flagS.DurationVar(&s.option.flushTimeout, "measure-flush-timeout", defaultFlushTimeout, "the memory data timeout of measure")
<<<<<<< HEAD
=======
	s.option.mergePolicy = newDefaultMergePolicy()
	flagS.Uint64Var(&s.option.mergePolicy.maxFanOutSize, "max-fan-out-size", math.MaxUint64, "the upper bound of a single file size after merge")
>>>>>>> 08d8dc81
	return flagS
}

func (s *service) Validate() error {
	if s.root == "" {
		return errEmptyRootPath
	}
	return nil
}

func (s *service) Name() string {
	return "measure"
}

func (s *service) Role() databasev1.Role {
	return databasev1.Role_ROLE_DATA
}

func (s *service) PreRun(_ context.Context) error {
	s.l = logger.GetLogger(s.Name())
	path := path.Join(s.root, s.Name())
	observability.UpdatePath(path)
	s.localPipeline = queue.Local()
	s.schemaRepo = newSchemaRepo(path, s)
	// run a serial watcher

	s.writeListener = setUpWriteCallback(s.l, &s.schemaRepo)
	err := s.pipeline.Subscribe(data.TopicMeasureWrite, s.writeListener)
	if err != nil {
		return err
	}
	return s.localPipeline.Subscribe(data.TopicMeasureWrite, s.writeListener)
}

func (s *service) Serve() run.StopNotify {
	return s.schemaRepo.StopCh()
}

func (s *service) GracefulStop() {
	s.localPipeline.GracefulStop()
	s.schemaRepo.Close()
}

// NewService returns a new service.
func NewService(_ context.Context, metadata metadata.Repo, pipeline queue.Server) (Service, error) {
	return &service{
		metadata: metadata,
		pipeline: pipeline,
	}, nil
}<|MERGE_RESOLUTION|>--- conflicted
+++ resolved
@@ -61,7 +61,6 @@
 	option        option
 	l             *logger.Logger
 	root          string
-	option        option
 }
 
 func (s *service) Measure(metadata *commonv1.Metadata) (Measure, error) {
@@ -80,11 +79,8 @@
 	flagS := run.NewFlagSet("storage")
 	flagS.StringVar(&s.root, "measure-root-path", "/tmp", "the root path of database")
 	flagS.DurationVar(&s.option.flushTimeout, "measure-flush-timeout", defaultFlushTimeout, "the memory data timeout of measure")
-<<<<<<< HEAD
-=======
 	s.option.mergePolicy = newDefaultMergePolicy()
 	flagS.Uint64Var(&s.option.mergePolicy.maxFanOutSize, "max-fan-out-size", math.MaxUint64, "the upper bound of a single file size after merge")
->>>>>>> 08d8dc81
 	return flagS
 }
 
