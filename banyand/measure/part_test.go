// Licensed to Apache Software Foundation (ASF) under one or more contributor
// license agreements. See the NOTICE file distributed with
// this work for additional information regarding copyright
// ownership. Apache Software Foundation (ASF) licenses this file to you under
// the Apache License, Version 2.0 (the "License"); you may
// not use this file except in compliance with the License.
// You may obtain a copy of the License at
//
//	http://www.apache.org/licenses/LICENSE-2.0
//
// Unless required by applicable law or agreed to in writing,
// software distributed under the License is distributed on an
// "AS IS" BASIS, WITHOUT WARRANTIES OR CONDITIONS OF ANY
// KIND, either express or implied.  See the License for the
// specific language governing permissions and limitations
// under the License.

package measure

import (
	"testing"

	"github.com/stretchr/testify/assert"
	"github.com/stretchr/testify/require"

	"github.com/apache/skywalking-banyandb/api/common"
	"github.com/apache/skywalking-banyandb/pkg/convert"
	"github.com/apache/skywalking-banyandb/pkg/fs"
	pbv1 "github.com/apache/skywalking-banyandb/pkg/pb/v1"
	"github.com/apache/skywalking-banyandb/pkg/test"
)

func TestMustInitFromDataPoints(t *testing.T) {
	tests := []struct {
		dps  *dataPoints
		name string
		want partMetadata
	}{
		{
			name: "Test with empty dataPoints",
			dps: &dataPoints{
				timestamps:  []int64{},
				seriesIDs:   []common.SeriesID{},
				tagFamilies: make([][]nameValues, 0),
				fields:      make([]nameValues, 0),
			},
			want: partMetadata{},
		},
		{
			name: "Test with one item in dataPoints",
			dps: &dataPoints{
				timestamps: []int64{1},
				seriesIDs:  []common.SeriesID{1},
				tagFamilies: [][]nameValues{
					{
						{
							"arrTag", []*nameValue{
								{name: "strArrTag", valueType: pbv1.ValueTypeStrArr, value: nil, valueArr: [][]byte{[]byte("value1"), []byte("value2")}},
								{name: "intArrTag", valueType: pbv1.ValueTypeInt64Arr, value: nil, valueArr: [][]byte{convert.Int64ToBytes(25), convert.Int64ToBytes(30)}},
							},
						},
					},
				},
				fields: []nameValues{
					{
						"skipped", []*nameValue{
							{name: "intField", valueType: pbv1.ValueTypeInt64, value: convert.Int64ToBytes(1110), valueArr: nil},
						},
					},
				},
			},
			want: partMetadata{
				BlocksCount:  1,
				MinTimestamp: 1,
				MaxTimestamp: 1,
				TotalCount:   1,
			},
		},
		{
			name: "Test with multiple items in dataPoints",
			dps:  dps,
			want: partMetadata{
				BlocksCount:  3,
				MinTimestamp: 1,
				MaxTimestamp: 220,
				TotalCount:   6,
			},
		},
	}
	for _, tt := range tests {
		t.Run(tt.name, func(t *testing.T) {
			mp := &memPart{}
			mp.mustInitFromDataPoints(tt.dps)
			assert.Equal(t, tt.want.BlocksCount, mp.partMetadata.BlocksCount)
			assert.Equal(t, tt.want.MinTimestamp, mp.partMetadata.MinTimestamp)
			assert.Equal(t, tt.want.MaxTimestamp, mp.partMetadata.MaxTimestamp)
			assert.Equal(t, tt.want.TotalCount, mp.partMetadata.TotalCount)
			assert.Equal(t, len(mp.tagFamilies), len(mp.tagFamilyMetadata))
			tmpPath, defFn := test.Space(require.New(t))
			defer defFn()
			epoch := uint64(1)
			path := partPath(tmpPath, epoch)

			fileSystem := fs.NewLocalFileSystem()
			mp.mustFlush(fileSystem, path)
<<<<<<< HEAD
			p := mustOpenFilePart(path, fileSystem)
=======
			p := mustOpenFilePart(epoch, tmpPath, fileSystem)
>>>>>>> 0d7caf33
			defer p.close()
			assert.Equal(t, tt.want.BlocksCount, p.partMetadata.BlocksCount)
			assert.Equal(t, tt.want.MinTimestamp, p.partMetadata.MinTimestamp)
			assert.Equal(t, tt.want.MaxTimestamp, p.partMetadata.MaxTimestamp)
			assert.Equal(t, tt.want.TotalCount, p.partMetadata.TotalCount)
			if len(mp.tagFamilies) > 0 {
				for k := range mp.tagFamilies {
					_, ok := mp.tagFamilyMetadata[k]
					require.True(t, ok, "mp.tagFamilyMetadata %s not found", k)
					_, ok = p.tagFamilies[k]
					require.True(t, ok, "p.tagFamilies %s not found", k)
					_, ok = p.tagFamilyMetadata[k]
					require.True(t, ok, "p.tagFamilyMetadata %s not found", k)
				}
			}
		})
	}
}

var dps = &dataPoints{
	seriesIDs:  []common.SeriesID{1, 1, 2, 2, 3, 3},
	timestamps: []int64{1, 2, 8, 10, 100, 220},
	tagFamilies: [][]nameValues{
		{
			{
				name: "arrTag", values: []*nameValue{
					{name: "strArrTag", valueType: pbv1.ValueTypeStrArr, value: nil, valueArr: [][]byte{[]byte("value1"), []byte("value2")}},
					{name: "intArrTag", valueType: pbv1.ValueTypeInt64Arr, value: nil, valueArr: [][]byte{convert.Int64ToBytes(25), convert.Int64ToBytes(30)}},
				},
			},
			{
				name: "binaryTag", values: []*nameValue{
					{name: "binaryTag", valueType: pbv1.ValueTypeBinaryData, value: longText, valueArr: nil},
				},
			},
			{
				name: "singleTag", values: []*nameValue{
					{name: "strTag", valueType: pbv1.ValueTypeStr, value: []byte("value1"), valueArr: nil},
					{name: "intTag", valueType: pbv1.ValueTypeInt64, value: convert.Int64ToBytes(10), valueArr: nil},
				},
			},
		},
		{
			{
				name: "arrTag", values: []*nameValue{
					{name: "strArrTag", valueType: pbv1.ValueTypeStrArr, value: nil, valueArr: [][]byte{[]byte("value3"), []byte("value4")}},
					{name: "intArrTag", valueType: pbv1.ValueTypeInt64Arr, value: nil, valueArr: [][]byte{convert.Int64ToBytes(50), convert.Int64ToBytes(60)}},
				},
			},
			{
				name: "binaryTag", values: []*nameValue{
					{name: "binaryTag", valueType: pbv1.ValueTypeBinaryData, value: longText, valueArr: nil},
				},
			},
			{
				name: "singleTag", values: []*nameValue{
					{name: "strTag", valueType: pbv1.ValueTypeStr, value: []byte("value2"), valueArr: nil},
					{name: "intTag", valueType: pbv1.ValueTypeInt64, value: convert.Int64ToBytes(20), valueArr: nil},
				},
			},
		},
		{
			{
				name: "singleTag", values: []*nameValue{
					{name: "strTag", valueType: pbv1.ValueTypeStr, value: []byte("tag1"), valueArr: nil},
					{name: "strTag", valueType: pbv1.ValueTypeInt64, value: []byte("tag2"), valueArr: nil},
				},
			},
		},
		{
			{
				name: "singleTag", values: []*nameValue{
					{name: "strTag", valueType: pbv1.ValueTypeStr, value: []byte("tag11"), valueArr: nil},
					{name: "strTag", valueType: pbv1.ValueTypeInt64, value: []byte("tag22"), valueArr: nil},
				},
			},
		},
		{},
		{}, // empty tagFamilies for seriesID 3
	},
	fields: []nameValues{
		{
			name: "skipped", values: []*nameValue{
				{name: "strField", valueType: pbv1.ValueTypeStr, value: []byte("field1"), valueArr: nil},
				{name: "intField", valueType: pbv1.ValueTypeInt64, value: convert.Int64ToBytes(1110), valueArr: nil},
				{name: "floatField", valueType: pbv1.ValueTypeFloat64, value: convert.Float64ToBytes(1221233.343), valueArr: nil},
				{name: "binaryField", valueType: pbv1.ValueTypeBinaryData, value: longText, valueArr: nil},
			},
		},
		{
			name: "skipped", values: []*nameValue{
				{name: "strField", valueType: pbv1.ValueTypeStr, value: []byte("field2"), valueArr: nil},
				{name: "intField", valueType: pbv1.ValueTypeInt64, value: convert.Int64ToBytes(2220), valueArr: nil},
				{name: "floatField", valueType: pbv1.ValueTypeFloat64, value: convert.Float64ToBytes(2442466.686), valueArr: nil},
				{name: "binaryField", valueType: pbv1.ValueTypeBinaryData, value: longText, valueArr: nil},
			},
		},
		{},
		{}, // empty fields for seriesID 2
		{
			name: "onlyFields", values: []*nameValue{
				{name: "intField", valueType: pbv1.ValueTypeInt64, value: convert.Int64ToBytes(1110), valueArr: nil},
			},
		},
		{
			name: "onlyFields", values: []*nameValue{
				{name: "intField", valueType: pbv1.ValueTypeInt64, value: convert.Int64ToBytes(2220), valueArr: nil},
			},
		},
	},
}<|MERGE_RESOLUTION|>--- conflicted
+++ resolved
@@ -103,11 +103,7 @@
 
 			fileSystem := fs.NewLocalFileSystem()
 			mp.mustFlush(fileSystem, path)
-<<<<<<< HEAD
-			p := mustOpenFilePart(path, fileSystem)
-=======
 			p := mustOpenFilePart(epoch, tmpPath, fileSystem)
->>>>>>> 0d7caf33
 			defer p.close()
 			assert.Equal(t, tt.want.BlocksCount, p.partMetadata.BlocksCount)
 			assert.Equal(t, tt.want.MinTimestamp, p.partMetadata.MinTimestamp)
