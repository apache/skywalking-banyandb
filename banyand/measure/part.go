// Licensed to Apache Software Foundation (ASF) under one or more contributor
// license agreements. See the NOTICE file distributed with
// this work for additional information regarding copyright
// ownership. Apache Software Foundation (ASF) licenses this file to you under
// the Apache License, Version 2.0 (the "License"); you may
// not use this file except in compliance with the License.
// You may obtain a copy of the License at
//
//	http://www.apache.org/licenses/LICENSE-2.0
//
// Unless required by applicable law or agreed to in writing,
// software distributed under the License is distributed on an
// "AS IS" BASIS, WITHOUT WARRANTIES OR CONDITIONS OF ANY
// KIND, either express or implied.  See the License for the
// specific language governing permissions and limitations
// under the License.

package measure

import (
	"fmt"
	"path"
	"path/filepath"
	"sort"
	"sync"
	"sync/atomic"
	"time"

	"github.com/apache/skywalking-banyandb/api/common"
	"github.com/apache/skywalking-banyandb/pkg/bytes"
	"github.com/apache/skywalking-banyandb/pkg/fs"
	"github.com/apache/skywalking-banyandb/pkg/logger"
)

const (
	metadataFilename               = "metadata.json"
	primaryFilename                = "primary.bin"
	metaFilename                   = "meta.bin"
	timestampsFilename             = "timestamps.bin"
	fieldValuesFilename            = "fields.bin"
	tagFamiliesMetadataFilenameExt = ".tfm"
	tagFamiliesFilenameExt         = ".tf"
)

type part struct {
	path                 string
	meta                 fs.Reader
	primary              fs.Reader
	timestamps           fs.Reader
	fieldValues          fs.Reader
	tagFamilyMetadata    map[string]fs.Reader
	tagFamilies          map[string]fs.Reader
	primaryBlockMetadata []primaryBlockMetadata
	partMetadata         partMetadata
}

func (p *part) close() {
	fs.MustClose(p.primary)
	fs.MustClose(p.timestamps)
	fs.MustClose(p.fieldValues)
	for _, tf := range p.tagFamilies {
		fs.MustClose(tf)
	}
	for _, tfh := range p.tagFamilyMetadata {
		fs.MustClose(tfh)
	}
}

func (p *part) String() string {
	return fmt.Sprintf("part %d", p.partMetadata.ID)
}

func openMemPart(mp *memPart) *part {
	var p part
	p.partMetadata = mp.partMetadata

	p.primaryBlockMetadata = mustReadPrimaryBlockMetadata(p.primaryBlockMetadata[:0], &mp.meta)

	// Open data files
	p.meta = &mp.meta
	p.primary = &mp.primary
	p.timestamps = &mp.timestamps
	p.fieldValues = &mp.fieldValues
	if mp.tagFamilies != nil {
		p.tagFamilies = make(map[string]fs.Reader)
		p.tagFamilyMetadata = make(map[string]fs.Reader)
		for name, tf := range mp.tagFamilies {
			p.tagFamilies[name] = tf
			p.tagFamilyMetadata[name] = mp.tagFamilyMetadata[name]
		}
	}
	return &p
}

type memPart struct {
	tagFamilyMetadata map[string]*bytes.Buffer
	tagFamilies       map[string]*bytes.Buffer
	meta              bytes.Buffer
	primary           bytes.Buffer
	timestamps        bytes.Buffer
	fieldValues       bytes.Buffer
	partMetadata      partMetadata
}

func (mp *memPart) mustCreateMemTagFamilyWriters(name string) (fs.Writer, fs.Writer) {
	if mp.tagFamilies == nil {
		mp.tagFamilies = make(map[string]*bytes.Buffer)
		mp.tagFamilyMetadata = make(map[string]*bytes.Buffer)
	}
	tf, ok := mp.tagFamilies[name]
	tfh := mp.tagFamilyMetadata[name]
	if ok {
		tf.Reset()
		tfh.Reset()
		return tfh, tf
	}
	mp.tagFamilies[name] = &bytes.Buffer{}
	mp.tagFamilyMetadata[name] = &bytes.Buffer{}
	return mp.tagFamilyMetadata[name], mp.tagFamilies[name]
}

func (mp *memPart) reset() {
	mp.partMetadata.reset()
	mp.meta.Reset()
	mp.primary.Reset()
	mp.timestamps.Reset()
	mp.fieldValues.Reset()
	if mp.tagFamilies != nil {
		for _, tf := range mp.tagFamilies {
			tf.Reset()
		}
	}
	if mp.tagFamilyMetadata != nil {
		for _, tfh := range mp.tagFamilyMetadata {
			tfh.Reset()
		}
	}
}

func (mp *memPart) mustInitFromDataPoints(dps *dataPoints) {
	mp.reset()

	if len(dps.timestamps) == 0 {
		return
	}

	sort.Sort(dps)

	bsw := generateBlockWriter()
	bsw.MustInitForMemPart(mp)
	var sidPrev common.SeriesID
	uncompressedBlockSizeBytes := uint64(0)
	var indexPrev int
	for i := range dps.timestamps {
		sid := dps.seriesIDs[i]
		if sidPrev == 0 {
			sidPrev = sid
		}

		if uncompressedBlockSizeBytes >= maxUncompressedBlockSize ||
			(i-indexPrev) > maxBlockLength || sid != sidPrev {
			bsw.MustWriteDataPoints(sidPrev, dps.timestamps[indexPrev:i], dps.tagFamilies[indexPrev:i], dps.fields[indexPrev:i])
			sidPrev = sid
			indexPrev = i
			uncompressedBlockSizeBytes = 0
		}
		uncompressedBlockSizeBytes += uncompressedDataPointSizeBytes(i, dps)
	}
	bsw.MustWriteDataPoints(sidPrev, dps.timestamps[indexPrev:], dps.tagFamilies[indexPrev:], dps.fields[indexPrev:])
	bsw.Flush(&mp.partMetadata)
	releaseBlockWriter(bsw)
}

func (mp *memPart) mustFlush(fileSystem fs.FileSystem, path string) {
	fileSystem.MkdirPanicIfExist(path, dirPermission)

	fs.MustFlush(fileSystem, mp.meta.Buf, filepath.Join(path, metaFilename), filePermission)
	fs.MustFlush(fileSystem, mp.primary.Buf, filepath.Join(path, primaryFilename), filePermission)
	fs.MustFlush(fileSystem, mp.timestamps.Buf, filepath.Join(path, timestampsFilename), filePermission)
	fs.MustFlush(fileSystem, mp.fieldValues.Buf, filepath.Join(path, fieldValuesFilename), filePermission)
	for name, tf := range mp.tagFamilies {
		fs.MustFlush(fileSystem, tf.Buf, filepath.Join(path, name+tagFamiliesFilenameExt), filePermission)
	}
	for name, tfh := range mp.tagFamilyMetadata {
		fs.MustFlush(fileSystem, tfh.Buf, filepath.Join(path, name+tagFamiliesMetadataFilenameExt), filePermission)
	}

	mp.partMetadata.mustWriteMetadata(fileSystem, path)

	fileSystem.SyncPath(path)
}

func uncompressedDataPointSizeBytes(index int, dps *dataPoints) uint64 {
	n := uint64(len(time.RFC3339Nano))
	n += uint64(len(dps.fields[index].name))
	for i := range dps.fields[index].values {
		n += uint64(dps.fields[index].values[i].size())
	}
	for i := range dps.tagFamilies[index] {
		n += uint64(len(dps.tagFamilies[index][i].name))
		for j := range dps.tagFamilies[index][i].values {
			n += uint64(dps.tagFamilies[index][i].values[j].size())
		}
	}
	return n
}

func generateMemPart() *memPart {
	v := memPartPool.Get()
	if v == nil {
		return &memPart{}
	}
	return v.(*memPart)
}

func releaseMemPart(mp *memPart) {
	mp.reset()
	memPartPool.Put(mp)
}

var memPartPool sync.Pool

type partWrapper struct {
	fileSystem    fs.FileSystem
	mp            *memPart
	p             *part
	ref           int32
	mustBeDeleted uint32
}

<<<<<<< HEAD
func newPartWrapper(mp *memPart, p *part, fileSystem fs.FileSystem) *partWrapper {
	return &partWrapper{mp: mp, p: p, fileSystem: fileSystem, ref: 1}
=======
func newPartWrapper(mp *memPart, p *part) *partWrapper {
	return &partWrapper{mp: mp, p: p, ref: 1}
>>>>>>> 0d7caf33
}

func (pw *partWrapper) incRef() {
	atomic.AddInt32(&pw.ref, 1)
}

func (pw *partWrapper) decRef() {
	n := atomic.AddInt32(&pw.ref, -1)
	if n > 0 {
		return
	}
	if pw.mp != nil {
		releaseMemPart(pw.mp)
		pw.mp = nil
		pw.p = nil
		return
<<<<<<< HEAD
	}
	pw.p.close()
	if atomic.LoadUint32(&pw.mustBeDeleted) == 0 {
		return
	}
	pw.fileSystem.MustRMAll(pw.p.path)
=======
	}
	pw.p.close()
>>>>>>> 0d7caf33
}

func (pw *partWrapper) ID() uint64 {
	return pw.p.partMetadata.ID
}

<<<<<<< HEAD
func mustOpenFilePart(partPath string, fileSystem fs.FileSystem) *part {
	var p part
	p.path = partPath
	p.partMetadata.mustReadMetadata(fileSystem, partPath)

	metaPath := path.Join(partPath, metaFilename)
	pr := mustOpenReader(metaPath, fileSystem)
	p.primaryBlockMetadata = mustReadPrimaryBlockMetadata(p.primaryBlockMetadata[:0], newReader(pr))
=======
func mustOpenFilePart(id uint64, root string, fileSystem fs.FileSystem) *part {
	var p part
	partPath := partPath(root, id)
	p.path = partPath
	p.partMetadata.mustReadMetadata(fileSystem, partPath)
	p.partMetadata.ID = id

	metaPath := path.Join(partPath, metaFilename)
	pr := mustOpenReader(metaPath, fileSystem)
	p.primaryBlockMetadata = mustReadPrimaryBlockMetadata(p.primaryBlockMetadata[:0], pr)
>>>>>>> 0d7caf33
	fs.MustClose(pr)

	p.primary = mustOpenReader(path.Join(partPath, primaryFilename), fileSystem)
	p.timestamps = mustOpenReader(path.Join(partPath, timestampsFilename), fileSystem)
	p.fieldValues = mustOpenReader(path.Join(partPath, fieldValuesFilename), fileSystem)
	ee := fileSystem.ReadDir(partPath)
	for _, e := range ee {
		if e.IsDir() {
			continue
		}
		if filepath.Ext(e.Name()) == tagFamiliesMetadataFilenameExt {
			if p.tagFamilyMetadata == nil {
				p.tagFamilyMetadata = make(map[string]fs.Reader)
			}
			p.tagFamilyMetadata[removeExt(e.Name(), tagFamiliesMetadataFilenameExt)] = mustOpenReader(path.Join(partPath, e.Name()), fileSystem)
		}
		if filepath.Ext(e.Name()) == tagFamiliesFilenameExt {
			if p.tagFamilies == nil {
				p.tagFamilies = make(map[string]fs.Reader)
			}
			p.tagFamilies[removeExt(e.Name(), tagFamiliesFilenameExt)] = mustOpenReader(path.Join(partPath, e.Name()), fileSystem)
		}
	}
	return &p
}

func mustOpenReader(name string, fileSystem fs.FileSystem) fs.Reader {
	f, err := fileSystem.OpenFile(name)
	if err != nil {
		logger.Panicf("cannot open %q: %s", name, err)
	}
	return f
}

func removeExt(nameWithExt, ext string) string {
	return nameWithExt[:len(nameWithExt)-len(ext)]
}

func partPath(root string, epoch uint64) string {
	return filepath.Join(root, partName(epoch))
}

func partName(epoch uint64) string {
	return fmt.Sprintf("%016x", epoch)
}<|MERGE_RESOLUTION|>--- conflicted
+++ resolved
@@ -228,13 +228,8 @@
 	mustBeDeleted uint32
 }
 
-<<<<<<< HEAD
-func newPartWrapper(mp *memPart, p *part, fileSystem fs.FileSystem) *partWrapper {
-	return &partWrapper{mp: mp, p: p, fileSystem: fileSystem, ref: 1}
-=======
 func newPartWrapper(mp *memPart, p *part) *partWrapper {
 	return &partWrapper{mp: mp, p: p, ref: 1}
->>>>>>> 0d7caf33
 }
 
 func (pw *partWrapper) incRef() {
@@ -251,33 +246,14 @@
 		pw.mp = nil
 		pw.p = nil
 		return
-<<<<<<< HEAD
 	}
 	pw.p.close()
-	if atomic.LoadUint32(&pw.mustBeDeleted) == 0 {
-		return
-	}
-	pw.fileSystem.MustRMAll(pw.p.path)
-=======
-	}
-	pw.p.close()
->>>>>>> 0d7caf33
 }
 
 func (pw *partWrapper) ID() uint64 {
 	return pw.p.partMetadata.ID
 }
 
-<<<<<<< HEAD
-func mustOpenFilePart(partPath string, fileSystem fs.FileSystem) *part {
-	var p part
-	p.path = partPath
-	p.partMetadata.mustReadMetadata(fileSystem, partPath)
-
-	metaPath := path.Join(partPath, metaFilename)
-	pr := mustOpenReader(metaPath, fileSystem)
-	p.primaryBlockMetadata = mustReadPrimaryBlockMetadata(p.primaryBlockMetadata[:0], newReader(pr))
-=======
 func mustOpenFilePart(id uint64, root string, fileSystem fs.FileSystem) *part {
 	var p part
 	partPath := partPath(root, id)
@@ -288,7 +264,6 @@
 	metaPath := path.Join(partPath, metaFilename)
 	pr := mustOpenReader(metaPath, fileSystem)
 	p.primaryBlockMetadata = mustReadPrimaryBlockMetadata(p.primaryBlockMetadata[:0], pr)
->>>>>>> 0d7caf33
 	fs.MustClose(pr)
 
 	p.primary = mustOpenReader(path.Join(partPath, primaryFilename), fileSystem)
