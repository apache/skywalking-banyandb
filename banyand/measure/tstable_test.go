--- conflicted
+++ resolved
@@ -301,11 +301,7 @@
 					defer defFn()
 
 					tst, err := newTSTable(fileSystem, tmpPath, common.Position{},
-<<<<<<< HEAD
-						logger.GetLogger("test"), timestamp.TimeRange{}, option{flushTimeout: 0})
-=======
 						logger.GetLogger("test"), timestamp.TimeRange{}, option{flushTimeout: 0, mergePolicy: newDefaultMergePolicyForTesting()})
->>>>>>> 08d8dc81
 					require.NoError(t, err)
 					for i, dps := range tt.dpsList {
 						tst.mustAddDataPoints(dps)
@@ -353,11 +349,7 @@
 					defer defFn()
 
 					tst, err := newTSTable(fileSystem, tmpPath, common.Position{},
-<<<<<<< HEAD
-						logger.GetLogger("test"), timestamp.TimeRange{}, option{flushTimeout: defaultFlushTimeout})
-=======
 						logger.GetLogger("test"), timestamp.TimeRange{}, option{flushTimeout: defaultFlushTimeout, mergePolicy: newDefaultMergePolicyForTesting()})
->>>>>>> 08d8dc81
 					require.NoError(t, err)
 					for _, dps := range tt.dpsList {
 						tst.mustAddDataPoints(dps)
@@ -382,11 +374,7 @@
 					}
 					// reopen the table
 					tst, err = newTSTable(fileSystem, tmpPath, common.Position{},
-<<<<<<< HEAD
-						logger.GetLogger("test"), timestamp.TimeRange{}, option{flushTimeout: defaultFlushTimeout})
-=======
 						logger.GetLogger("test"), timestamp.TimeRange{}, option{flushTimeout: defaultFlushTimeout, mergePolicy: newDefaultMergePolicyForTesting()})
->>>>>>> 08d8dc81
 					require.NoError(t, err)
 					verify(t, tt, tst)
 				})
