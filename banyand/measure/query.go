// Licensed to Apache Software Foundation (ASF) under one or more contributor
// license agreements. See the NOTICE file distributed with
// this work for additional information regarding copyright
// ownership. Apache Software Foundation (ASF) licenses this file to you under
// the Apache License, Version 2.0 (the "License"); you may
// not use this file except in compliance with the License.
// You may obtain a copy of the License at
//
//     http://www.apache.org/licenses/LICENSE-2.0
//
// Unless required by applicable law or agreed to in writing,
// software distributed under the License is distributed on an
// "AS IS" BASIS, WITHOUT WARRANTIES OR CONDITIONS OF ANY
// KIND, either express or implied.  See the License for the
// specific language governing permissions and limitations
// under the License.

package measure

import (
	"container/heap"
	"context"
	"fmt"
	"io"
	"sort"

	"github.com/pkg/errors"

	"github.com/apache/skywalking-banyandb/api/common"
	commonv1 "github.com/apache/skywalking-banyandb/api/proto/banyandb/common/v1"
	databasev1 "github.com/apache/skywalking-banyandb/api/proto/banyandb/database/v1"
	modelv1 "github.com/apache/skywalking-banyandb/api/proto/banyandb/model/v1"
	"github.com/apache/skywalking-banyandb/banyand/internal/storage"
	"github.com/apache/skywalking-banyandb/pkg/convert"
	"github.com/apache/skywalking-banyandb/pkg/logger"
	pbv1 "github.com/apache/skywalking-banyandb/pkg/pb/v1"
	resourceSchema "github.com/apache/skywalking-banyandb/pkg/schema"
)

const (
	preloadSize = 100
)

// Query allow to retrieve measure data points.
type Query interface {
	LoadGroup(name string) (resourceSchema.Group, bool)
	Measure(measure *commonv1.Metadata) (Measure, error)
}

// Measure allows inspecting measure data points' details.
type Measure interface {
	io.Closer
	Query(ctx context.Context, opts pbv1.MeasureQueryOptions) (pbv1.MeasureQueryResult, error)
	GetSchema() *databasev1.Measure
	GetIndexRules() []*databasev1.IndexRule
}

var _ Measure = (*measure)(nil)

type queryOptions struct {
	pbv1.MeasureQueryOptions
	minTimestamp int64
	maxTimestamp int64
}

func (s *measure) Query(ctx context.Context, mqo pbv1.MeasureQueryOptions) (mqr pbv1.MeasureQueryResult, err error) {
	if mqo.TimeRange == nil || len(mqo.Entities) < 1 {
		return nil, errors.New("invalid query options: timeRange and series are required")
	}
	if len(mqo.TagProjection) == 0 && len(mqo.FieldProjection) == 0 {
		return nil, errors.New("invalid query options: tagProjection or fieldProjection is required")
	}
	db := s.databaseSupplier.SupplyTSDB()
	if db == nil {
		return mqr, nil
	}

	series := make([]*pbv1.Series, len(mqo.Entities))
	for i := range mqo.Entities {
		series[i] = &pbv1.Series{
			Subject:      mqo.Name,
			EntityValues: mqo.Entities[i],
		}
	}
	var result queryResult
	tsdb := db.(storage.TSDB[*tsTable, option])
	result.segments = tsdb.SelectSegments(*mqo.TimeRange)
	if len(result.segments) < 1 {
		return &result, nil
	}
	defer func() {
		if err != nil {
			result.Release()
		}
	}()

<<<<<<< HEAD
	sl, err := tsdb.IndexDB().Search(ctx, series, mqo.Query, mqo.Order, preloadSize)
=======
	sl, tables, err := s.searchSeriesList(ctx, series, mqo, result.segments)
>>>>>>> f3bef3e4
	if err != nil {
		return nil, err
	}
	if len(sl) < 1 {
		return &result, nil
	}
	var sids []common.SeriesID
	for i := range sl {
		sids = append(sids, sl[i].ID)
	}
	var parts []*part
	qo := queryOptions{
		MeasureQueryOptions: mqo,
		minTimestamp:        mqo.TimeRange.Start.UnixNano(),
		maxTimestamp:        mqo.TimeRange.End.UnixNano(),
	}
	var n int
	for i := range tables {
		s := tables[i].currentSnapshot()
		if s == nil {
			continue
		}
		parts, n = s.getParts(parts, qo.minTimestamp, qo.maxTimestamp)
		if n < 1 {
			s.decRef()
			continue
		}
		result.snapshots = append(result.snapshots, s)
	}

	if err = s.searchBlocks(ctx, &result, sl, sids, parts, qo); err != nil {
		return nil, err
	}

	if mqo.Order == nil {
		result.ascTS = true
	} else if mqo.Order.Sort == modelv1.Sort_SORT_ASC || mqo.Order.Sort == modelv1.Sort_SORT_UNSPECIFIED {
		result.ascTS = true
	}
	switch mqo.OrderByType {
	case pbv1.OrderByTypeTime:
		result.orderByTS = true
	case pbv1.OrderByTypeIndex:
		result.orderByTS = false
	case pbv1.OrderByTypeSeries:
		result.orderByTS = false
	}
	return &result, nil
}

func (s *measure) searchSeriesList(ctx context.Context, series []*pbv1.Series, mqo pbv1.MeasureQueryOptions,
	segments []storage.Segment[*tsTable, option],
) (sl pbv1.SeriesList, tables []*tsTable, err error) {
	for i := range segments {
		tables = append(tables, segments[i].Tables()...)
		sll, err := segments[i].IndexDB().Search(ctx, series, mqo.Filter, mqo.Order, preloadSize)
		if err != nil {
			return nil, nil, err
		}
		sl = append(sl, sll...)
	}
	return sl, tables, nil
}

func (s *measure) searchBlocks(ctx context.Context, result *queryResult, sl pbv1.SeriesList, sids []common.SeriesID, parts []*part, qo queryOptions) error {
	bma := generateBlockMetadataArray()
	defer releaseBlockMetadataArray(bma)
	defFn := startBlockScanSpan(ctx, len(sids), parts, result)
	defer defFn()
	// TODO: cache tstIter
	var tstIter tstIter
	defer tstIter.reset()
	originalSids := make([]common.SeriesID, len(sids))
	copy(originalSids, sids)
	sort.Slice(sids, func(i, j int) bool { return sids[i] < sids[j] })
	tstIter.init(bma, parts, sids, qo.minTimestamp, qo.maxTimestamp)
	if tstIter.Error() != nil {
		return fmt.Errorf("cannot init tstIter: %w", tstIter.Error())
	}
	projectedEntityOffsets, tagProjectionOnPart := s.parseTagProjection(qo, result)
	result.tagProjection = qo.TagProjection
	qo.TagProjection = tagProjectionOnPart

	for tstIter.nextBlock() {
		bc := generateBlockCursor()
		p := tstIter.piHeap[0]

		seriesID := p.curBlock.seriesID
		if result.entityValues != nil && result.entityValues[seriesID] == nil {
			for i := range sl {
				if sl[i].ID == seriesID {
					tag := make(map[string]*modelv1.TagValue)
					for name, offset := range projectedEntityOffsets {
						tag[name] = sl[i].EntityValues[offset]
					}
					result.entityValues[seriesID] = tag
				}
			}
		}
		bc.init(p.p, p.curBlock, qo)
		result.data = append(result.data, bc)
	}
	if tstIter.Error() != nil {
		return fmt.Errorf("cannot iterate tstIter: %w", tstIter.Error())
	}
	result.sidToIndex = make(map[common.SeriesID]int)
	for i, si := range originalSids {
		result.sidToIndex[si] = i
	}
	return nil
}

func (s *measure) parseTagProjection(qo queryOptions, result *queryResult) (projectedEntityOffsets map[string]int, tagProjectionOnPart []pbv1.TagProjection) {
	projectedEntityOffsets = make(map[string]int)
	for i := range qo.TagProjection {
		var found bool
		for j := range qo.TagProjection[i].Names {
			for k := range s.schema.GetEntity().GetTagNames() {
				if qo.TagProjection[i].Names[j] == s.schema.GetEntity().GetTagNames()[k] {
					projectedEntityOffsets[qo.TagProjection[i].Names[j]] = k
					if result.entityValues == nil {
						result.entityValues = make(map[common.SeriesID]map[string]*modelv1.TagValue)
					}
				} else {
					if !found {
						found = true
						tagProjectionOnPart = append(tagProjectionOnPart, pbv1.TagProjection{
							Family: qo.TagProjection[i].Family,
						})
					}
					tagProjectionOnPart[len(tagProjectionOnPart)-1].Names = append(
						tagProjectionOnPart[len(tagProjectionOnPart)-1].Names,
						qo.TagProjection[i].Names[j])
				}
			}
		}
	}
	return
}

func mustDecodeTagValue(valueType pbv1.ValueType, value []byte) *modelv1.TagValue {
	if value == nil {
		return pbv1.NullTagValue
	}
	switch valueType {
	case pbv1.ValueTypeInt64:
		return int64TagValue(convert.BytesToInt64(value))
	case pbv1.ValueTypeStr:
		return strTagValue(string(value))
	case pbv1.ValueTypeBinaryData:
		return binaryDataTagValue(value)
	case pbv1.ValueTypeInt64Arr:
		var values []int64
		for i := 0; i < len(value); i += 8 {
			values = append(values, convert.BytesToInt64(value[i:i+8]))
		}
		return int64ArrTagValue(values)
	case pbv1.ValueTypeStrArr:
		var values []string
		bb := bigValuePool.Generate()
		var err error
		for len(value) > 0 {
			bb.Buf, value, err = unmarshalVarArray(bb.Buf[:0], value)
			if err != nil {
				logger.Panicf("unmarshalVarArray failed: %v", err)
			}
			values = append(values, string(bb.Buf))
		}
		return strArrTagValue(values)
	default:
		logger.Panicf("unsupported value type: %v", valueType)
		return nil
	}
}

func int64TagValue(value int64) *modelv1.TagValue {
	return &modelv1.TagValue{
		Value: &modelv1.TagValue_Int{
			Int: &modelv1.Int{
				Value: value,
			},
		},
	}
}

func strTagValue(value string) *modelv1.TagValue {
	return &modelv1.TagValue{
		Value: &modelv1.TagValue_Str{
			Str: &modelv1.Str{
				Value: value,
			},
		},
	}
}

func binaryDataTagValue(value []byte) *modelv1.TagValue {
	data := make([]byte, len(value))
	copy(data, value)
	return &modelv1.TagValue{
		Value: &modelv1.TagValue_BinaryData{
			BinaryData: data,
		},
	}
}

func int64ArrTagValue(values []int64) *modelv1.TagValue {
	return &modelv1.TagValue{
		Value: &modelv1.TagValue_IntArray{
			IntArray: &modelv1.IntArray{
				Value: values,
			},
		},
	}
}

func strArrTagValue(values []string) *modelv1.TagValue {
	return &modelv1.TagValue{
		Value: &modelv1.TagValue_StrArray{
			StrArray: &modelv1.StrArray{
				Value: values,
			},
		},
	}
}

func mustDecodeFieldValue(valueType pbv1.ValueType, value []byte) *modelv1.FieldValue {
	if value == nil {
		switch valueType {
		case pbv1.ValueTypeStr:
			return pbv1.EmptyStrFieldValue
		case pbv1.ValueTypeBinaryData:
			return pbv1.EmptyBinaryFieldValue
		default:
			return pbv1.NullFieldValue
		}
	}
	switch valueType {
	case pbv1.ValueTypeInt64:
		return int64FieldValue(convert.BytesToInt64(value))
	case pbv1.ValueTypeFloat64:
		return float64FieldValue(convert.BytesToFloat64(value))
	case pbv1.ValueTypeStr:
		return strFieldValue(string(value))
	case pbv1.ValueTypeBinaryData:
		return binaryDataFieldValue(value)
	default:
		logger.Panicf("unsupported value type: %v", valueType)
		return nil
	}
}

func int64FieldValue(value int64) *modelv1.FieldValue {
	return &modelv1.FieldValue{
		Value: &modelv1.FieldValue_Int{
			Int: &modelv1.Int{
				Value: value,
			},
		},
	}
}

func float64FieldValue(value float64) *modelv1.FieldValue {
	return &modelv1.FieldValue{
		Value: &modelv1.FieldValue_Float{
			Float: &modelv1.Float{
				Value: value,
			},
		},
	}
}

func strFieldValue(value string) *modelv1.FieldValue {
	return &modelv1.FieldValue{
		Value: &modelv1.FieldValue_Str{
			Str: &modelv1.Str{
				Value: value,
			},
		},
	}
}

func binaryDataFieldValue(value []byte) *modelv1.FieldValue {
	data := make([]byte, len(value))
	copy(data, value)
	return &modelv1.FieldValue{
		Value: &modelv1.FieldValue_BinaryData{
			BinaryData: data,
		},
	}
}

type queryResult struct {
	sidToIndex    map[common.SeriesID]int
	entityValues  map[common.SeriesID]map[string]*modelv1.TagValue
	tagProjection []pbv1.TagProjection
	data          []*blockCursor
	snapshots     []*snapshot
	segments      []storage.Segment[*tsTable, option]
	loaded        bool
	orderByTS     bool
	ascTS         bool
}

func (qr *queryResult) Pull() *pbv1.MeasureResult {
	if !qr.loaded {
		if len(qr.data) == 0 {
			return nil
		}

		cursorChan := make(chan int, len(qr.data))
		for i := 0; i < len(qr.data); i++ {
			go func(i int) {
				tmpBlock := generateBlock()
				defer releaseBlock(tmpBlock)
				if !qr.data[i].loadData(tmpBlock) {
					cursorChan <- i
					return
				}
				if qr.orderByTimestampDesc() {
					qr.data[i].idx = len(qr.data[i].timestamps) - 1
				}
				cursorChan <- -1
			}(i)
		}

		blankCursorList := []int{}
		for completed := 0; completed < len(qr.data); completed++ {
			result := <-cursorChan
			if result != -1 {
				blankCursorList = append(blankCursorList, result)
			}
		}
		sort.Slice(blankCursorList, func(i, j int) bool {
			return blankCursorList[i] > blankCursorList[j]
		})
		for _, index := range blankCursorList {
			qr.data = append(qr.data[:index], qr.data[index+1:]...)
		}
		qr.loaded = true
		heap.Init(qr)
	}
	if len(qr.data) == 0 {
		return nil
	}
	if len(qr.data) == 1 {
		r := &pbv1.MeasureResult{}
		bc := qr.data[0]
		bc.copyAllTo(r, qr.entityValues, qr.tagProjection, qr.orderByTimestampDesc())
		qr.data = qr.data[:0]
		releaseBlockCursor(bc)
		return r
	}
	return qr.merge(qr.entityValues, qr.tagProjection)
}

func (qr *queryResult) Release() {
	for i, v := range qr.data {
		releaseBlockCursor(v)
		qr.data[i] = nil
	}
	qr.data = qr.data[:0]
	for i := range qr.snapshots {
		qr.snapshots[i].decRef()
	}
	qr.snapshots = qr.snapshots[:0]
	for i := range qr.segments {
		qr.segments[i].DecRef()
	}
}

func (qr queryResult) Len() int {
	return len(qr.data)
}

func (qr queryResult) Less(i, j int) bool {
	leftTS := qr.data[i].timestamps[qr.data[i].idx]
	rightTS := qr.data[j].timestamps[qr.data[j].idx]
	leftVersion := qr.data[i].versions[qr.data[i].idx]
	rightVersion := qr.data[j].versions[qr.data[j].idx]
	if qr.orderByTS {
		if leftTS == rightTS {
			if qr.data[i].bm.seriesID == qr.data[j].bm.seriesID {
				// sort version in descending order if timestamps and seriesID are equal
				return leftVersion > rightVersion
			}
			// sort seriesID in ascending order if timestamps are equal
			return qr.data[i].bm.seriesID < qr.data[j].bm.seriesID
		}
		if qr.ascTS {
			return leftTS < rightTS
		}
		return leftTS > rightTS
	}
	leftSIDIndex := qr.sidToIndex[qr.data[i].bm.seriesID]
	rightSIDIndex := qr.sidToIndex[qr.data[j].bm.seriesID]
	if leftSIDIndex == rightSIDIndex {
		if leftTS == rightTS {
			// sort version in descending order if timestamps and seriesID are equal
			return leftVersion > rightVersion
		}
		// sort timestamps in ascending order if seriesID are equal
		return leftTS < rightTS
	}
	return leftSIDIndex < rightSIDIndex
}

func (qr queryResult) Swap(i, j int) {
	qr.data[i], qr.data[j] = qr.data[j], qr.data[i]
}

func (qr *queryResult) Push(x interface{}) {
	qr.data = append(qr.data, x.(*blockCursor))
}

func (qr *queryResult) Pop() interface{} {
	old := qr.data
	n := len(old)
	x := old[n-1]
	qr.data = old[0 : n-1]
	releaseBlockCursor(x)
	return x
}

func (qr *queryResult) orderByTimestampDesc() bool {
	return qr.orderByTS && !qr.ascTS
}

func (qr *queryResult) merge(entityValuesAll map[common.SeriesID]map[string]*modelv1.TagValue,
	tagProjection []pbv1.TagProjection,
) *pbv1.MeasureResult {
	step := 1
	if qr.orderByTimestampDesc() {
		step = -1
	}
	result := &pbv1.MeasureResult{}
	var lastVersion int64
	var lastSid common.SeriesID

	for qr.Len() > 0 {
		topBC := qr.data[0]
		if lastSid != 0 && topBC.bm.seriesID != lastSid {
			return result
		}
		lastSid = topBC.bm.seriesID

		if len(result.Timestamps) > 0 &&
			topBC.timestamps[topBC.idx] == result.Timestamps[len(result.Timestamps)-1] {
			if topBC.versions[topBC.idx] > lastVersion {
				logger.Panicf("following parts version should be less or equal to the previous one")
			}
		} else {
			topBC.copyTo(result, entityValuesAll, tagProjection)
			lastVersion = topBC.versions[topBC.idx]
		}

		topBC.idx += step

		if qr.orderByTimestampDesc() {
			if topBC.idx < 0 {
				heap.Pop(qr)
			} else {
				heap.Fix(qr, 0)
			}
		} else {
			if topBC.idx >= len(topBC.timestamps) {
				heap.Pop(qr)
			} else {
				heap.Fix(qr, 0)
			}
		}
	}

	return result
}<|MERGE_RESOLUTION|>--- conflicted
+++ resolved
@@ -94,11 +94,7 @@
 		}
 	}()
 
-<<<<<<< HEAD
-	sl, err := tsdb.IndexDB().Search(ctx, series, mqo.Query, mqo.Order, preloadSize)
-=======
 	sl, tables, err := s.searchSeriesList(ctx, series, mqo, result.segments)
->>>>>>> f3bef3e4
 	if err != nil {
 		return nil, err
 	}
