// Licensed to Apache Software Foundation (ASF) under one or more contributor
// license agreements. See the NOTICE file distributed with
// this work for additional information regarding copyright
// ownership. Apache Software Foundation (ASF) licenses this file to you under
// the Apache License, Version 2.0 (the "License"); you may
// not use this file except in compliance with the License.
// You may obtain a copy of the License at
//
//	http://www.apache.org/licenses/LICENSE-2.0
//
// Unless required by applicable law or agreed to in writing,
// software distributed under the License is distributed on an
// "AS IS" BASIS, WITHOUT WARRANTIES OR CONDITIONS OF ANY
// KIND, either express or implied.  See the License for the
// specific language governing permissions and limitations
// under the License.

package measure

import (
	"fmt"
	"io"

	"github.com/apache/skywalking-banyandb/api/common"
	"github.com/apache/skywalking-banyandb/pkg/compress/zstd"
	"github.com/apache/skywalking-banyandb/pkg/encoding"
	"github.com/apache/skywalking-banyandb/pkg/fs"
	"github.com/apache/skywalking-banyandb/pkg/logger"
)

type primaryBlockMetadata struct {
	seriesID     common.SeriesID
	minTimestamp int64
	maxTimestamp int64
	dataBlock
}

// reset resets ih for subsequent re-use.
func (ph *primaryBlockMetadata) reset() {
	ph.seriesID = 0
	ph.minTimestamp = 0
	ph.maxTimestamp = 0
	ph.offset = 0
	ph.size = 0
}

func (ph *primaryBlockMetadata) mustWriteBlock(data []byte, sidFirst common.SeriesID, minTimestamp, maxTimestamp int64, sw *writers) {
	ph.seriesID = sidFirst
	ph.minTimestamp = minTimestamp
	ph.maxTimestamp = maxTimestamp

	bb := bigValuePool.Generate()
	bb.Buf = zstd.Compress(bb.Buf[:0], data, 1)
	ph.offset = sw.primaryWriter.bytesWritten
	ph.size = uint64(len(bb.Buf))
	sw.primaryWriter.MustWrite(bb.Buf)
	bigValuePool.Release(bb)
}

func (ph *primaryBlockMetadata) marshal(dst []byte) []byte {
	dst = ph.seriesID.AppendToBytes(dst)
	dst = encoding.Uint64ToBytes(dst, uint64(ph.minTimestamp))
	dst = encoding.Uint64ToBytes(dst, uint64(ph.maxTimestamp))
	dst = encoding.Uint64ToBytes(dst, ph.offset)
	dst = encoding.Uint64ToBytes(dst, ph.size)
	return dst
}

func (ph *primaryBlockMetadata) unmarshal(src []byte) ([]byte, error) {
	if len(src) < 40 {
		return nil, fmt.Errorf("cannot unmarshal primaryBlockMetadata from %d bytes; expect at least 40 bytes", len(src))
	}
	ph.seriesID = common.SeriesID(encoding.BytesToUint64(src))
	src = src[8:]
	ph.minTimestamp = int64(encoding.BytesToUint64(src))
	src = src[8:]
	ph.maxTimestamp = int64(encoding.BytesToUint64(src))
	src = src[8:]
	ph.offset = encoding.BytesToUint64(src)
	src = src[8:]
	ph.size = encoding.BytesToUint64(src)
	return src[8:], nil
}

func mustReadPrimaryBlockMetadata(dst []primaryBlockMetadata, r fs.Reader) []primaryBlockMetadata {
<<<<<<< HEAD
	data, err := io.ReadAll(r.StreamRead())
=======
	sr := r.SequentialRead()
	data, err := io.ReadAll(sr)
>>>>>>> 08d8dc81
	if err != nil {
		logger.Panicf("cannot read primaryBlockMetadata entries from %s: %s", r.Path(), err)
	}
	fs.MustClose(sr)

	bb := bigValuePool.Generate()
	bb.Buf, err = zstd.Decompress(bb.Buf[:0], data)
	if err != nil {
		logger.Panicf("cannot decompress indexBlockHeader entries from %s: %s", r.Path(), err)
	}
	dst, err = unmarshalPrimaryBlockMetadata(dst, bb.Buf)
	bigValuePool.Release(bb)
	if err != nil {
		logger.Panicf("cannot parse indexBlockHeader entries from %s: %s", r.Path(), err)
	}
	return dst
}

func unmarshalPrimaryBlockMetadata(dst []primaryBlockMetadata, src []byte) ([]primaryBlockMetadata, error) {
	dstOrig := dst
	for len(src) > 0 {
		if len(dst) < cap(dst) {
			dst = dst[:len(dst)+1]
		} else {
			dst = append(dst, primaryBlockMetadata{})
		}
		ih := &dst[len(dst)-1]
		tail, err := ih.unmarshal(src)
		if err != nil {
			return dstOrig, fmt.Errorf("cannot unmarshal primaryBlockHeader %d: %w", len(dst)-len(dstOrig), err)
		}
		src = tail
	}
	if err := validatePrimaryBlockMetadata(dst[len(dstOrig):]); err != nil {
		return dstOrig, err
	}
	return dst, nil
}

func validatePrimaryBlockMetadata(ihs []primaryBlockMetadata) error {
	for i := 1; i < len(ihs); i++ {
		if ihs[i].seriesID < ihs[i-1].seriesID {
			return fmt.Errorf("unexpected primaryBlockMetadata with smaller seriesID=%d after bigger seriesID=%d", &ihs[i].seriesID, &ihs[i-1].seriesID)
		}
	}
	return nil
}<|MERGE_RESOLUTION|>--- conflicted
+++ resolved
@@ -83,12 +83,8 @@
 }
 
 func mustReadPrimaryBlockMetadata(dst []primaryBlockMetadata, r fs.Reader) []primaryBlockMetadata {
-<<<<<<< HEAD
-	data, err := io.ReadAll(r.StreamRead())
-=======
 	sr := r.SequentialRead()
 	data, err := io.ReadAll(sr)
->>>>>>> 08d8dc81
 	if err != nil {
 		logger.Panicf("cannot read primaryBlockMetadata entries from %s: %s", r.Path(), err)
 	}
