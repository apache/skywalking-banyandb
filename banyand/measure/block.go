// Licensed to Apache Software Foundation (ASF) under one or more contributor
// license agreements. See the NOTICE file distributed with
// this work for additional information regarding copyright
// ownership. Apache Software Foundation (ASF) licenses this file to you under
// the Apache License, Version 2.0 (the "License"); you may
// not use this file except in compliance with the License.
// You may obtain a copy of the License at
//
//	http://www.apache.org/licenses/LICENSE-2.0
//
// Unless required by applicable law or agreed to in writing,
// software distributed under the License is distributed on an
// "AS IS" BASIS, WITHOUT WARRANTIES OR CONDITIONS OF ANY
// KIND, either express or implied.  See the License for the
// specific language governing permissions and limitations
// under the License.

package measure

import (
	"sort"
	"sync"

	"github.com/apache/skywalking-banyandb/api/common"
	"github.com/apache/skywalking-banyandb/pkg/bytes"
	"github.com/apache/skywalking-banyandb/pkg/encoding"
	"github.com/apache/skywalking-banyandb/pkg/fs"
	"github.com/apache/skywalking-banyandb/pkg/logger"
	pbv1 "github.com/apache/skywalking-banyandb/pkg/pb/v1"
)

type block struct {
	timestamps []int64

	tagFamilies []columnFamily

	field columnFamily
}

func (b *block) reset() {
	b.timestamps = b.timestamps[:0]

	tff := b.tagFamilies
	for i := range tff {
		tff[i].reset()
	}
	b.tagFamilies = tff[:0]
	b.field.reset()
}

func (b *block) mustInitFromDataPoints(timestamps []int64, tagFamilies [][]nameValues, fields []nameValues) {
	b.reset()
	size := len(timestamps)
	if size == 0 {
		return
	}
	if size != len(tagFamilies) {
		logger.Panicf("the number of timestamps %d must match the number of tagFamilies %d", size, len(tagFamilies))
	}
	if size != len(fields) {
		logger.Panicf("the number of timestamps %d must match the number of fields %d", size, len(fields))
	}

	assertTimestampsSorted(timestamps)
	b.timestamps = append(b.timestamps, timestamps...)
	b.mustInitFromTagsAndFields(tagFamilies, fields)
}

func assertTimestampsSorted(timestamps []int64) {
	for i := range timestamps {
		if i > 0 && timestamps[i-1] > timestamps[i] {
			logger.Panicf("log entries must be sorted by timestamp; got the previous entry with bigger timestamp %d than the current entry with timestamp %d",
				timestamps[i-1], timestamps[i])
		}
	}
}

func (b *block) mustInitFromTagsAndFields(tagFamilies [][]nameValues, fields []nameValues) {
	dataPointsLen := len(tagFamilies)
	if dataPointsLen == 0 {
		return
	}
	for i, tff := range tagFamilies {
		b.processTagFamilies(tff, i, dataPointsLen)
	}
	for i, f := range fields {
		columns := b.field.resizeColumns(len(f.values))
		for j, t := range f.values {
			columns[j].name = t.name
			columns[j].resizeValues(dataPointsLen)
			columns[j].valueType = t.valueType
			columns[j].values[i] = t.marshal()
		}
	}
}

func (b *block) processTagFamilies(tff []nameValues, i int, dataPointsLen int) {
	tagFamilies := b.resizeTagFamilies(len(tff))
	for j, tf := range tff {
		tagFamilies[j].name = tf.name
		b.processTags(tf, j, i, dataPointsLen)
	}
}

func (b *block) processTags(tf nameValues, columnFamilyIdx, i int, dataPointsLen int) {
	columns := b.tagFamilies[columnFamilyIdx].resizeColumns(len(tf.values))
	for j, t := range tf.values {
		columns[j].name = t.name
		columns[j].resizeValues(dataPointsLen)
		columns[j].valueType = t.valueType
		columns[j].values[i] = t.marshal()
	}
}

func (b *block) resizeTagFamilies(tagFamiliesLen int) []columnFamily {
	tff := b.tagFamilies[:0]
	if n := tagFamiliesLen - cap(tff); n > 0 {
		tff = append(tff[:cap(tff)], make([]columnFamily, n)...)
	}
	tff = tff[:tagFamiliesLen]
	b.tagFamilies = tff
	return tff
}

func (b *block) Len() int {
	return len(b.timestamps)
}

func (b *block) mustWriteTo(sid common.SeriesID, bm *blockMetadata, ww *writers) {
	b.validate()
	bm.reset()

	bm.seriesID = sid
	bm.uncompressedSizeBytes = b.uncompressedSizeBytes()
	bm.count = uint64(b.Len())

	mustWriteTimestampsTo(&bm.timestamps, b.timestamps, &ww.timestampsWriter)

	for ti := range b.tagFamilies {
		b.marshalTagFamily(b.tagFamilies[ti], bm, ww)
	}

	f := b.field
	cc := f.columns
	cmm := bm.field.resizeColumnMetadata(len(cc))
	for i := range cc {
		cc[i].mustWriteTo(&cmm[i], &ww.fieldValuesWriter)
	}
}

func (b *block) validate() {
	timestamps := b.timestamps
	for i := 1; i < len(timestamps); i++ {
		if timestamps[i-1] > timestamps[i] {
			logger.Panicf("log entries must be sorted by timestamp; got the previous entry with bigger timestamp %d than the current entry with timestamp %d",
				timestamps[i-1], timestamps[i])
		}
	}

	itemsCount := len(timestamps)
	tff := b.tagFamilies
	for _, tf := range tff {
		for _, c := range tf.columns {
			if len(c.values) != itemsCount {
				logger.Panicf("unexpected number of values for tags %q: got %d; want %d", c.name, len(c.values), itemsCount)
			}
		}
	}
	ff := b.field
	for _, f := range ff.columns {
		if len(f.values) != itemsCount {
			logger.Panicf("unexpected number of values for fields %q: got %d; want %d", f.name, len(f.values), itemsCount)
		}
	}
}

func (b *block) marshalTagFamily(tf columnFamily, bm *blockMetadata, ww *writers) {
	hw, w := ww.getColumnMetadataWriterAndColumnWriter(tf.name)
	cc := tf.columns
	cfm := generateColumnFamilyMetadata()
	cmm := cfm.resizeColumnMetadata(len(cc))
	for i := range cc {
		cc[i].mustWriteTo(&cmm[i], w)
	}
	bb := bigValuePool.Generate()
	defer bigValuePool.Release(bb)
	bb.Buf = cfm.marshal(bb.Buf)
	releaseColumnFamilyMetadata(cfm)
	tfm := bm.getTagFamilyMetadata(tf.name)
	tfm.offset = hw.bytesWritten
	tfm.size = uint64(len(bb.Buf))
	if tfm.size > maxTagFamiliesMetadataSize {
		logger.Panicf("too big columnFamilyMetadataSize: %d bytes; mustn't exceed %d bytes", tfm.size, maxTagFamiliesMetadataSize)
	}
	hw.MustWrite(bb.Buf)
}

func (b *block) unmarshalTagFamily(decoder *encoding.BytesBlockDecoder, tfIndex int, name string,
	columnFamilyMetadataBlock *dataBlock, tagProjection []string, metaReader, valueReader fs.Reader,
) {
	if len(tagProjection) < 1 {
		return
	}
	bb := bigValuePool.Generate()
	bb.Buf = bytes.ResizeExact(bb.Buf, int(columnFamilyMetadataBlock.size))
	fs.MustReadData(metaReader, int64(columnFamilyMetadataBlock.offset), bb.Buf)
	cfm := generateColumnFamilyMetadata()
	defer releaseColumnFamilyMetadata(cfm)
	_, err := cfm.unmarshal(bb.Buf)
	if err != nil {
		logger.Panicf("%s: cannot unmarshal columnFamilyMetadata: %v", metaReader.Path(), err)
	}
	bigValuePool.Release(bb)
	b.tagFamilies[tfIndex].name = name

	if len(tagProjection) < 1 {
		return
	}
	cc := b.tagFamilies[tfIndex].resizeColumns(len(tagProjection))
	for j := range tagProjection {
		for i := range cfm.columnMetadata {
			if tagProjection[j] == cfm.columnMetadata[i].name {
				cc[j].mustReadValues(decoder, valueReader, cfm.columnMetadata[i], uint64(b.Len()))
				break
			}
		}
	}
}

func (b *block) unmarshalTagFamilyFromSeqReaders(decoder *encoding.BytesBlockDecoder, tfIndex int, name string,
	columnFamilyMetadataBlock *dataBlock, metaReader, valueReader *seqReader,
) {
	if columnFamilyMetadataBlock.offset != metaReader.bytesRead {
		logger.Panicf("offset %d must be equal to bytesRead %d", columnFamilyMetadataBlock.offset, metaReader.bytesRead)
	}
	bb := bigValuePool.Generate()
	bb.Buf = bytes.ResizeExact(bb.Buf, int(columnFamilyMetadataBlock.size))
	metaReader.mustReadFull(bb.Buf)
	cfm := generateColumnFamilyMetadata()
	defer releaseColumnFamilyMetadata(cfm)
	_, err := cfm.unmarshal(bb.Buf)
	if err != nil {
		logger.Panicf("%s: cannot unmarshal columnFamilyMetadata: %v", metaReader.Path(), err)
	}
	bigValuePool.Release(bb)
	b.tagFamilies[tfIndex].name = name

	cc := b.tagFamilies[tfIndex].resizeColumns(len(cfm.columnMetadata))
	for i := range cfm.columnMetadata {
		cc[i].mustSeqReadValues(decoder, valueReader, cfm.columnMetadata[i], uint64(b.Len()))
	}
}

func (b *block) uncompressedSizeBytes() uint64 {
	dataPointsCount := uint64(b.Len())

	n := dataPointsCount * 8

	tff := b.tagFamilies
	for i := range tff {
		tf := tff[i]
		nameLen := uint64(len(tf.name))
		for _, c := range tf.columns {
			nameLen += uint64(len(c.name))
			for _, v := range c.values {
				if len(v) > 0 {
					n += nameLen + uint64(len(v))
				}
			}
		}
	}

	ff := b.field
	for i := range ff.columns {
		c := ff.columns[i]
		nameLen := uint64(len(c.name))
		for _, v := range c.values {
			if len(v) > 0 {
				n += nameLen + uint64(len(v))
			}
		}
	}
	return n
}

func (b *block) mustReadFrom(decoder *encoding.BytesBlockDecoder, p *part, bm blockMetadata) {
	b.reset()

	b.timestamps = mustReadTimestampsFrom(b.timestamps, &bm.timestamps, int(bm.count), p.timestamps)

	cc := b.field.resizeColumns(len(bm.field.columnMetadata))
	for i := range cc {
		cc[i].mustReadValues(decoder, p.fieldValues, bm.field.columnMetadata[i], bm.count)
	}

	_ = b.resizeTagFamilies(len(bm.tagProjection))
	for i := range bm.tagProjection {
		name := bm.tagProjection[i].Family
		block, ok := bm.tagFamilies[name]
		if !ok {
			continue
		}
		b.unmarshalTagFamily(decoder, i, name, block,
			bm.tagProjection[i].Names, p.tagFamilyMetadata[name],
			p.tagFamilies[name])
	}
}

func (b *block) mustSeqReadFrom(decoder *encoding.BytesBlockDecoder, seqReaders *seqReaders, bm blockMetadata) {
	b.reset()

	b.timestamps = mustSeqReadTimestampsFrom(b.timestamps, &bm.timestamps, int(bm.count), &seqReaders.timestamps)

	cc := b.field.resizeColumns(len(bm.field.columnMetadata))
	for i := range cc {
		cc[i].mustSeqReadValues(decoder, &seqReaders.fieldValues, bm.field.columnMetadata[i], bm.count)
	}
	_ = b.resizeTagFamilies(len(bm.tagFamilies))
	keys := make([]string, 0, len(bm.tagFamilies))
	for k := range bm.tagFamilies {
		keys = append(keys, k)
	}
	sort.Strings(keys)
	for i, name := range keys {
		block := bm.tagFamilies[name]
		b.unmarshalTagFamilyFromSeqReaders(decoder, i, name, block,
			seqReaders.tagFamilyMetadata[name], seqReaders.tagFamilies[name])
	}
}

// For testing purpose only.
func (b *block) sortTagFamilies() {
	sort.Slice(b.tagFamilies, func(i, j int) bool {
		return b.tagFamilies[i].name < b.tagFamilies[j].name
	})
}

func mustWriteTimestampsTo(tm *timestampsMetadata, timestamps []int64, timestampsWriter *writer) {
	tm.reset()

	bb := bigValuePool.Generate()
	defer bigValuePool.Release(bb)
	bb.Buf, tm.encodeType, tm.min = encoding.Int64ListToBytes(bb.Buf[:0], timestamps)
	if len(bb.Buf) > maxTimestampsBlockSize {
		logger.Panicf("too big block with timestamps: %d bytes; the maximum supported size is %d bytes", len(bb.Buf), maxTimestampsBlockSize)
	}
	tm.max = timestamps[len(timestamps)-1]
	tm.offset = timestampsWriter.bytesWritten
	tm.size = uint64(len(bb.Buf))
	timestampsWriter.MustWrite(bb.Buf)
}

func mustReadTimestampsFrom(dst []int64, tm *timestampsMetadata, count int, reader fs.Reader) []int64 {
	bb := bigValuePool.Generate()
	defer bigValuePool.Release(bb)
	bb.Buf = bytes.ResizeExact(bb.Buf, int(tm.size))
	fs.MustReadData(reader, int64(tm.offset), bb.Buf)
	var err error
	dst, err = encoding.BytesToInt64List(dst, bb.Buf, tm.encodeType, tm.min, count)
	if err != nil {
		logger.Panicf("%s: cannot unmarshal timestamps: %v", reader.Path(), err)
	}
	return dst
}

func mustSeqReadTimestampsFrom(dst []int64, tm *timestampsMetadata, count int, reader *seqReader) []int64 {
	if tm.offset != reader.bytesRead {
		logger.Panicf("offset %d must be equal to bytesRead %d", tm.offset, reader.bytesRead)
	}
	bb := bigValuePool.Generate()
	defer bigValuePool.Release(bb)
	bb.Buf = bytes.ResizeExact(bb.Buf, int(tm.size))
	reader.mustReadFull(bb.Buf)
	var err error
	dst, err = encoding.BytesToInt64List(dst, bb.Buf, tm.encodeType, tm.min, count)
	if err != nil {
		logger.Panicf("%s: cannot unmarshal timestamps: %v", reader.Path(), err)
	}
	return dst
}

func generateBlock() *block {
	v := blockPool.Get()
	if v == nil {
		return &block{}
	}
	return v.(*block)
}

func releaseBlock(b *block) {
	b.reset()
	blockPool.Put(b)
}

var blockPool sync.Pool

type blockCursor struct {
	p                   *part
	fields              columnFamily
	timestamps          []int64
	tagFamilies         []columnFamily
	columnValuesDecoder encoding.BytesBlockDecoder
	tagProjection       []pbv1.TagProjection
	fieldProjection     []string
	bm                  blockMetadata
	idx                 int
	minTimestamp        int64
	maxTimestamp        int64
}

func (bc *blockCursor) reset() {
	bc.idx = 0
	bc.p = nil
	bc.bm = blockMetadata{}
	bc.minTimestamp = 0
	bc.maxTimestamp = 0
	bc.tagProjection = bc.tagProjection[:0]
	bc.fieldProjection = bc.fieldProjection[:0]

	bc.timestamps = bc.timestamps[:0]

	tff := bc.tagFamilies
	for i := range tff {
		tff[i].reset()
	}
	bc.tagFamilies = tff[:0]
	bc.fields.reset()
}

func (bc *blockCursor) init(p *part, bm blockMetadata, queryOpts queryOptions) {
	bc.reset()
	bc.p = p
	bc.bm = bm
	bc.minTimestamp = queryOpts.minTimestamp
	bc.maxTimestamp = queryOpts.maxTimestamp
	bc.tagProjection = queryOpts.TagProjection
	bc.fieldProjection = queryOpts.FieldProjection
}

func (bc *blockCursor) copyAllTo(r *pbv1.Result, desc bool) {
	var idx, offset int
	if desc {
		idx = 0
		offset = bc.idx + 1
	} else {
		idx = bc.idx
		offset = len(bc.timestamps)
	}
	if offset <= idx {
		return
	}
	r.SID = bc.bm.seriesID
	r.Timestamps = append(r.Timestamps, bc.timestamps[idx:offset]...)
	for _, cf := range bc.tagFamilies {
		tf := pbv1.TagFamily{
			Name: cf.name,
		}
		for _, c := range cf.columns {
			t := pbv1.Tag{
				Name: c.name,
			}
			for _, v := range c.values[idx:offset] {
				t.Values = append(t.Values, mustDecodeTagValue(c.valueType, v))
			}
			tf.Tags = append(tf.Tags, t)
		}
		r.TagFamilies = append(r.TagFamilies, tf)
	}
	for _, c := range bc.fields.columns {
		f := pbv1.Field{
			Name: c.name,
		}
		for _, v := range c.values[idx:offset] {
			f.Values = append(f.Values, mustDecodeFieldValue(c.valueType, v))
		}
		r.Fields = append(r.Fields, f)
	}
}

func (bc *blockCursor) copyTo(r *pbv1.Result) {
	r.SID = bc.bm.seriesID
	r.Timestamps = append(r.Timestamps, bc.timestamps[bc.idx])
	if len(r.TagFamilies) != len(bc.tagProjection) {
		for _, tp := range bc.tagProjection {
			tf := pbv1.TagFamily{
				Name: tp.Family,
			}
			for _, n := range tp.Names {
				t := pbv1.Tag{
					Name: n,
				}
				tf.Tags = append(tf.Tags, t)
			}
			r.TagFamilies = append(r.TagFamilies, tf)
		}
	}
	if len(bc.tagFamilies) != len(r.TagFamilies) {
		logger.Panicf("unexpected number of tag families: got %d; want %d", len(bc.tagFamilies), len(r.TagFamilies))
	}
	for i, cf := range bc.tagFamilies {
		if len(r.TagFamilies[i].Tags) != len(cf.columns) {
			logger.Panicf("unexpected number of tags: got %d; want %d", len(r.TagFamilies[i].Tags), len(bc.tagProjection[i].Names))
		}
		for i2, c := range cf.columns {
			r.TagFamilies[i].Tags[i2].Values = append(r.TagFamilies[i].Tags[i2].Values, mustDecodeTagValue(c.valueType, c.values[bc.idx]))
		}
	}

	if len(r.Fields) != len(bc.fieldProjection) {
		for _, n := range bc.fieldProjection {
			f := pbv1.Field{
				Name: n,
			}
			r.Fields = append(r.Fields, f)
		}
	}
	for i, c := range bc.fields.columns {
		r.Fields[i].Values = append(r.Fields[i].Values, mustDecodeFieldValue(c.valueType, c.values[bc.idx]))
	}
}

func (bc *blockCursor) loadData(tmpBlock *block) bool {
	tmpBlock.reset()
	cfm := make([]columnMetadata, 0, len(bc.fieldProjection))
	for j := range bc.fieldProjection {
		for i := range bc.bm.field.columnMetadata {
			if bc.bm.field.columnMetadata[i].name == bc.fieldProjection[j] {
				cfm = append(cfm, bc.bm.field.columnMetadata[i])
			}
		}
	}
	bc.bm.field.columnMetadata = cfm
	bc.bm.tagProjection = bc.tagProjection
	tf := make(map[string]*dataBlock, len(bc.tagProjection))
	for i := range bc.tagProjection {
		for tfName, block := range bc.bm.tagFamilies {
			if bc.tagProjection[i].Family == tfName {
				tf[tfName] = block
			}
		}
	}
	bc.bm.tagFamilies = tf
	tmpBlock.mustReadFrom(&bc.columnValuesDecoder, bc.p, bc.bm)

	start, end, ok := findRange(tmpBlock.timestamps, bc.minTimestamp, bc.maxTimestamp)
	if !ok {
		return false
	}
	bc.timestamps = append(bc.timestamps, tmpBlock.timestamps[start:end]...)

	for _, cf := range tmpBlock.tagFamilies {
		tf := columnFamily{
			name: cf.name,
		}
		for i := range cf.columns {
			column := column{
				name:      cf.columns[i].name,
				valueType: cf.columns[i].valueType,
			}
			if len(cf.columns[i].values) == 0 {
				continue
			}
			if len(cf.columns[i].values) != len(tmpBlock.timestamps) {
				logger.Panicf("unexpected number of values for tags %q: got %d; want %d", cf.columns[i].name, len(cf.columns[i].values), len(tmpBlock.timestamps))
			}
			column.values = append(column.values, cf.columns[i].values[start:end]...)
			tf.columns = append(tf.columns, column)
		}
		bc.tagFamilies = append(bc.tagFamilies, tf)
	}
	bc.fields.name = tmpBlock.field.name
	for i := range tmpBlock.field.columns {
		if len(tmpBlock.field.columns[i].values) == 0 {
			continue
		}
		if len(tmpBlock.field.columns[i].values) != len(tmpBlock.timestamps) {
			logger.Panicf("unexpected number of values for fields %q: got %d; want %d",
				tmpBlock.field.columns[i].name, len(tmpBlock.field.columns[i].values), len(tmpBlock.timestamps))
		}
		c := column{
			name:      tmpBlock.field.columns[i].name,
			valueType: tmpBlock.field.columns[i].valueType,
		}

		c.values = append(c.values, tmpBlock.field.columns[i].values[start:end]...)
		bc.fields.columns = append(bc.fields.columns, c)
	}
	return true
}

func findRange(timestamps []int64, min int64, max int64) (int, int, bool) {
	l := len(timestamps)
	start, end := -1, -1

	for i := 0; i < l; i++ {
		if timestamps[i] > max || timestamps[l-i-1] < min {
			break
		}
		if timestamps[i] >= min && start == -1 {
			start = i
		}
		if timestamps[l-i-1] <= max && end == -1 {
			end = l - i
		}
		if start != -1 && end != -1 {
			break
		}
	}

	if start == -1 && end == -1 {
		return 0, 0, false
	}

	if start == -1 {
		start = 0
	}

	if end == -1 {
		end = l
	}

	if start >= end {
		return 0, 0, false
	}
	return start, end, true
}

var blockCursorPool sync.Pool

func generateBlockCursor() *blockCursor {
	v := blockCursorPool.Get()
	if v == nil {
		return &blockCursor{}
	}
	return v.(*blockCursor)
}

func releaseBlockCursor(bc *blockCursor) {
	bc.reset()
	blockCursorPool.Put(bc)
}

type blockPointer struct {
	block
	bm         blockMetadata
	idx        int
	lastPartID uint64
}

func (bi *blockPointer) updateMetadata() {
	if len(bi.block.timestamps) == 0 {
		return
	}
	// only update timestamps since they are used for merging
	// blockWriter will recompute all fields
	bi.bm.timestamps.min = bi.block.timestamps[0]
	bi.bm.timestamps.max = bi.block.timestamps[len(bi.timestamps)-1]
}

func (bi *blockPointer) copyFrom(src *blockPointer) {
	bi.idx = 0
	bi.bm.copyFrom(&src.bm)
	bi.appendAll(src)
}

func (bi *blockPointer) appendAll(b *blockPointer) {
	if len(b.timestamps) == 0 {
		return
	}
	bi.append(b, len(b.timestamps))
}

func (bi *blockPointer) append(b *blockPointer, offset int) {
	if offset <= b.idx {
		return
	}
	if len(bi.tagFamilies) == 0 && len(b.tagFamilies) > 0 {
		for _, tf := range b.tagFamilies {
			tagFamily := columnFamily{name: tf.name}
			for _, c := range tf.columns {
				col := column{name: c.name, valueType: c.valueType}
				assertIdxAndOffset(col.name, len(c.values), b.idx, offset)
				col.values = append(col.values, c.values[b.idx:offset]...)
				tagFamily.columns = append(tagFamily.columns, col)
			}
			bi.tagFamilies = append(bi.tagFamilies, tagFamily)
		}
	} else {
		if len(bi.tagFamilies) != len(b.tagFamilies) {
			logger.Panicf("unexpected number of tag families: got %d; want %d", len(bi.tagFamilies), len(b.tagFamilies))
		}
		for i := range bi.tagFamilies {
			if bi.tagFamilies[i].name != b.tagFamilies[i].name {
				logger.Panicf("unexpected tag family name: got %q; want %q", bi.tagFamilies[i].name, b.tagFamilies[i].name)
			}
			if len(bi.tagFamilies[i].columns) != len(b.tagFamilies[i].columns) {
				logger.Panicf("unexpected number of tags for tag family %q: got %d; want %d", bi.tagFamilies[i].name, len(bi.tagFamilies[i].columns), len(b.tagFamilies[i].columns))
			}
			for j := range bi.tagFamilies[i].columns {
				if bi.tagFamilies[i].columns[j].name != b.tagFamilies[i].columns[j].name {
					logger.Panicf("unexpected tag name for tag family %q: got %q; want %q", bi.tagFamilies[i].name, bi.tagFamilies[i].columns[j].name, b.tagFamilies[i].columns[j].name)
				}
				assertIdxAndOffset(b.tagFamilies[i].columns[j].name, len(b.tagFamilies[i].columns[j].values), b.idx, offset)
				bi.tagFamilies[i].columns[j].values = append(bi.tagFamilies[i].columns[j].values, b.tagFamilies[i].columns[j].values[b.idx:offset]...)
			}
		}
	}

	if len(bi.field.columns) == 0 && len(b.field.columns) > 0 {
		for _, c := range b.field.columns {
			col := column{name: c.name, valueType: c.valueType}
			assertIdxAndOffset(col.name, len(c.values), b.idx, offset)
			col.values = append(col.values, c.values[b.idx:offset]...)
			bi.field.columns = append(bi.field.columns, col)
		}
	} else {
		if len(bi.field.columns) != len(b.field.columns) {
			logger.Panicf("unexpected number of fields: got %d; want %d", len(bi.field.columns), len(b.field.columns))
		}
		for i := range bi.field.columns {
			assertIdxAndOffset(b.field.columns[i].name, len(b.field.columns[i].values), b.idx, offset)
			bi.field.columns[i].values = append(bi.field.columns[i].values, b.field.columns[i].values[b.idx:offset]...)
		}
	}

	assertIdxAndOffset("timestamps", len(b.timestamps), bi.idx, offset)
	bi.timestamps = append(bi.timestamps, b.timestamps[b.idx:offset]...)

	bi.lastPartID = b.lastPartID
}

func assertIdxAndOffset(name string, length int, idx int, offset int) {
	if idx >= offset {
		logger.Panicf("%q idx %d must be less than offset %d", name, idx, offset)
	}
	if offset > length {
		logger.Panicf("%q offset %d must be less than or equal to length %d", name, offset, length)
	}
}

func (bi *blockPointer) isFull() bool {
	return bi.bm.count >= maxBlockLength || bi.bm.uncompressedSizeBytes >= maxUncompressedBlockSize
}

func (bi *blockPointer) reset() {
	bi.idx = 0
	bi.lastPartID = 0
	bi.block.reset()
	bi.bm = blockMetadata{}
<<<<<<< HEAD
}
=======
}

func generateBlockPointer() *blockPointer {
	v := blockPointerPool.Get()
	if v == nil {
		return &blockPointer{}
	}
	return v.(*blockPointer)
}

func releaseBlockPointer(bi *blockPointer) {
	bi.reset()
	blockPointerPool.Put(bi)
}

var blockPointerPool sync.Pool
>>>>>>> 08d8dc81
<|MERGE_RESOLUTION|>--- conflicted
+++ resolved
@@ -747,9 +747,6 @@
 	bi.lastPartID = 0
 	bi.block.reset()
 	bi.bm = blockMetadata{}
-<<<<<<< HEAD
-}
-=======
 }
 
 func generateBlockPointer() *blockPointer {
@@ -765,5 +762,4 @@
 	blockPointerPool.Put(bi)
 }
 
-var blockPointerPool sync.Pool
->>>>>>> 08d8dc81
+var blockPointerPool sync.Pool