--- conflicted
+++ resolved
@@ -171,38 +171,20 @@
 				toIndex := ok || !stm.schema.NonTimeSeries
 				if encodeTagValue.value != nil {
 					fields = append(fields, index.Field{
-<<<<<<< HEAD
-						Key: index.FieldKey{
-							IndexRuleID: r.GetMetadata().GetId(),
-							Analyzer:    r.Analyzer,
-						},
+						Key:    fieldKey,
 						Term:   encodeTagValue.value,
 						Store:  true,
+						Index:  toIndex,
 						NoSort: r.GetNoSort(),
-=======
-						Key:   fieldKey,
-						Term:  encodeTagValue.value,
-						Store: true,
-						Index: toIndex,
->>>>>>> 66574f0d
 					})
 				} else {
 					for _, val := range encodeTagValue.valueArr {
 						fields = append(fields, index.Field{
-<<<<<<< HEAD
-							Key: index.FieldKey{
-								IndexRuleID: r.GetMetadata().GetId(),
-								Analyzer:    r.Analyzer,
-							},
+							Key:    fieldKey,
 							Term:   val,
 							Store:  true,
+							Index:  toIndex,
 							NoSort: r.GetNoSort(),
-=======
-							Key:   fieldKey,
-							Term:  val,
-							Store: true,
-							Index: toIndex,
->>>>>>> 66574f0d
 						})
 					}
 				}
