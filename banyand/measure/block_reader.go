--- conflicted
+++ resolved
@@ -30,23 +30,16 @@
 )
 
 type seqReader struct {
-<<<<<<< HEAD
-	sr        io.Reader
-=======
 	sr        fs.SeqReader
->>>>>>> 08d8dc81
 	r         fs.Reader
 	bytesRead uint64
 }
 
 func (sr *seqReader) reset() {
 	sr.r = nil
-<<<<<<< HEAD
-=======
 	if sr.sr != nil {
 		fs.MustClose(sr.sr)
 	}
->>>>>>> 08d8dc81
 	sr.sr = nil
 	sr.bytesRead = 0
 }
@@ -57,11 +50,7 @@
 
 func (sr *seqReader) init(r fs.Reader) {
 	sr.reset()
-<<<<<<< HEAD
-	sr.sr = r.StreamRead()
-=======
 	sr.sr = r.SequentialRead()
->>>>>>> 08d8dc81
 	sr.r = r
 }
 
