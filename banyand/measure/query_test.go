// Licensed to Apache Software Foundation (ASF) under one or more contributor
// license agreements. See the NOTICE file distributed with
// this work for additional information regarding copyright
// ownership. Apache Software Foundation (ASF) licenses this file to you under
// the Apache License, Version 2.0 (the "License"); you may
// not use this file except in compliance with the License.
// You may obtain a copy of the License at
//
//     http://www.apache.org/licenses/LICENSE-2.0
//
// Unless required by applicable law or agreed to in writing,
// software distributed under the License is distributed on an
// "AS IS" BASIS, WITHOUT WARRANTIES OR CONDITIONS OF ANY
// KIND, either express or implied.  See the License for the
// specific language governing permissions and limitations
// under the License.

package measure

import (
	"errors"
	"sort"
	"testing"
	"time"

	"github.com/google/go-cmp/cmp"
	"github.com/stretchr/testify/require"
	"google.golang.org/protobuf/testing/protocmp"

	"github.com/apache/skywalking-banyandb/api/common"
	modelv1 "github.com/apache/skywalking-banyandb/api/proto/banyandb/model/v1"
	"github.com/apache/skywalking-banyandb/pkg/fs"
	"github.com/apache/skywalking-banyandb/pkg/logger"
	pbv1 "github.com/apache/skywalking-banyandb/pkg/pb/v1"
	"github.com/apache/skywalking-banyandb/pkg/run"
	"github.com/apache/skywalking-banyandb/pkg/test"
	"github.com/apache/skywalking-banyandb/pkg/timestamp"
	"github.com/apache/skywalking-banyandb/pkg/watcher"
)

func TestQueryResult(t *testing.T) {
	tests := []struct {
		wantErr       error
		name          string
		dpsList       []*dataPoints
		sids          []common.SeriesID
		want          []pbv1.Result
		minTimestamp  int64
		maxTimestamp  int64
		orderBySeries bool
		ascTS         bool
	}{
		{
			name:         "Test with multiple parts with duplicated data order by TS",
			dpsList:      []*dataPoints{dpsTS1, dpsTS1},
			sids:         []common.SeriesID{1, 2, 3},
			minTimestamp: 1,
			maxTimestamp: 1,
			want: []pbv1.Result{{
				SID:        1,
				Timestamps: []int64{1},
				TagFamilies: []pbv1.TagFamily{
					{Name: "arrTag", Tags: []pbv1.Tag{
						{Name: "strArrTag", Values: []*modelv1.TagValue{strArrTagValue([]string{"value1", "value2"})}},
						{Name: "intArrTag", Values: []*modelv1.TagValue{int64ArrTagValue([]int64{25, 30})}},
					}},
					{Name: "binaryTag", Tags: []pbv1.Tag{
						{Name: "binaryTag", Values: []*modelv1.TagValue{binaryDataTagValue(longText)}},
					}},
					{Name: "singleTag", Tags: []pbv1.Tag{
						{Name: "strTag", Values: []*modelv1.TagValue{strTagValue("value1")}},
						{Name: "intTag", Values: []*modelv1.TagValue{int64TagValue(10)}},
					}},
				},
				Fields: []pbv1.Field{
					{Name: "strField", Values: []*modelv1.FieldValue{strFieldValue("field1")}},
					{Name: "intField", Values: []*modelv1.FieldValue{int64FieldValue(1110)}},
					{Name: "floatField", Values: []*modelv1.FieldValue{float64FieldValue(1.221233343e+06)}},
					{Name: "binaryField", Values: []*modelv1.FieldValue{binaryDataFieldValue(longText)}},
				},
			}, {
				SID:        2,
				Timestamps: []int64{1},
				TagFamilies: []pbv1.TagFamily{
					{Name: "singleTag", Tags: []pbv1.Tag{
						{Name: "strTag1", Values: []*modelv1.TagValue{strTagValue("tag1")}},
						{Name: "strTag2", Values: []*modelv1.TagValue{strTagValue("tag2")}},
					}},
				},
				Fields: nil,
			}, {
				SID:         3,
				Timestamps:  []int64{1},
				TagFamilies: nil,
				Fields: []pbv1.Field{
					{Name: "intField", Values: []*modelv1.FieldValue{int64FieldValue(1110)}},
				},
			}},
		},
		{
			name:         "Test with multiple parts with multiple data orderBy TS desc",
			dpsList:      []*dataPoints{dpsTS1, dpsTS2},
			sids:         []common.SeriesID{1, 2, 3},
			minTimestamp: 1,
			maxTimestamp: 2,
			want: []pbv1.Result{{
				SID:        1,
				Timestamps: []int64{2},
				TagFamilies: []pbv1.TagFamily{
					{Name: "arrTag", Tags: []pbv1.Tag{
						{Name: "strArrTag", Values: []*modelv1.TagValue{strArrTagValue([]string{"value5", "value6"})}},
						{Name: "intArrTag", Values: []*modelv1.TagValue{int64ArrTagValue([]int64{35, 40})}},
					}},
					{Name: "binaryTag", Tags: []pbv1.Tag{
						{Name: "binaryTag", Values: []*modelv1.TagValue{binaryDataTagValue(longText)}},
					}},
					{Name: "singleTag", Tags: []pbv1.Tag{
						{Name: "strTag", Values: []*modelv1.TagValue{strTagValue("value3")}},
						{Name: "intTag", Values: []*modelv1.TagValue{int64TagValue(30)}},
					}},
				},
				Fields: []pbv1.Field{
					{Name: "strField", Values: []*modelv1.FieldValue{strFieldValue("field3")}},
					{Name: "intField", Values: []*modelv1.FieldValue{int64FieldValue(3330)}},
					{Name: "floatField", Values: []*modelv1.FieldValue{float64FieldValue(3663699.029)}},
					{Name: "binaryField", Values: []*modelv1.FieldValue{binaryDataFieldValue(longText)}},
				},
			}, {
				SID:        2,
				Timestamps: []int64{2},
				TagFamilies: []pbv1.TagFamily{
					{Name: "singleTag", Tags: []pbv1.Tag{
						{Name: "strTag1", Values: []*modelv1.TagValue{strTagValue("tag3")}},
						{Name: "strTag2", Values: []*modelv1.TagValue{strTagValue("tag4")}},
					}},
				},
				Fields: nil,
			}, {
				SID:         3,
				Timestamps:  []int64{2},
				TagFamilies: nil,
				Fields: []pbv1.Field{
					{Name: "intField", Values: []*modelv1.FieldValue{int64FieldValue(4440)}},
				},
			}, {
				SID:        1,
				Timestamps: []int64{1},
				TagFamilies: []pbv1.TagFamily{
					{Name: "arrTag", Tags: []pbv1.Tag{
						{Name: "strArrTag", Values: []*modelv1.TagValue{strArrTagValue([]string{"value1", "value2"})}},
						{Name: "intArrTag", Values: []*modelv1.TagValue{int64ArrTagValue([]int64{25, 30})}},
					}},
					{Name: "binaryTag", Tags: []pbv1.Tag{
						{Name: "binaryTag", Values: []*modelv1.TagValue{binaryDataTagValue(longText)}},
					}},
					{Name: "singleTag", Tags: []pbv1.Tag{
						{Name: "strTag", Values: []*modelv1.TagValue{strTagValue("value1")}},
						{Name: "intTag", Values: []*modelv1.TagValue{int64TagValue(10)}},
					}},
				},
				Fields: []pbv1.Field{
					{Name: "strField", Values: []*modelv1.FieldValue{strFieldValue("field1")}},
					{Name: "intField", Values: []*modelv1.FieldValue{int64FieldValue(1110)}},
					{Name: "floatField", Values: []*modelv1.FieldValue{float64FieldValue(1221233.343)}},
					{Name: "binaryField", Values: []*modelv1.FieldValue{binaryDataFieldValue(longText)}},
				},
			}, {
				SID:        2,
				Timestamps: []int64{1},
				TagFamilies: []pbv1.TagFamily{
					{Name: "singleTag", Tags: []pbv1.Tag{
						{Name: "strTag1", Values: []*modelv1.TagValue{strTagValue("tag1")}},
						{Name: "strTag2", Values: []*modelv1.TagValue{strTagValue("tag2")}},
					}},
				},
				Fields: nil,
			}, {
				SID:         3,
				Timestamps:  []int64{1},
				TagFamilies: nil,
				Fields: []pbv1.Field{
					{Name: "intField", Values: []*modelv1.FieldValue{int64FieldValue(1110)}},
				},
			}},
		},
		{
			name:         "Test with multiple parts with multiple data orderBy TS asc",
			dpsList:      []*dataPoints{dpsTS1, dpsTS2},
			sids:         []common.SeriesID{1, 2, 3},
			ascTS:        true,
			minTimestamp: 1,
			maxTimestamp: 2,
			want: []pbv1.Result{{
				SID:        1,
				Timestamps: []int64{1},
				TagFamilies: []pbv1.TagFamily{
					{Name: "arrTag", Tags: []pbv1.Tag{
						{Name: "strArrTag", Values: []*modelv1.TagValue{strArrTagValue([]string{"value1", "value2"})}},
						{Name: "intArrTag", Values: []*modelv1.TagValue{int64ArrTagValue([]int64{25, 30})}},
					}},
					{Name: "binaryTag", Tags: []pbv1.Tag{
						{Name: "binaryTag", Values: []*modelv1.TagValue{binaryDataTagValue(longText)}},
					}},
					{Name: "singleTag", Tags: []pbv1.Tag{
						{Name: "strTag", Values: []*modelv1.TagValue{strTagValue("value1")}},
						{Name: "intTag", Values: []*modelv1.TagValue{int64TagValue(10)}},
					}},
				},
				Fields: []pbv1.Field{
					{Name: "strField", Values: []*modelv1.FieldValue{strFieldValue("field1")}},
					{Name: "intField", Values: []*modelv1.FieldValue{int64FieldValue(1110)}},
					{Name: "floatField", Values: []*modelv1.FieldValue{float64FieldValue(1221233.343)}},
					{Name: "binaryField", Values: []*modelv1.FieldValue{binaryDataFieldValue(longText)}},
				},
			}, {
				SID:        2,
				Timestamps: []int64{1},
				TagFamilies: []pbv1.TagFamily{
					{Name: "singleTag", Tags: []pbv1.Tag{
						{Name: "strTag1", Values: []*modelv1.TagValue{strTagValue("tag1")}},
						{Name: "strTag2", Values: []*modelv1.TagValue{strTagValue("tag2")}},
					}},
				},
				Fields: nil,
			}, {
				SID:         3,
				Timestamps:  []int64{1},
				TagFamilies: nil,
				Fields: []pbv1.Field{
					{Name: "intField", Values: []*modelv1.FieldValue{int64FieldValue(1110)}},
				},
			}, {
				SID:        1,
				Timestamps: []int64{2},
				TagFamilies: []pbv1.TagFamily{
					{Name: "arrTag", Tags: []pbv1.Tag{
						{Name: "strArrTag", Values: []*modelv1.TagValue{strArrTagValue([]string{"value5", "value6"})}},
						{Name: "intArrTag", Values: []*modelv1.TagValue{int64ArrTagValue([]int64{35, 40})}},
					}},
					{Name: "binaryTag", Tags: []pbv1.Tag{
						{Name: "binaryTag", Values: []*modelv1.TagValue{binaryDataTagValue(longText)}},
					}},
					{Name: "singleTag", Tags: []pbv1.Tag{
						{Name: "strTag", Values: []*modelv1.TagValue{strTagValue("value3")}},
						{Name: "intTag", Values: []*modelv1.TagValue{int64TagValue(30)}},
					}},
				},
				Fields: []pbv1.Field{
					{Name: "strField", Values: []*modelv1.FieldValue{strFieldValue("field3")}},
					{Name: "intField", Values: []*modelv1.FieldValue{int64FieldValue(3330)}},
					{Name: "floatField", Values: []*modelv1.FieldValue{float64FieldValue(3663699.029)}},
					{Name: "binaryField", Values: []*modelv1.FieldValue{binaryDataFieldValue(longText)}},
				},
			}, {
				SID:        2,
				Timestamps: []int64{2},
				TagFamilies: []pbv1.TagFamily{
					{Name: "singleTag", Tags: []pbv1.Tag{
						{Name: "strTag1", Values: []*modelv1.TagValue{strTagValue("tag3")}},
						{Name: "strTag2", Values: []*modelv1.TagValue{strTagValue("tag4")}},
					}},
				},
				Fields: nil,
			}, {
				SID:         3,
				Timestamps:  []int64{2},
				TagFamilies: nil,
				Fields: []pbv1.Field{
					{Name: "intField", Values: []*modelv1.FieldValue{int64FieldValue(4440)}},
				},
			}},
		},
		{
			name:          "Test with multiple parts with duplicated data order by Series",
			dpsList:       []*dataPoints{dpsTS1, dpsTS1},
			sids:          []common.SeriesID{1, 2, 3},
			orderBySeries: true,
			minTimestamp:  1,
			maxTimestamp:  1,
			want: []pbv1.Result{{
				SID:        1,
				Timestamps: []int64{1},
				TagFamilies: []pbv1.TagFamily{
					{Name: "arrTag", Tags: []pbv1.Tag{
						{Name: "strArrTag", Values: []*modelv1.TagValue{strArrTagValue([]string{"value1", "value2"})}},
						{Name: "intArrTag", Values: []*modelv1.TagValue{int64ArrTagValue([]int64{25, 30})}},
					}},
					{Name: "binaryTag", Tags: []pbv1.Tag{
						{Name: "binaryTag", Values: []*modelv1.TagValue{binaryDataTagValue(longText)}},
					}},
					{Name: "singleTag", Tags: []pbv1.Tag{
						{Name: "strTag", Values: []*modelv1.TagValue{strTagValue("value1")}},
						{Name: "intTag", Values: []*modelv1.TagValue{int64TagValue(10)}},
					}},
				},
				Fields: []pbv1.Field{
					{Name: "strField", Values: []*modelv1.FieldValue{strFieldValue("field1")}},
					{Name: "intField", Values: []*modelv1.FieldValue{int64FieldValue(1110)}},
					{Name: "floatField", Values: []*modelv1.FieldValue{float64FieldValue(1.221233343e+06)}},
					{Name: "binaryField", Values: []*modelv1.FieldValue{binaryDataFieldValue(longText)}},
				},
			}, {
				SID:        2,
				Timestamps: []int64{1},
				TagFamilies: []pbv1.TagFamily{
					{Name: "singleTag", Tags: []pbv1.Tag{
						{Name: "strTag1", Values: []*modelv1.TagValue{strTagValue("tag1")}},
						{Name: "strTag2", Values: []*modelv1.TagValue{strTagValue("tag2")}},
					}},
				},
				Fields: nil,
			}, {
				SID:         3,
				Timestamps:  []int64{1},
				TagFamilies: nil,
				Fields: []pbv1.Field{
					{Name: "intField", Values: []*modelv1.FieldValue{int64FieldValue(1110)}},
				},
			}},
		},
		{
			name:          "Test with multiple parts with multiple data order by Series",
			dpsList:       []*dataPoints{dpsTS1, dpsTS2},
			sids:          []common.SeriesID{2, 1, 3},
			orderBySeries: true,
			minTimestamp:  1,
			maxTimestamp:  2,
			want: []pbv1.Result{{
				SID:        2,
				Timestamps: []int64{1, 2},
				TagFamilies: []pbv1.TagFamily{
					{Name: "singleTag", Tags: []pbv1.Tag{
						{Name: "strTag1", Values: []*modelv1.TagValue{strTagValue("tag1"), strTagValue("tag3")}},
						{Name: "strTag2", Values: []*modelv1.TagValue{strTagValue("tag2"), strTagValue("tag4")}},
					}},
				},
				Fields: nil,
			}, {
				SID:        1,
				Timestamps: []int64{1, 2},
				TagFamilies: []pbv1.TagFamily{
					{Name: "arrTag", Tags: []pbv1.Tag{
						{Name: "strArrTag", Values: []*modelv1.TagValue{strArrTagValue([]string{"value1", "value2"}), strArrTagValue([]string{"value5", "value6"})}},
						{Name: "intArrTag", Values: []*modelv1.TagValue{int64ArrTagValue([]int64{25, 30}), int64ArrTagValue([]int64{35, 40})}},
					}},
					{Name: "binaryTag", Tags: []pbv1.Tag{
						{Name: "binaryTag", Values: []*modelv1.TagValue{binaryDataTagValue(longText), binaryDataTagValue(longText)}},
					}},
					{Name: "singleTag", Tags: []pbv1.Tag{
						{Name: "strTag", Values: []*modelv1.TagValue{strTagValue("value1"), strTagValue("value3")}},
						{Name: "intTag", Values: []*modelv1.TagValue{int64TagValue(10), int64TagValue(30)}},
					}},
				},
				Fields: []pbv1.Field{
					{Name: "strField", Values: []*modelv1.FieldValue{strFieldValue("field1"), strFieldValue("field3")}},
					{Name: "intField", Values: []*modelv1.FieldValue{int64FieldValue(1110), int64FieldValue(3330)}},
					{Name: "floatField", Values: []*modelv1.FieldValue{float64FieldValue(1.221233343e+06), float64FieldValue(3663699.029)}},
					{Name: "binaryField", Values: []*modelv1.FieldValue{binaryDataFieldValue(longText), binaryDataFieldValue(longText)}},
				},
			}, {
				SID:         3,
				Timestamps:  []int64{1, 2},
				TagFamilies: nil,
				Fields: []pbv1.Field{
					{Name: "intField", Values: []*modelv1.FieldValue{int64FieldValue(1110), int64FieldValue(4440)}},
				},
			}},
		},
	}

	for _, tt := range tests {
		t.Run(tt.name, func(t *testing.T) {
			verify := func(t *testing.T, tst *tsTable) {
				defer tst.Close()
				queryOpts := queryOptions{
					minTimestamp: tt.minTimestamp,
					maxTimestamp: tt.maxTimestamp,
				}
				s := tst.currentSnapshot()
				require.NotNil(t, s)
				defer s.decRef()
				pp, _ := s.getParts(nil, queryOpts.minTimestamp, queryOpts.maxTimestamp)
				sids := make([]common.SeriesID, len(tt.sids))
				copy(sids, tt.sids)
				sort.Slice(sids, func(i, j int) bool {
					return sids[i] < tt.sids[j]
				})
				ti := &tstIter{}
				ti.init(pp, sids, tt.minTimestamp, tt.maxTimestamp)

				var result queryResult
				for ti.nextBlock() {
					bc := generateBlockCursor()
					p := ti.piHeap[0]
					opts := queryOpts
					opts.TagProjection = tagProjections[int(p.curBlock.seriesID)]
					opts.FieldProjection = fieldProjections[int(p.curBlock.seriesID)]
					bc.init(p.p, p.curBlock, opts)
					result.data = append(result.data, bc)
				}
				defer result.Release()
				if tt.orderBySeries {
					result.sidToIndex = make(map[common.SeriesID]int)
					for i, si := range tt.sids {
						result.sidToIndex[si] = i
					}
				} else {
					result.orderByTS = true
					result.ascTS = tt.ascTS
				}
				var got []pbv1.Result
				for {
					r := result.Pull()
					if r == nil {
						break
					}
					sort.Slice(r.TagFamilies, func(i, j int) bool {
						return r.TagFamilies[i].Name < r.TagFamilies[j].Name
					})
					got = append(got, *r)
				}

				if !errors.Is(ti.Error(), tt.wantErr) {
					t.Errorf("Unexpected error: got %v, want %v", ti.err, tt.wantErr)
				}

				if diff := cmp.Diff(got, tt.want,
					protocmp.IgnoreUnknown(), protocmp.Transform()); diff != "" {
					t.Errorf("Unexpected []pbv1.Result (-got +want):\n%s", diff)
				}
			}

			t.Run("memory snapshot", func(t *testing.T) {
				tmpPath, defFn := test.Space(require.New(t))
				defer defFn()
				tst := &tsTable{
					loopCloser:    run.NewCloser(2),
					introductions: make(chan *introduction),
					fileSystem:    fs.NewLocalFileSystem(),
					root:          tmpPath,
				}
				tst.gc.init(tst)
				flushCh := make(chan *flusherIntroduction)
				mergeCh := make(chan *mergerIntroduction)
				introducerWatcher := make(watcher.Channel, 1)
				go tst.introducerLoop(flushCh, mergeCh, introducerWatcher, 1)
				for _, dps := range tt.dpsList {
					tst.mustAddDataPoints(dps)
					time.Sleep(100 * time.Millisecond)
				}
				verify(t, tst)
			})

			t.Run("file snapshot", func(t *testing.T) {
				// Initialize a tstIter object.
				tmpPath, defFn := test.Space(require.New(t))
				fileSystem := fs.NewLocalFileSystem()
				defer defFn()
				tst, err := newTSTable(fileSystem, tmpPath, common.Position{},
<<<<<<< HEAD
					logger.GetLogger("test"), timestamp.TimeRange{}, option{flushTimeout: defaultFlushTimeout})
=======
					logger.GetLogger("test"), timestamp.TimeRange{}, option{flushTimeout: defaultFlushTimeout, mergePolicy: newDefaultMergePolicyForTesting()})
>>>>>>> 08d8dc81
				require.NoError(t, err)
				for _, dps := range tt.dpsList {
					tst.mustAddDataPoints(dps)
					time.Sleep(100 * time.Millisecond)
				}
				// wait until the introducer is done
				if len(tt.dpsList) > 0 {
					for {
						snp := tst.currentSnapshot()
						if snp == nil {
							time.Sleep(100 * time.Millisecond)
							continue
						}
						if len(snp.parts) == len(tt.dpsList) {
							snp.decRef()
							tst.Close()
							break
						}
						snp.decRef()
						time.Sleep(100 * time.Millisecond)
					}
				}

				// reopen the table
				tst, err = newTSTable(fileSystem, tmpPath, common.Position{},
<<<<<<< HEAD
					logger.GetLogger("test"), timestamp.TimeRange{}, option{flushTimeout: defaultFlushTimeout})
=======
					logger.GetLogger("test"), timestamp.TimeRange{}, option{flushTimeout: defaultFlushTimeout, mergePolicy: newDefaultMergePolicyForTesting()})
>>>>>>> 08d8dc81
				require.NoError(t, err)

				verify(t, tst)
			})
		})
	}
}<|MERGE_RESOLUTION|>--- conflicted
+++ resolved
@@ -457,11 +457,7 @@
 				fileSystem := fs.NewLocalFileSystem()
 				defer defFn()
 				tst, err := newTSTable(fileSystem, tmpPath, common.Position{},
-<<<<<<< HEAD
-					logger.GetLogger("test"), timestamp.TimeRange{}, option{flushTimeout: defaultFlushTimeout})
-=======
 					logger.GetLogger("test"), timestamp.TimeRange{}, option{flushTimeout: defaultFlushTimeout, mergePolicy: newDefaultMergePolicyForTesting()})
->>>>>>> 08d8dc81
 				require.NoError(t, err)
 				for _, dps := range tt.dpsList {
 					tst.mustAddDataPoints(dps)
@@ -487,11 +483,7 @@
 
 				// reopen the table
 				tst, err = newTSTable(fileSystem, tmpPath, common.Position{},
-<<<<<<< HEAD
-					logger.GetLogger("test"), timestamp.TimeRange{}, option{flushTimeout: defaultFlushTimeout})
-=======
 					logger.GetLogger("test"), timestamp.TimeRange{}, option{flushTimeout: defaultFlushTimeout, mergePolicy: newDefaultMergePolicyForTesting()})
->>>>>>> 08d8dc81
 				require.NoError(t, err)
 
 				verify(t, tst)
