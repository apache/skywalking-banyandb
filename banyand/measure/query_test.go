// Licensed to Apache Software Foundation (ASF) under one or more contributor
// license agreements. See the NOTICE file distributed with
// this work for additional information regarding copyright
// ownership. Apache Software Foundation (ASF) licenses this file to you under
// the Apache License, Version 2.0 (the "License"); you may
// not use this file except in compliance with the License.
// You may obtain a copy of the License at
//
//     http://www.apache.org/licenses/LICENSE-2.0
//
// Unless required by applicable law or agreed to in writing,
// software distributed under the License is distributed on an
// "AS IS" BASIS, WITHOUT WARRANTIES OR CONDITIONS OF ANY
// KIND, either express or implied.  See the License for the
// specific language governing permissions and limitations
// under the License.

package measure

import (
	"context"
	"errors"
	"sort"
	"testing"
	"time"

	"github.com/google/go-cmp/cmp"
	"github.com/stretchr/testify/require"
	"google.golang.org/protobuf/testing/protocmp"

	"github.com/apache/skywalking-banyandb/api/common"
	modelv1 "github.com/apache/skywalking-banyandb/api/proto/banyandb/model/v1"
<<<<<<< HEAD
	"github.com/apache/skywalking-banyandb/banyand/internal/storage"
=======
	itest "github.com/apache/skywalking-banyandb/banyand/internal/test"
>>>>>>> c4d6438d
	"github.com/apache/skywalking-banyandb/pkg/fs"
	"github.com/apache/skywalking-banyandb/pkg/logger"
	pbv1 "github.com/apache/skywalking-banyandb/pkg/pb/v1"
	"github.com/apache/skywalking-banyandb/pkg/query/model"
	"github.com/apache/skywalking-banyandb/pkg/run"
	"github.com/apache/skywalking-banyandb/pkg/test"
	"github.com/apache/skywalking-banyandb/pkg/timestamp"
	"github.com/apache/skywalking-banyandb/pkg/watcher"
)

func TestQueryResult(t *testing.T) {
	tests := []struct {
		wantErr       error
		name          string
		dpsList       []*dataPoints
		sids          []common.SeriesID
		want          []model.MeasureResult
		minTimestamp  int64
		maxTimestamp  int64
		orderBySeries bool
		ascTS         bool
	}{
		{
			name:         "Test with multiple parts with duplicated data order by TS",
			dpsList:      []*dataPoints{dpsTS1, dpsTS1},
			sids:         []common.SeriesID{1, 2, 3},
			minTimestamp: 1,
			maxTimestamp: 1,
			want: []model.MeasureResult{{
				SID:        1,
				Timestamps: []int64{1},
				Versions:   []int64{1},
				TagFamilies: []model.TagFamily{
					{Name: "arrTag", Tags: []model.Tag{
						{Name: "strArrTag", Values: []*modelv1.TagValue{strArrTagValue([]string{"value1", "value2"})}},
						{Name: "intArrTag", Values: []*modelv1.TagValue{int64ArrTagValue([]int64{25, 30})}},
					}},
					{Name: "binaryTag", Tags: []model.Tag{
						{Name: "binaryTag", Values: []*modelv1.TagValue{binaryDataTagValue(longText)}},
					}},
					{Name: "singleTag", Tags: []model.Tag{
						{Name: "strTag", Values: []*modelv1.TagValue{strTagValue("value1")}},
						{Name: "intTag", Values: []*modelv1.TagValue{int64TagValue(10)}},
						{Name: "strTag1", Values: []*modelv1.TagValue{pbv1.NullTagValue}},
						{Name: "strTag2", Values: []*modelv1.TagValue{pbv1.NullTagValue}},
					}},
				},
				Fields: []model.Field{
					{Name: "strField", Values: []*modelv1.FieldValue{strFieldValue("field1")}},
					{Name: "intField", Values: []*modelv1.FieldValue{int64FieldValue(1110)}},
					{Name: "floatField", Values: []*modelv1.FieldValue{float64FieldValue(1.221233343e+06)}},
					{Name: "binaryField", Values: []*modelv1.FieldValue{binaryDataFieldValue(longText)}},
				},
			}, {
				SID:        2,
				Timestamps: []int64{1},
				Versions:   []int64{2},
				TagFamilies: []model.TagFamily{
					{Name: "arrTag", Tags: []model.Tag{
						{Name: "strArrTag", Values: []*modelv1.TagValue{pbv1.NullTagValue}},
						{Name: "intArrTag", Values: []*modelv1.TagValue{pbv1.NullTagValue}},
					}},
					{Name: "binaryTag", Tags: []model.Tag{
						{Name: "binaryTag", Values: []*modelv1.TagValue{pbv1.NullTagValue}},
					}},
					{Name: "singleTag", Tags: []model.Tag{
						{Name: "strTag", Values: []*modelv1.TagValue{pbv1.NullTagValue}},
						{Name: "intTag", Values: []*modelv1.TagValue{pbv1.NullTagValue}},
						{Name: "strTag1", Values: []*modelv1.TagValue{strTagValue("tag1")}},
						{Name: "strTag2", Values: []*modelv1.TagValue{strTagValue("tag2")}},
					}},
				},
				Fields: nil,
			}, {
				SID:        3,
				Timestamps: []int64{1},
				Versions:   []int64{3},
				TagFamilies: []model.TagFamily{
					{Name: "arrTag", Tags: []model.Tag{
						{Name: "strArrTag", Values: []*modelv1.TagValue{pbv1.NullTagValue}},
						{Name: "intArrTag", Values: []*modelv1.TagValue{pbv1.NullTagValue}},
					}},
					{Name: "binaryTag", Tags: []model.Tag{
						{Name: "binaryTag", Values: []*modelv1.TagValue{pbv1.NullTagValue}},
					}},
					{Name: "singleTag", Tags: []model.Tag{
						{Name: "strTag", Values: []*modelv1.TagValue{pbv1.NullTagValue}},
						{Name: "intTag", Values: []*modelv1.TagValue{pbv1.NullTagValue}},
						{Name: "strTag1", Values: []*modelv1.TagValue{pbv1.NullTagValue}},
						{Name: "strTag2", Values: []*modelv1.TagValue{pbv1.NullTagValue}},
					}},
				},
				Fields: []model.Field{
					{Name: "intField", Values: []*modelv1.FieldValue{int64FieldValue(1110)}},
				},
			}},
		},
		{
			name:         "Test with multiple parts with duplicated data with different version order by TS 1",
			dpsList:      []*dataPoints{dpsTS1, dpsTS11},
			sids:         []common.SeriesID{1, 2, 3},
			minTimestamp: 1,
			maxTimestamp: 1,
			want: []model.MeasureResult{{
				SID:        1,
				Timestamps: []int64{1},
				Versions:   []int64{1},
				TagFamilies: []model.TagFamily{
					{Name: "arrTag", Tags: []model.Tag{
						{Name: "strArrTag", Values: []*modelv1.TagValue{strArrTagValue([]string{"value1", "value2"})}},
						{Name: "intArrTag", Values: []*modelv1.TagValue{int64ArrTagValue([]int64{25, 30})}},
					}},
					{Name: "binaryTag", Tags: []model.Tag{
						{Name: "binaryTag", Values: []*modelv1.TagValue{binaryDataTagValue(longText)}},
					}},
					{Name: "singleTag", Tags: []model.Tag{
						{Name: "strTag", Values: []*modelv1.TagValue{strTagValue("value1")}},
						{Name: "intTag", Values: []*modelv1.TagValue{int64TagValue(10)}},
						{Name: "strTag1", Values: []*modelv1.TagValue{pbv1.NullTagValue}},
						{Name: "strTag2", Values: []*modelv1.TagValue{pbv1.NullTagValue}},
					}},
				},
				Fields: []model.Field{
					{Name: "strField", Values: []*modelv1.FieldValue{strFieldValue("field1")}},
					{Name: "intField", Values: []*modelv1.FieldValue{int64FieldValue(1110)}},
					{Name: "floatField", Values: []*modelv1.FieldValue{float64FieldValue(1.221233343e+06)}},
					{Name: "binaryField", Values: []*modelv1.FieldValue{binaryDataFieldValue(longText)}},
				},
			}, {
				SID:        2,
				Timestamps: []int64{1},
				Versions:   []int64{2},
				TagFamilies: []model.TagFamily{
					{Name: "arrTag", Tags: []model.Tag{
						{Name: "strArrTag", Values: []*modelv1.TagValue{pbv1.NullTagValue}},
						{Name: "intArrTag", Values: []*modelv1.TagValue{pbv1.NullTagValue}},
					}},
					{Name: "binaryTag", Tags: []model.Tag{
						{Name: "binaryTag", Values: []*modelv1.TagValue{pbv1.NullTagValue}},
					}},
					{Name: "singleTag", Tags: []model.Tag{
						{Name: "strTag", Values: []*modelv1.TagValue{pbv1.NullTagValue}},
						{Name: "intTag", Values: []*modelv1.TagValue{pbv1.NullTagValue}},
						{Name: "strTag1", Values: []*modelv1.TagValue{strTagValue("tag1")}},
						{Name: "strTag2", Values: []*modelv1.TagValue{strTagValue("tag2")}},
					}},
				},
				Fields: nil,
			}, {
				SID:        3,
				Timestamps: []int64{1},
				Versions:   []int64{3},
				TagFamilies: []model.TagFamily{
					{Name: "arrTag", Tags: []model.Tag{
						{Name: "strArrTag", Values: []*modelv1.TagValue{pbv1.NullTagValue}},
						{Name: "intArrTag", Values: []*modelv1.TagValue{pbv1.NullTagValue}},
					}},
					{Name: "binaryTag", Tags: []model.Tag{
						{Name: "binaryTag", Values: []*modelv1.TagValue{pbv1.NullTagValue}},
					}},
					{Name: "singleTag", Tags: []model.Tag{
						{Name: "strTag", Values: []*modelv1.TagValue{pbv1.NullTagValue}},
						{Name: "intTag", Values: []*modelv1.TagValue{pbv1.NullTagValue}},
						{Name: "strTag1", Values: []*modelv1.TagValue{pbv1.NullTagValue}},
						{Name: "strTag2", Values: []*modelv1.TagValue{pbv1.NullTagValue}},
					}},
				},
				Fields: []model.Field{
					{Name: "intField", Values: []*modelv1.FieldValue{int64FieldValue(1110)}},
				},
			}},
		},
		{
			name:         "Test with multiple parts with duplicated data with different version order by TS 2",
			dpsList:      []*dataPoints{dpsTS11, dpsTS1},
			sids:         []common.SeriesID{1, 2, 3},
			minTimestamp: 1,
			maxTimestamp: 1,
			want: []model.MeasureResult{{
				SID:        1,
				Timestamps: []int64{1},
				Versions:   []int64{1},
				TagFamilies: []model.TagFamily{
					{Name: "arrTag", Tags: []model.Tag{
						{Name: "strArrTag", Values: []*modelv1.TagValue{strArrTagValue([]string{"value1", "value2"})}},
						{Name: "intArrTag", Values: []*modelv1.TagValue{int64ArrTagValue([]int64{25, 30})}},
					}},
					{Name: "binaryTag", Tags: []model.Tag{
						{Name: "binaryTag", Values: []*modelv1.TagValue{binaryDataTagValue(longText)}},
					}},
					{Name: "singleTag", Tags: []model.Tag{
						{Name: "strTag", Values: []*modelv1.TagValue{strTagValue("value1")}},
						{Name: "intTag", Values: []*modelv1.TagValue{int64TagValue(10)}},
						{Name: "strTag1", Values: []*modelv1.TagValue{pbv1.NullTagValue}},
						{Name: "strTag2", Values: []*modelv1.TagValue{pbv1.NullTagValue}},
					}},
				},
				Fields: []model.Field{
					{Name: "strField", Values: []*modelv1.FieldValue{strFieldValue("field1")}},
					{Name: "intField", Values: []*modelv1.FieldValue{int64FieldValue(1110)}},
					{Name: "floatField", Values: []*modelv1.FieldValue{float64FieldValue(1.221233343e+06)}},
					{Name: "binaryField", Values: []*modelv1.FieldValue{binaryDataFieldValue(longText)}},
				},
			}, {
				SID:        2,
				Timestamps: []int64{1},
				Versions:   []int64{2},
				TagFamilies: []model.TagFamily{
					{Name: "arrTag", Tags: []model.Tag{
						{Name: "strArrTag", Values: []*modelv1.TagValue{pbv1.NullTagValue}},
						{Name: "intArrTag", Values: []*modelv1.TagValue{pbv1.NullTagValue}},
					}},
					{Name: "binaryTag", Tags: []model.Tag{
						{Name: "binaryTag", Values: []*modelv1.TagValue{pbv1.NullTagValue}},
					}},
					{Name: "singleTag", Tags: []model.Tag{
						{Name: "strTag", Values: []*modelv1.TagValue{pbv1.NullTagValue}},
						{Name: "intTag", Values: []*modelv1.TagValue{pbv1.NullTagValue}},
						{Name: "strTag1", Values: []*modelv1.TagValue{strTagValue("tag1")}},
						{Name: "strTag2", Values: []*modelv1.TagValue{strTagValue("tag2")}},
					}},
				},
				Fields: nil,
			}, {
				SID:        3,
				Timestamps: []int64{1},
				Versions:   []int64{3},
				TagFamilies: []model.TagFamily{
					{Name: "arrTag", Tags: []model.Tag{
						{Name: "strArrTag", Values: []*modelv1.TagValue{pbv1.NullTagValue}},
						{Name: "intArrTag", Values: []*modelv1.TagValue{pbv1.NullTagValue}},
					}},
					{Name: "binaryTag", Tags: []model.Tag{
						{Name: "binaryTag", Values: []*modelv1.TagValue{pbv1.NullTagValue}},
					}},
					{Name: "singleTag", Tags: []model.Tag{
						{Name: "strTag", Values: []*modelv1.TagValue{pbv1.NullTagValue}},
						{Name: "intTag", Values: []*modelv1.TagValue{pbv1.NullTagValue}},
						{Name: "strTag1", Values: []*modelv1.TagValue{pbv1.NullTagValue}},
						{Name: "strTag2", Values: []*modelv1.TagValue{pbv1.NullTagValue}},
					}},
				},
				Fields: []model.Field{
					{Name: "intField", Values: []*modelv1.FieldValue{int64FieldValue(1110)}},
				},
			}},
		},
		{
			name:         "Test with multiple parts with multiple data orderBy TS desc 1",
			dpsList:      []*dataPoints{dpsTS1, dpsTS2},
			sids:         []common.SeriesID{1, 2, 3},
			minTimestamp: 1,
			maxTimestamp: 2,
			want: []model.MeasureResult{{
				SID:        1,
				Timestamps: []int64{2},
				Versions:   []int64{4},
				TagFamilies: []model.TagFamily{
					{Name: "arrTag", Tags: []model.Tag{
						{Name: "strArrTag", Values: []*modelv1.TagValue{strArrTagValue([]string{"value5", "value6"})}},
						{Name: "intArrTag", Values: []*modelv1.TagValue{int64ArrTagValue([]int64{35, 40})}},
					}},
					{Name: "binaryTag", Tags: []model.Tag{
						{Name: "binaryTag", Values: []*modelv1.TagValue{binaryDataTagValue(longText)}},
					}},
					{Name: "singleTag", Tags: []model.Tag{
						{Name: "strTag", Values: []*modelv1.TagValue{strTagValue("value3")}},
						{Name: "intTag", Values: []*modelv1.TagValue{int64TagValue(30)}},
						{Name: "strTag1", Values: []*modelv1.TagValue{pbv1.NullTagValue}},
						{Name: "strTag2", Values: []*modelv1.TagValue{pbv1.NullTagValue}},
					}},
				},
				Fields: []model.Field{
					{Name: "strField", Values: []*modelv1.FieldValue{strFieldValue("field3")}},
					{Name: "intField", Values: []*modelv1.FieldValue{int64FieldValue(3330)}},
					{Name: "floatField", Values: []*modelv1.FieldValue{float64FieldValue(3663699.029)}},
					{Name: "binaryField", Values: []*modelv1.FieldValue{binaryDataFieldValue(longText)}},
				},
			}, {
				SID:        2,
				Timestamps: []int64{2},
				Versions:   []int64{5},
				TagFamilies: []model.TagFamily{
					{Name: "arrTag", Tags: []model.Tag{
						{Name: "strArrTag", Values: []*modelv1.TagValue{pbv1.NullTagValue}},
						{Name: "intArrTag", Values: []*modelv1.TagValue{pbv1.NullTagValue}},
					}},
					{Name: "binaryTag", Tags: []model.Tag{
						{Name: "binaryTag", Values: []*modelv1.TagValue{pbv1.NullTagValue}},
					}},
					{Name: "singleTag", Tags: []model.Tag{
						{Name: "strTag", Values: []*modelv1.TagValue{pbv1.NullTagValue}},
						{Name: "intTag", Values: []*modelv1.TagValue{pbv1.NullTagValue}},
						{Name: "strTag1", Values: []*modelv1.TagValue{strTagValue("tag3")}},
						{Name: "strTag2", Values: []*modelv1.TagValue{strTagValue("tag4")}},
					}},
				},
				Fields: nil,
			}, {
				SID:        3,
				Timestamps: []int64{2},
				Versions:   []int64{6},
				TagFamilies: []model.TagFamily{
					{Name: "arrTag", Tags: []model.Tag{
						{Name: "strArrTag", Values: []*modelv1.TagValue{pbv1.NullTagValue}},
						{Name: "intArrTag", Values: []*modelv1.TagValue{pbv1.NullTagValue}},
					}},
					{Name: "binaryTag", Tags: []model.Tag{
						{Name: "binaryTag", Values: []*modelv1.TagValue{pbv1.NullTagValue}},
					}},
					{Name: "singleTag", Tags: []model.Tag{
						{Name: "strTag", Values: []*modelv1.TagValue{pbv1.NullTagValue}},
						{Name: "intTag", Values: []*modelv1.TagValue{pbv1.NullTagValue}},
						{Name: "strTag1", Values: []*modelv1.TagValue{pbv1.NullTagValue}},
						{Name: "strTag2", Values: []*modelv1.TagValue{pbv1.NullTagValue}},
					}},
				},
				Fields: []model.Field{
					{Name: "intField", Values: []*modelv1.FieldValue{int64FieldValue(4440)}},
				},
			}, {
				SID:        1,
				Timestamps: []int64{1},
				Versions:   []int64{1},
				TagFamilies: []model.TagFamily{
					{Name: "arrTag", Tags: []model.Tag{
						{Name: "strArrTag", Values: []*modelv1.TagValue{strArrTagValue([]string{"value1", "value2"})}},
						{Name: "intArrTag", Values: []*modelv1.TagValue{int64ArrTagValue([]int64{25, 30})}},
					}},
					{Name: "binaryTag", Tags: []model.Tag{
						{Name: "binaryTag", Values: []*modelv1.TagValue{binaryDataTagValue(longText)}},
					}},
					{Name: "singleTag", Tags: []model.Tag{
						{Name: "strTag", Values: []*modelv1.TagValue{strTagValue("value1")}},
						{Name: "intTag", Values: []*modelv1.TagValue{int64TagValue(10)}},
						{Name: "strTag1", Values: []*modelv1.TagValue{pbv1.NullTagValue}},
						{Name: "strTag2", Values: []*modelv1.TagValue{pbv1.NullTagValue}},
					}},
				},
				Fields: []model.Field{
					{Name: "strField", Values: []*modelv1.FieldValue{strFieldValue("field1")}},
					{Name: "intField", Values: []*modelv1.FieldValue{int64FieldValue(1110)}},
					{Name: "floatField", Values: []*modelv1.FieldValue{float64FieldValue(1221233.343)}},
					{Name: "binaryField", Values: []*modelv1.FieldValue{binaryDataFieldValue(longText)}},
				},
			}, {
				SID:        2,
				Timestamps: []int64{1},
				Versions:   []int64{2},
				TagFamilies: []model.TagFamily{
					{Name: "arrTag", Tags: []model.Tag{
						{Name: "strArrTag", Values: []*modelv1.TagValue{pbv1.NullTagValue}},
						{Name: "intArrTag", Values: []*modelv1.TagValue{pbv1.NullTagValue}},
					}},
					{Name: "binaryTag", Tags: []model.Tag{
						{Name: "binaryTag", Values: []*modelv1.TagValue{pbv1.NullTagValue}},
					}},
					{Name: "singleTag", Tags: []model.Tag{
						{Name: "strTag", Values: []*modelv1.TagValue{pbv1.NullTagValue}},
						{Name: "intTag", Values: []*modelv1.TagValue{pbv1.NullTagValue}},
						{Name: "strTag1", Values: []*modelv1.TagValue{strTagValue("tag1")}},
						{Name: "strTag2", Values: []*modelv1.TagValue{strTagValue("tag2")}},
					}},
				},
				Fields: nil,
			}, {
				SID:        3,
				Timestamps: []int64{1},
				Versions:   []int64{3},
				TagFamilies: []model.TagFamily{
					{Name: "arrTag", Tags: []model.Tag{
						{Name: "strArrTag", Values: []*modelv1.TagValue{pbv1.NullTagValue}},
						{Name: "intArrTag", Values: []*modelv1.TagValue{pbv1.NullTagValue}},
					}},
					{Name: "binaryTag", Tags: []model.Tag{
						{Name: "binaryTag", Values: []*modelv1.TagValue{pbv1.NullTagValue}},
					}},
					{Name: "singleTag", Tags: []model.Tag{
						{Name: "strTag", Values: []*modelv1.TagValue{pbv1.NullTagValue}},
						{Name: "intTag", Values: []*modelv1.TagValue{pbv1.NullTagValue}},
						{Name: "strTag1", Values: []*modelv1.TagValue{pbv1.NullTagValue}},
						{Name: "strTag2", Values: []*modelv1.TagValue{pbv1.NullTagValue}},
					}},
				},
				Fields: []model.Field{
					{Name: "intField", Values: []*modelv1.FieldValue{int64FieldValue(1110)}},
				},
			}},
		},
		{
			name:         "Test with multiple parts with multiple data orderBy TS desc 2",
			dpsList:      []*dataPoints{dpsTS2, dpsTS1},
			sids:         []common.SeriesID{1, 2, 3},
			minTimestamp: 1,
			maxTimestamp: 2,
			want: []model.MeasureResult{{
				SID:        1,
				Timestamps: []int64{2},
				Versions:   []int64{4},
				TagFamilies: []model.TagFamily{
					{Name: "arrTag", Tags: []model.Tag{
						{Name: "strArrTag", Values: []*modelv1.TagValue{strArrTagValue([]string{"value5", "value6"})}},
						{Name: "intArrTag", Values: []*modelv1.TagValue{int64ArrTagValue([]int64{35, 40})}},
					}},
					{Name: "binaryTag", Tags: []model.Tag{
						{Name: "binaryTag", Values: []*modelv1.TagValue{binaryDataTagValue(longText)}},
					}},
					{Name: "singleTag", Tags: []model.Tag{
						{Name: "strTag", Values: []*modelv1.TagValue{strTagValue("value3")}},
						{Name: "intTag", Values: []*modelv1.TagValue{int64TagValue(30)}},
						{Name: "strTag1", Values: []*modelv1.TagValue{pbv1.NullTagValue}},
						{Name: "strTag2", Values: []*modelv1.TagValue{pbv1.NullTagValue}},
					}},
				},
				Fields: []model.Field{
					{Name: "strField", Values: []*modelv1.FieldValue{strFieldValue("field3")}},
					{Name: "intField", Values: []*modelv1.FieldValue{int64FieldValue(3330)}},
					{Name: "floatField", Values: []*modelv1.FieldValue{float64FieldValue(3663699.029)}},
					{Name: "binaryField", Values: []*modelv1.FieldValue{binaryDataFieldValue(longText)}},
				},
			}, {
				SID:        2,
				Timestamps: []int64{2},
				Versions:   []int64{5},
				TagFamilies: []model.TagFamily{
					{Name: "arrTag", Tags: []model.Tag{
						{Name: "strArrTag", Values: []*modelv1.TagValue{pbv1.NullTagValue}},
						{Name: "intArrTag", Values: []*modelv1.TagValue{pbv1.NullTagValue}},
					}},
					{Name: "binaryTag", Tags: []model.Tag{
						{Name: "binaryTag", Values: []*modelv1.TagValue{pbv1.NullTagValue}},
					}},
					{Name: "singleTag", Tags: []model.Tag{
						{Name: "strTag", Values: []*modelv1.TagValue{pbv1.NullTagValue}},
						{Name: "intTag", Values: []*modelv1.TagValue{pbv1.NullTagValue}},
						{Name: "strTag1", Values: []*modelv1.TagValue{strTagValue("tag3")}},
						{Name: "strTag2", Values: []*modelv1.TagValue{strTagValue("tag4")}},
					}},
				},
				Fields: nil,
			}, {
				SID:        3,
				Timestamps: []int64{2},
				Versions:   []int64{6},
				TagFamilies: []model.TagFamily{
					{Name: "arrTag", Tags: []model.Tag{
						{Name: "strArrTag", Values: []*modelv1.TagValue{pbv1.NullTagValue}},
						{Name: "intArrTag", Values: []*modelv1.TagValue{pbv1.NullTagValue}},
					}},
					{Name: "binaryTag", Tags: []model.Tag{
						{Name: "binaryTag", Values: []*modelv1.TagValue{pbv1.NullTagValue}},
					}},
					{Name: "singleTag", Tags: []model.Tag{
						{Name: "strTag", Values: []*modelv1.TagValue{pbv1.NullTagValue}},
						{Name: "intTag", Values: []*modelv1.TagValue{pbv1.NullTagValue}},
						{Name: "strTag1", Values: []*modelv1.TagValue{pbv1.NullTagValue}},
						{Name: "strTag2", Values: []*modelv1.TagValue{pbv1.NullTagValue}},
					}},
				},
				Fields: []model.Field{
					{Name: "intField", Values: []*modelv1.FieldValue{int64FieldValue(4440)}},
				},
			}, {
				SID:        1,
				Timestamps: []int64{1},
				Versions:   []int64{1},
				TagFamilies: []model.TagFamily{
					{Name: "arrTag", Tags: []model.Tag{
						{Name: "strArrTag", Values: []*modelv1.TagValue{strArrTagValue([]string{"value1", "value2"})}},
						{Name: "intArrTag", Values: []*modelv1.TagValue{int64ArrTagValue([]int64{25, 30})}},
					}},
					{Name: "binaryTag", Tags: []model.Tag{
						{Name: "binaryTag", Values: []*modelv1.TagValue{binaryDataTagValue(longText)}},
					}},
					{Name: "singleTag", Tags: []model.Tag{
						{Name: "strTag", Values: []*modelv1.TagValue{strTagValue("value1")}},
						{Name: "intTag", Values: []*modelv1.TagValue{int64TagValue(10)}},
						{Name: "strTag1", Values: []*modelv1.TagValue{pbv1.NullTagValue}},
						{Name: "strTag2", Values: []*modelv1.TagValue{pbv1.NullTagValue}},
					}},
				},
				Fields: []model.Field{
					{Name: "strField", Values: []*modelv1.FieldValue{strFieldValue("field1")}},
					{Name: "intField", Values: []*modelv1.FieldValue{int64FieldValue(1110)}},
					{Name: "floatField", Values: []*modelv1.FieldValue{float64FieldValue(1221233.343)}},
					{Name: "binaryField", Values: []*modelv1.FieldValue{binaryDataFieldValue(longText)}},
				},
			}, {
				SID:        2,
				Timestamps: []int64{1},
				Versions:   []int64{2},
				TagFamilies: []model.TagFamily{
					{Name: "arrTag", Tags: []model.Tag{
						{Name: "strArrTag", Values: []*modelv1.TagValue{pbv1.NullTagValue}},
						{Name: "intArrTag", Values: []*modelv1.TagValue{pbv1.NullTagValue}},
					}},
					{Name: "binaryTag", Tags: []model.Tag{
						{Name: "binaryTag", Values: []*modelv1.TagValue{pbv1.NullTagValue}},
					}},
					{Name: "singleTag", Tags: []model.Tag{
						{Name: "strTag", Values: []*modelv1.TagValue{pbv1.NullTagValue}},
						{Name: "intTag", Values: []*modelv1.TagValue{pbv1.NullTagValue}},
						{Name: "strTag1", Values: []*modelv1.TagValue{strTagValue("tag1")}},
						{Name: "strTag2", Values: []*modelv1.TagValue{strTagValue("tag2")}},
					}},
				},
				Fields: nil,
			}, {
				SID:        3,
				Timestamps: []int64{1},
				Versions:   []int64{3},
				TagFamilies: []model.TagFamily{
					{Name: "arrTag", Tags: []model.Tag{
						{Name: "strArrTag", Values: []*modelv1.TagValue{pbv1.NullTagValue}},
						{Name: "intArrTag", Values: []*modelv1.TagValue{pbv1.NullTagValue}},
					}},
					{Name: "binaryTag", Tags: []model.Tag{
						{Name: "binaryTag", Values: []*modelv1.TagValue{pbv1.NullTagValue}},
					}},
					{Name: "singleTag", Tags: []model.Tag{
						{Name: "strTag", Values: []*modelv1.TagValue{pbv1.NullTagValue}},
						{Name: "intTag", Values: []*modelv1.TagValue{pbv1.NullTagValue}},
						{Name: "strTag1", Values: []*modelv1.TagValue{pbv1.NullTagValue}},
						{Name: "strTag2", Values: []*modelv1.TagValue{pbv1.NullTagValue}},
					}},
				},
				Fields: []model.Field{
					{Name: "intField", Values: []*modelv1.FieldValue{int64FieldValue(1110)}},
				},
			}},
		},
		{
			name:         "Test with multiple parts with multiple data orderBy TS asc 1",
			dpsList:      []*dataPoints{dpsTS1, dpsTS2},
			sids:         []common.SeriesID{1, 2, 3},
			ascTS:        true,
			minTimestamp: 1,
			maxTimestamp: 2,
			want: []model.MeasureResult{{
				SID:        1,
				Timestamps: []int64{1},
				Versions:   []int64{1},
				TagFamilies: []model.TagFamily{
					{Name: "arrTag", Tags: []model.Tag{
						{Name: "strArrTag", Values: []*modelv1.TagValue{strArrTagValue([]string{"value1", "value2"})}},
						{Name: "intArrTag", Values: []*modelv1.TagValue{int64ArrTagValue([]int64{25, 30})}},
					}},
					{Name: "binaryTag", Tags: []model.Tag{
						{Name: "binaryTag", Values: []*modelv1.TagValue{binaryDataTagValue(longText)}},
					}},
					{Name: "singleTag", Tags: []model.Tag{
						{Name: "strTag", Values: []*modelv1.TagValue{strTagValue("value1")}},
						{Name: "intTag", Values: []*modelv1.TagValue{int64TagValue(10)}},
						{Name: "strTag1", Values: []*modelv1.TagValue{pbv1.NullTagValue}},
						{Name: "strTag2", Values: []*modelv1.TagValue{pbv1.NullTagValue}},
					}},
				},
				Fields: []model.Field{
					{Name: "strField", Values: []*modelv1.FieldValue{strFieldValue("field1")}},
					{Name: "intField", Values: []*modelv1.FieldValue{int64FieldValue(1110)}},
					{Name: "floatField", Values: []*modelv1.FieldValue{float64FieldValue(1221233.343)}},
					{Name: "binaryField", Values: []*modelv1.FieldValue{binaryDataFieldValue(longText)}},
				},
			}, {
				SID:        2,
				Timestamps: []int64{1},
				Versions:   []int64{2},
				TagFamilies: []model.TagFamily{
					{Name: "arrTag", Tags: []model.Tag{
						{Name: "strArrTag", Values: []*modelv1.TagValue{pbv1.NullTagValue}},
						{Name: "intArrTag", Values: []*modelv1.TagValue{pbv1.NullTagValue}},
					}},
					{Name: "binaryTag", Tags: []model.Tag{
						{Name: "binaryTag", Values: []*modelv1.TagValue{pbv1.NullTagValue}},
					}},
					{Name: "singleTag", Tags: []model.Tag{
						{Name: "strTag", Values: []*modelv1.TagValue{pbv1.NullTagValue}},
						{Name: "intTag", Values: []*modelv1.TagValue{pbv1.NullTagValue}},
						{Name: "strTag1", Values: []*modelv1.TagValue{strTagValue("tag1")}},
						{Name: "strTag2", Values: []*modelv1.TagValue{strTagValue("tag2")}},
					}},
				},
				Fields: nil,
			}, {
				SID:        3,
				Timestamps: []int64{1},
				Versions:   []int64{3},
				TagFamilies: []model.TagFamily{
					{Name: "arrTag", Tags: []model.Tag{
						{Name: "strArrTag", Values: []*modelv1.TagValue{pbv1.NullTagValue}},
						{Name: "intArrTag", Values: []*modelv1.TagValue{pbv1.NullTagValue}},
					}},
					{Name: "binaryTag", Tags: []model.Tag{
						{Name: "binaryTag", Values: []*modelv1.TagValue{pbv1.NullTagValue}},
					}},
					{Name: "singleTag", Tags: []model.Tag{
						{Name: "strTag", Values: []*modelv1.TagValue{pbv1.NullTagValue}},
						{Name: "intTag", Values: []*modelv1.TagValue{pbv1.NullTagValue}},
						{Name: "strTag1", Values: []*modelv1.TagValue{pbv1.NullTagValue}},
						{Name: "strTag2", Values: []*modelv1.TagValue{pbv1.NullTagValue}},
					}},
				},
				Fields: []model.Field{
					{Name: "intField", Values: []*modelv1.FieldValue{int64FieldValue(1110)}},
				},
			}, {
				SID:        1,
				Timestamps: []int64{2},
				Versions:   []int64{4},
				TagFamilies: []model.TagFamily{
					{Name: "arrTag", Tags: []model.Tag{
						{Name: "strArrTag", Values: []*modelv1.TagValue{strArrTagValue([]string{"value5", "value6"})}},
						{Name: "intArrTag", Values: []*modelv1.TagValue{int64ArrTagValue([]int64{35, 40})}},
					}},
					{Name: "binaryTag", Tags: []model.Tag{
						{Name: "binaryTag", Values: []*modelv1.TagValue{binaryDataTagValue(longText)}},
					}},
					{Name: "singleTag", Tags: []model.Tag{
						{Name: "strTag", Values: []*modelv1.TagValue{strTagValue("value3")}},
						{Name: "intTag", Values: []*modelv1.TagValue{int64TagValue(30)}},
						{Name: "strTag1", Values: []*modelv1.TagValue{pbv1.NullTagValue}},
						{Name: "strTag2", Values: []*modelv1.TagValue{pbv1.NullTagValue}},
					}},
				},
				Fields: []model.Field{
					{Name: "strField", Values: []*modelv1.FieldValue{strFieldValue("field3")}},
					{Name: "intField", Values: []*modelv1.FieldValue{int64FieldValue(3330)}},
					{Name: "floatField", Values: []*modelv1.FieldValue{float64FieldValue(3663699.029)}},
					{Name: "binaryField", Values: []*modelv1.FieldValue{binaryDataFieldValue(longText)}},
				},
			}, {
				SID:        2,
				Timestamps: []int64{2},
				Versions:   []int64{5},
				TagFamilies: []model.TagFamily{
					{Name: "arrTag", Tags: []model.Tag{
						{Name: "strArrTag", Values: []*modelv1.TagValue{pbv1.NullTagValue}},
						{Name: "intArrTag", Values: []*modelv1.TagValue{pbv1.NullTagValue}},
					}},
					{Name: "binaryTag", Tags: []model.Tag{
						{Name: "binaryTag", Values: []*modelv1.TagValue{pbv1.NullTagValue}},
					}},
					{Name: "singleTag", Tags: []model.Tag{
						{Name: "strTag", Values: []*modelv1.TagValue{pbv1.NullTagValue}},
						{Name: "intTag", Values: []*modelv1.TagValue{pbv1.NullTagValue}},
						{Name: "strTag1", Values: []*modelv1.TagValue{strTagValue("tag3")}},
						{Name: "strTag2", Values: []*modelv1.TagValue{strTagValue("tag4")}},
					}},
				},
				Fields: nil,
			}, {
				SID:        3,
				Timestamps: []int64{2},
				Versions:   []int64{6},
				TagFamilies: []model.TagFamily{
					{Name: "arrTag", Tags: []model.Tag{
						{Name: "strArrTag", Values: []*modelv1.TagValue{pbv1.NullTagValue}},
						{Name: "intArrTag", Values: []*modelv1.TagValue{pbv1.NullTagValue}},
					}},
					{Name: "binaryTag", Tags: []model.Tag{
						{Name: "binaryTag", Values: []*modelv1.TagValue{pbv1.NullTagValue}},
					}},
					{Name: "singleTag", Tags: []model.Tag{
						{Name: "strTag", Values: []*modelv1.TagValue{pbv1.NullTagValue}},
						{Name: "intTag", Values: []*modelv1.TagValue{pbv1.NullTagValue}},
						{Name: "strTag1", Values: []*modelv1.TagValue{pbv1.NullTagValue}},
						{Name: "strTag2", Values: []*modelv1.TagValue{pbv1.NullTagValue}},
					}},
				},
				Fields: []model.Field{
					{Name: "intField", Values: []*modelv1.FieldValue{int64FieldValue(4440)}},
				},
			}},
		},
		{
			name:         "Test with multiple parts with multiple data orderBy TS asc 2",
			dpsList:      []*dataPoints{dpsTS2, dpsTS1},
			sids:         []common.SeriesID{1, 2, 3},
			ascTS:        true,
			minTimestamp: 1,
			maxTimestamp: 2,
			want: []model.MeasureResult{{
				SID:        1,
				Timestamps: []int64{1},
				Versions:   []int64{1},
				TagFamilies: []model.TagFamily{
					{Name: "arrTag", Tags: []model.Tag{
						{Name: "strArrTag", Values: []*modelv1.TagValue{strArrTagValue([]string{"value1", "value2"})}},
						{Name: "intArrTag", Values: []*modelv1.TagValue{int64ArrTagValue([]int64{25, 30})}},
					}},
					{Name: "binaryTag", Tags: []model.Tag{
						{Name: "binaryTag", Values: []*modelv1.TagValue{binaryDataTagValue(longText)}},
					}},
					{Name: "singleTag", Tags: []model.Tag{
						{Name: "strTag", Values: []*modelv1.TagValue{strTagValue("value1")}},
						{Name: "intTag", Values: []*modelv1.TagValue{int64TagValue(10)}},
						{Name: "strTag1", Values: []*modelv1.TagValue{pbv1.NullTagValue}},
						{Name: "strTag2", Values: []*modelv1.TagValue{pbv1.NullTagValue}},
					}},
				},
				Fields: []model.Field{
					{Name: "strField", Values: []*modelv1.FieldValue{strFieldValue("field1")}},
					{Name: "intField", Values: []*modelv1.FieldValue{int64FieldValue(1110)}},
					{Name: "floatField", Values: []*modelv1.FieldValue{float64FieldValue(1221233.343)}},
					{Name: "binaryField", Values: []*modelv1.FieldValue{binaryDataFieldValue(longText)}},
				},
			}, {
				SID:        2,
				Timestamps: []int64{1},
				Versions:   []int64{2},
				TagFamilies: []model.TagFamily{
					{Name: "arrTag", Tags: []model.Tag{
						{Name: "strArrTag", Values: []*modelv1.TagValue{pbv1.NullTagValue}},
						{Name: "intArrTag", Values: []*modelv1.TagValue{pbv1.NullTagValue}},
					}},
					{Name: "binaryTag", Tags: []model.Tag{
						{Name: "binaryTag", Values: []*modelv1.TagValue{pbv1.NullTagValue}},
					}},
					{Name: "singleTag", Tags: []model.Tag{
						{Name: "strTag", Values: []*modelv1.TagValue{pbv1.NullTagValue}},
						{Name: "intTag", Values: []*modelv1.TagValue{pbv1.NullTagValue}},
						{Name: "strTag1", Values: []*modelv1.TagValue{strTagValue("tag1")}},
						{Name: "strTag2", Values: []*modelv1.TagValue{strTagValue("tag2")}},
					}},
				},
				Fields: nil,
			}, {
				SID:        3,
				Timestamps: []int64{1},
				Versions:   []int64{3},
				TagFamilies: []model.TagFamily{
					{Name: "arrTag", Tags: []model.Tag{
						{Name: "strArrTag", Values: []*modelv1.TagValue{pbv1.NullTagValue}},
						{Name: "intArrTag", Values: []*modelv1.TagValue{pbv1.NullTagValue}},
					}},
					{Name: "binaryTag", Tags: []model.Tag{
						{Name: "binaryTag", Values: []*modelv1.TagValue{pbv1.NullTagValue}},
					}},
					{Name: "singleTag", Tags: []model.Tag{
						{Name: "strTag", Values: []*modelv1.TagValue{pbv1.NullTagValue}},
						{Name: "intTag", Values: []*modelv1.TagValue{pbv1.NullTagValue}},
						{Name: "strTag1", Values: []*modelv1.TagValue{pbv1.NullTagValue}},
						{Name: "strTag2", Values: []*modelv1.TagValue{pbv1.NullTagValue}},
					}},
				},
				Fields: []model.Field{
					{Name: "intField", Values: []*modelv1.FieldValue{int64FieldValue(1110)}},
				},
			}, {
				SID:        1,
				Timestamps: []int64{2},
				Versions:   []int64{4},
				TagFamilies: []model.TagFamily{
					{Name: "arrTag", Tags: []model.Tag{
						{Name: "strArrTag", Values: []*modelv1.TagValue{strArrTagValue([]string{"value5", "value6"})}},
						{Name: "intArrTag", Values: []*modelv1.TagValue{int64ArrTagValue([]int64{35, 40})}},
					}},
					{Name: "binaryTag", Tags: []model.Tag{
						{Name: "binaryTag", Values: []*modelv1.TagValue{binaryDataTagValue(longText)}},
					}},
					{Name: "singleTag", Tags: []model.Tag{
						{Name: "strTag", Values: []*modelv1.TagValue{strTagValue("value3")}},
						{Name: "intTag", Values: []*modelv1.TagValue{int64TagValue(30)}},
						{Name: "strTag1", Values: []*modelv1.TagValue{pbv1.NullTagValue}},
						{Name: "strTag2", Values: []*modelv1.TagValue{pbv1.NullTagValue}},
					}},
				},
				Fields: []model.Field{
					{Name: "strField", Values: []*modelv1.FieldValue{strFieldValue("field3")}},
					{Name: "intField", Values: []*modelv1.FieldValue{int64FieldValue(3330)}},
					{Name: "floatField", Values: []*modelv1.FieldValue{float64FieldValue(3663699.029)}},
					{Name: "binaryField", Values: []*modelv1.FieldValue{binaryDataFieldValue(longText)}},
				},
			}, {
				SID:        2,
				Timestamps: []int64{2},
				Versions:   []int64{5},
				TagFamilies: []model.TagFamily{
					{Name: "arrTag", Tags: []model.Tag{
						{Name: "strArrTag", Values: []*modelv1.TagValue{pbv1.NullTagValue}},
						{Name: "intArrTag", Values: []*modelv1.TagValue{pbv1.NullTagValue}},
					}},
					{Name: "binaryTag", Tags: []model.Tag{
						{Name: "binaryTag", Values: []*modelv1.TagValue{pbv1.NullTagValue}},
					}},
					{Name: "singleTag", Tags: []model.Tag{
						{Name: "strTag", Values: []*modelv1.TagValue{pbv1.NullTagValue}},
						{Name: "intTag", Values: []*modelv1.TagValue{pbv1.NullTagValue}},
						{Name: "strTag1", Values: []*modelv1.TagValue{strTagValue("tag3")}},
						{Name: "strTag2", Values: []*modelv1.TagValue{strTagValue("tag4")}},
					}},
				},
				Fields: nil,
			}, {
				SID:        3,
				Timestamps: []int64{2},
				Versions:   []int64{6},
				TagFamilies: []model.TagFamily{
					{Name: "arrTag", Tags: []model.Tag{
						{Name: "strArrTag", Values: []*modelv1.TagValue{pbv1.NullTagValue}},
						{Name: "intArrTag", Values: []*modelv1.TagValue{pbv1.NullTagValue}},
					}},
					{Name: "binaryTag", Tags: []model.Tag{
						{Name: "binaryTag", Values: []*modelv1.TagValue{pbv1.NullTagValue}},
					}},
					{Name: "singleTag", Tags: []model.Tag{
						{Name: "strTag", Values: []*modelv1.TagValue{pbv1.NullTagValue}},
						{Name: "intTag", Values: []*modelv1.TagValue{pbv1.NullTagValue}},
						{Name: "strTag1", Values: []*modelv1.TagValue{pbv1.NullTagValue}},
						{Name: "strTag2", Values: []*modelv1.TagValue{pbv1.NullTagValue}},
					}},
				},
				Fields: []model.Field{
					{Name: "intField", Values: []*modelv1.FieldValue{int64FieldValue(4440)}},
				},
			}},
		},
		{
			name:          "Test with multiple parts with duplicated data order by Series",
			dpsList:       []*dataPoints{dpsTS1, dpsTS1},
			sids:          []common.SeriesID{1, 2, 3},
			orderBySeries: true,
			minTimestamp:  1,
			maxTimestamp:  1,
			want: []model.MeasureResult{{
				SID:        1,
				Timestamps: []int64{1},
				Versions:   []int64{1},
				TagFamilies: []model.TagFamily{
					{Name: "arrTag", Tags: []model.Tag{
						{Name: "strArrTag", Values: []*modelv1.TagValue{strArrTagValue([]string{"value1", "value2"})}},
						{Name: "intArrTag", Values: []*modelv1.TagValue{int64ArrTagValue([]int64{25, 30})}},
					}},
					{Name: "binaryTag", Tags: []model.Tag{
						{Name: "binaryTag", Values: []*modelv1.TagValue{binaryDataTagValue(longText)}},
					}},
					{Name: "singleTag", Tags: []model.Tag{
						{Name: "strTag", Values: []*modelv1.TagValue{strTagValue("value1")}},
						{Name: "intTag", Values: []*modelv1.TagValue{int64TagValue(10)}},
						{Name: "strTag1", Values: []*modelv1.TagValue{pbv1.NullTagValue}},
						{Name: "strTag2", Values: []*modelv1.TagValue{pbv1.NullTagValue}},
					}},
				},
				Fields: []model.Field{
					{Name: "strField", Values: []*modelv1.FieldValue{strFieldValue("field1")}},
					{Name: "intField", Values: []*modelv1.FieldValue{int64FieldValue(1110)}},
					{Name: "floatField", Values: []*modelv1.FieldValue{float64FieldValue(1.221233343e+06)}},
					{Name: "binaryField", Values: []*modelv1.FieldValue{binaryDataFieldValue(longText)}},
				},
			}, {
				SID:        2,
				Timestamps: []int64{1},
				Versions:   []int64{2},
				TagFamilies: []model.TagFamily{
					{Name: "arrTag", Tags: []model.Tag{
						{Name: "strArrTag", Values: []*modelv1.TagValue{pbv1.NullTagValue}},
						{Name: "intArrTag", Values: []*modelv1.TagValue{pbv1.NullTagValue}},
					}},
					{Name: "binaryTag", Tags: []model.Tag{
						{Name: "binaryTag", Values: []*modelv1.TagValue{pbv1.NullTagValue}},
					}},
					{Name: "singleTag", Tags: []model.Tag{
						{Name: "strTag", Values: []*modelv1.TagValue{pbv1.NullTagValue}},
						{Name: "intTag", Values: []*modelv1.TagValue{pbv1.NullTagValue}},
						{Name: "strTag1", Values: []*modelv1.TagValue{strTagValue("tag1")}},
						{Name: "strTag2", Values: []*modelv1.TagValue{strTagValue("tag2")}},
					}},
				},
				Fields: nil,
			}, {
				SID:        3,
				Timestamps: []int64{1},
				Versions:   []int64{3},
				TagFamilies: []model.TagFamily{
					{Name: "arrTag", Tags: []model.Tag{
						{Name: "strArrTag", Values: []*modelv1.TagValue{pbv1.NullTagValue}},
						{Name: "intArrTag", Values: []*modelv1.TagValue{pbv1.NullTagValue}},
					}},
					{Name: "binaryTag", Tags: []model.Tag{
						{Name: "binaryTag", Values: []*modelv1.TagValue{pbv1.NullTagValue}},
					}},
					{Name: "singleTag", Tags: []model.Tag{
						{Name: "strTag", Values: []*modelv1.TagValue{pbv1.NullTagValue}},
						{Name: "intTag", Values: []*modelv1.TagValue{pbv1.NullTagValue}},
						{Name: "strTag1", Values: []*modelv1.TagValue{pbv1.NullTagValue}},
						{Name: "strTag2", Values: []*modelv1.TagValue{pbv1.NullTagValue}},
					}},
				},
				Fields: []model.Field{
					{Name: "intField", Values: []*modelv1.FieldValue{int64FieldValue(1110)}},
				},
			}},
		},
		{
			name:          "Test with multiple parts with duplicated data with different versions order by Series 1",
			dpsList:       []*dataPoints{dpsTS11, dpsTS1},
			sids:          []common.SeriesID{1, 2, 3},
			orderBySeries: true,
			minTimestamp:  1,
			maxTimestamp:  1,
			want: []model.MeasureResult{{
				SID:        1,
				Timestamps: []int64{1},
				Versions:   []int64{1},
				TagFamilies: []model.TagFamily{
					{Name: "arrTag", Tags: []model.Tag{
						{Name: "strArrTag", Values: []*modelv1.TagValue{strArrTagValue([]string{"value1", "value2"})}},
						{Name: "intArrTag", Values: []*modelv1.TagValue{int64ArrTagValue([]int64{25, 30})}},
					}},
					{Name: "binaryTag", Tags: []model.Tag{
						{Name: "binaryTag", Values: []*modelv1.TagValue{binaryDataTagValue(longText)}},
					}},
					{Name: "singleTag", Tags: []model.Tag{
						{Name: "strTag", Values: []*modelv1.TagValue{strTagValue("value1")}},
						{Name: "intTag", Values: []*modelv1.TagValue{int64TagValue(10)}},
						{Name: "strTag1", Values: []*modelv1.TagValue{pbv1.NullTagValue}},
						{Name: "strTag2", Values: []*modelv1.TagValue{pbv1.NullTagValue}},
					}},
				},
				Fields: []model.Field{
					{Name: "strField", Values: []*modelv1.FieldValue{strFieldValue("field1")}},
					{Name: "intField", Values: []*modelv1.FieldValue{int64FieldValue(1110)}},
					{Name: "floatField", Values: []*modelv1.FieldValue{float64FieldValue(1.221233343e+06)}},
					{Name: "binaryField", Values: []*modelv1.FieldValue{binaryDataFieldValue(longText)}},
				},
			}, {
				SID:        2,
				Timestamps: []int64{1},
				Versions:   []int64{2},
				TagFamilies: []model.TagFamily{
					{Name: "arrTag", Tags: []model.Tag{
						{Name: "strArrTag", Values: []*modelv1.TagValue{pbv1.NullTagValue}},
						{Name: "intArrTag", Values: []*modelv1.TagValue{pbv1.NullTagValue}},
					}},
					{Name: "binaryTag", Tags: []model.Tag{
						{Name: "binaryTag", Values: []*modelv1.TagValue{pbv1.NullTagValue}},
					}},
					{Name: "singleTag", Tags: []model.Tag{
						{Name: "strTag", Values: []*modelv1.TagValue{pbv1.NullTagValue}},
						{Name: "intTag", Values: []*modelv1.TagValue{pbv1.NullTagValue}},
						{Name: "strTag1", Values: []*modelv1.TagValue{strTagValue("tag1")}},
						{Name: "strTag2", Values: []*modelv1.TagValue{strTagValue("tag2")}},
					}},
				},
				Fields: nil,
			}, {
				SID:        3,
				Timestamps: []int64{1},
				Versions:   []int64{3},
				TagFamilies: []model.TagFamily{
					{Name: "arrTag", Tags: []model.Tag{
						{Name: "strArrTag", Values: []*modelv1.TagValue{pbv1.NullTagValue}},
						{Name: "intArrTag", Values: []*modelv1.TagValue{pbv1.NullTagValue}},
					}},
					{Name: "binaryTag", Tags: []model.Tag{
						{Name: "binaryTag", Values: []*modelv1.TagValue{pbv1.NullTagValue}},
					}},
					{Name: "singleTag", Tags: []model.Tag{
						{Name: "strTag", Values: []*modelv1.TagValue{pbv1.NullTagValue}},
						{Name: "intTag", Values: []*modelv1.TagValue{pbv1.NullTagValue}},
						{Name: "strTag1", Values: []*modelv1.TagValue{pbv1.NullTagValue}},
						{Name: "strTag2", Values: []*modelv1.TagValue{pbv1.NullTagValue}},
					}},
				},
				Fields: []model.Field{
					{Name: "intField", Values: []*modelv1.FieldValue{int64FieldValue(1110)}},
				},
			}},
		},
		{
			name:          "Test with multiple parts with duplicated data with different versions order by Series 2",
			dpsList:       []*dataPoints{dpsTS1, dpsTS11},
			sids:          []common.SeriesID{1, 2, 3},
			orderBySeries: true,
			minTimestamp:  1,
			maxTimestamp:  1,
			want: []model.MeasureResult{{
				SID:        1,
				Timestamps: []int64{1},
				Versions:   []int64{1},
				TagFamilies: []model.TagFamily{
					{Name: "arrTag", Tags: []model.Tag{
						{Name: "strArrTag", Values: []*modelv1.TagValue{strArrTagValue([]string{"value1", "value2"})}},
						{Name: "intArrTag", Values: []*modelv1.TagValue{int64ArrTagValue([]int64{25, 30})}},
					}},
					{Name: "binaryTag", Tags: []model.Tag{
						{Name: "binaryTag", Values: []*modelv1.TagValue{binaryDataTagValue(longText)}},
					}},
					{Name: "singleTag", Tags: []model.Tag{
						{Name: "strTag", Values: []*modelv1.TagValue{strTagValue("value1")}},
						{Name: "intTag", Values: []*modelv1.TagValue{int64TagValue(10)}},
						{Name: "strTag1", Values: []*modelv1.TagValue{pbv1.NullTagValue}},
						{Name: "strTag2", Values: []*modelv1.TagValue{pbv1.NullTagValue}},
					}},
				},
				Fields: []model.Field{
					{Name: "strField", Values: []*modelv1.FieldValue{strFieldValue("field1")}},
					{Name: "intField", Values: []*modelv1.FieldValue{int64FieldValue(1110)}},
					{Name: "floatField", Values: []*modelv1.FieldValue{float64FieldValue(1.221233343e+06)}},
					{Name: "binaryField", Values: []*modelv1.FieldValue{binaryDataFieldValue(longText)}},
				},
			}, {
				SID:        2,
				Timestamps: []int64{1},
				Versions:   []int64{2},
				TagFamilies: []model.TagFamily{
					{Name: "arrTag", Tags: []model.Tag{
						{Name: "strArrTag", Values: []*modelv1.TagValue{pbv1.NullTagValue}},
						{Name: "intArrTag", Values: []*modelv1.TagValue{pbv1.NullTagValue}},
					}},
					{Name: "binaryTag", Tags: []model.Tag{
						{Name: "binaryTag", Values: []*modelv1.TagValue{pbv1.NullTagValue}},
					}},
					{Name: "singleTag", Tags: []model.Tag{
						{Name: "strTag", Values: []*modelv1.TagValue{pbv1.NullTagValue}},
						{Name: "intTag", Values: []*modelv1.TagValue{pbv1.NullTagValue}},
						{Name: "strTag1", Values: []*modelv1.TagValue{strTagValue("tag1")}},
						{Name: "strTag2", Values: []*modelv1.TagValue{strTagValue("tag2")}},
					}},
				},
				Fields: nil,
			}, {
				SID:        3,
				Timestamps: []int64{1},
				Versions:   []int64{3},
				TagFamilies: []model.TagFamily{
					{Name: "arrTag", Tags: []model.Tag{
						{Name: "strArrTag", Values: []*modelv1.TagValue{pbv1.NullTagValue}},
						{Name: "intArrTag", Values: []*modelv1.TagValue{pbv1.NullTagValue}},
					}},
					{Name: "binaryTag", Tags: []model.Tag{
						{Name: "binaryTag", Values: []*modelv1.TagValue{pbv1.NullTagValue}},
					}},
					{Name: "singleTag", Tags: []model.Tag{
						{Name: "strTag", Values: []*modelv1.TagValue{pbv1.NullTagValue}},
						{Name: "intTag", Values: []*modelv1.TagValue{pbv1.NullTagValue}},
						{Name: "strTag1", Values: []*modelv1.TagValue{pbv1.NullTagValue}},
						{Name: "strTag2", Values: []*modelv1.TagValue{pbv1.NullTagValue}},
					}},
				},
				Fields: []model.Field{
					{Name: "intField", Values: []*modelv1.FieldValue{int64FieldValue(1110)}},
				},
			}},
		},
		{
			name:          "Test with multiple parts with multiple data order by Series 1",
			dpsList:       []*dataPoints{dpsTS1, dpsTS2},
			sids:          []common.SeriesID{2, 1, 3},
			orderBySeries: true,
			minTimestamp:  1,
			maxTimestamp:  2,
			want: []model.MeasureResult{{
				SID:        2,
				Timestamps: []int64{1, 2},
				Versions:   []int64{2, 5},
				TagFamilies: []model.TagFamily{
					{Name: "arrTag", Tags: []model.Tag{
						{Name: "strArrTag", Values: []*modelv1.TagValue{pbv1.NullTagValue, pbv1.NullTagValue}},
						{Name: "intArrTag", Values: []*modelv1.TagValue{pbv1.NullTagValue, pbv1.NullTagValue}},
					}},
					{Name: "binaryTag", Tags: []model.Tag{
						{Name: "binaryTag", Values: []*modelv1.TagValue{pbv1.NullTagValue, pbv1.NullTagValue}},
					}},
					{Name: "singleTag", Tags: []model.Tag{
						{Name: "strTag", Values: []*modelv1.TagValue{pbv1.NullTagValue, pbv1.NullTagValue}},
						{Name: "intTag", Values: []*modelv1.TagValue{pbv1.NullTagValue, pbv1.NullTagValue}},
						{Name: "strTag1", Values: []*modelv1.TagValue{strTagValue("tag1"), strTagValue("tag3")}},
						{Name: "strTag2", Values: []*modelv1.TagValue{strTagValue("tag2"), strTagValue("tag4")}},
					}},
				},
				Fields: nil,
			}, {
				SID:        1,
				Timestamps: []int64{1, 2},
				Versions:   []int64{1, 4},
				TagFamilies: []model.TagFamily{
					{Name: "arrTag", Tags: []model.Tag{
						{Name: "strArrTag", Values: []*modelv1.TagValue{strArrTagValue([]string{"value1", "value2"}), strArrTagValue([]string{"value5", "value6"})}},
						{Name: "intArrTag", Values: []*modelv1.TagValue{int64ArrTagValue([]int64{25, 30}), int64ArrTagValue([]int64{35, 40})}},
					}},
					{Name: "binaryTag", Tags: []model.Tag{
						{Name: "binaryTag", Values: []*modelv1.TagValue{binaryDataTagValue(longText), binaryDataTagValue(longText)}},
					}},
					{Name: "singleTag", Tags: []model.Tag{
						{Name: "strTag", Values: []*modelv1.TagValue{strTagValue("value1"), strTagValue("value3")}},
						{Name: "intTag", Values: []*modelv1.TagValue{int64TagValue(10), int64TagValue(30)}},
						{Name: "strTag1", Values: []*modelv1.TagValue{pbv1.NullTagValue, pbv1.NullTagValue}},
						{Name: "strTag2", Values: []*modelv1.TagValue{pbv1.NullTagValue, pbv1.NullTagValue}},
					}},
				},
				Fields: []model.Field{
					{Name: "strField", Values: []*modelv1.FieldValue{strFieldValue("field1"), strFieldValue("field3")}},
					{Name: "intField", Values: []*modelv1.FieldValue{int64FieldValue(1110), int64FieldValue(3330)}},
					{Name: "floatField", Values: []*modelv1.FieldValue{float64FieldValue(1.221233343e+06), float64FieldValue(3663699.029)}},
					{Name: "binaryField", Values: []*modelv1.FieldValue{binaryDataFieldValue(longText), binaryDataFieldValue(longText)}},
				},
			}, {
				SID:        3,
				Timestamps: []int64{1, 2},
				Versions:   []int64{3, 6},
				TagFamilies: []model.TagFamily{
					{Name: "arrTag", Tags: []model.Tag{
						{Name: "strArrTag", Values: []*modelv1.TagValue{pbv1.NullTagValue, pbv1.NullTagValue}},
						{Name: "intArrTag", Values: []*modelv1.TagValue{pbv1.NullTagValue, pbv1.NullTagValue}},
					}},
					{Name: "binaryTag", Tags: []model.Tag{
						{Name: "binaryTag", Values: []*modelv1.TagValue{pbv1.NullTagValue, pbv1.NullTagValue}},
					}},
					{Name: "singleTag", Tags: []model.Tag{
						{Name: "strTag", Values: []*modelv1.TagValue{pbv1.NullTagValue, pbv1.NullTagValue}},
						{Name: "intTag", Values: []*modelv1.TagValue{pbv1.NullTagValue, pbv1.NullTagValue}},
						{Name: "strTag1", Values: []*modelv1.TagValue{pbv1.NullTagValue, pbv1.NullTagValue}},
						{Name: "strTag2", Values: []*modelv1.TagValue{pbv1.NullTagValue, pbv1.NullTagValue}},
					}},
				},
				Fields: []model.Field{
					{Name: "intField", Values: []*modelv1.FieldValue{int64FieldValue(1110), int64FieldValue(4440)}},
				},
			}},
		},
		{
			name:          "Test with multiple parts with multiple data order by Series 2",
			dpsList:       []*dataPoints{dpsTS2, dpsTS1},
			sids:          []common.SeriesID{2, 1, 3},
			orderBySeries: true,
			minTimestamp:  1,
			maxTimestamp:  2,
			want: []model.MeasureResult{{
				SID:        2,
				Timestamps: []int64{1, 2},
				Versions:   []int64{2, 5},
				TagFamilies: []model.TagFamily{
					{Name: "arrTag", Tags: []model.Tag{
						{Name: "strArrTag", Values: []*modelv1.TagValue{pbv1.NullTagValue, pbv1.NullTagValue}},
						{Name: "intArrTag", Values: []*modelv1.TagValue{pbv1.NullTagValue, pbv1.NullTagValue}},
					}},
					{Name: "binaryTag", Tags: []model.Tag{
						{Name: "binaryTag", Values: []*modelv1.TagValue{pbv1.NullTagValue, pbv1.NullTagValue}},
					}},
					{Name: "singleTag", Tags: []model.Tag{
						{Name: "strTag", Values: []*modelv1.TagValue{pbv1.NullTagValue, pbv1.NullTagValue}},
						{Name: "intTag", Values: []*modelv1.TagValue{pbv1.NullTagValue, pbv1.NullTagValue}},
						{Name: "strTag1", Values: []*modelv1.TagValue{strTagValue("tag1"), strTagValue("tag3")}},
						{Name: "strTag2", Values: []*modelv1.TagValue{strTagValue("tag2"), strTagValue("tag4")}},
					}},
				},
				Fields: nil,
			}, {
				SID:        1,
				Timestamps: []int64{1, 2},
				Versions:   []int64{1, 4},
				TagFamilies: []model.TagFamily{
					{Name: "arrTag", Tags: []model.Tag{
						{Name: "strArrTag", Values: []*modelv1.TagValue{strArrTagValue([]string{"value1", "value2"}), strArrTagValue([]string{"value5", "value6"})}},
						{Name: "intArrTag", Values: []*modelv1.TagValue{int64ArrTagValue([]int64{25, 30}), int64ArrTagValue([]int64{35, 40})}},
					}},
					{Name: "binaryTag", Tags: []model.Tag{
						{Name: "binaryTag", Values: []*modelv1.TagValue{binaryDataTagValue(longText), binaryDataTagValue(longText)}},
					}},
					{Name: "singleTag", Tags: []model.Tag{
						{Name: "strTag", Values: []*modelv1.TagValue{strTagValue("value1"), strTagValue("value3")}},
						{Name: "intTag", Values: []*modelv1.TagValue{int64TagValue(10), int64TagValue(30)}},
						{Name: "strTag1", Values: []*modelv1.TagValue{pbv1.NullTagValue, pbv1.NullTagValue}},
						{Name: "strTag2", Values: []*modelv1.TagValue{pbv1.NullTagValue, pbv1.NullTagValue}},
					}},
				},
				Fields: []model.Field{
					{Name: "strField", Values: []*modelv1.FieldValue{strFieldValue("field1"), strFieldValue("field3")}},
					{Name: "intField", Values: []*modelv1.FieldValue{int64FieldValue(1110), int64FieldValue(3330)}},
					{Name: "floatField", Values: []*modelv1.FieldValue{float64FieldValue(1.221233343e+06), float64FieldValue(3663699.029)}},
					{Name: "binaryField", Values: []*modelv1.FieldValue{binaryDataFieldValue(longText), binaryDataFieldValue(longText)}},
				},
			}, {
				SID:        3,
				Timestamps: []int64{1, 2},
				Versions:   []int64{3, 6},
				TagFamilies: []model.TagFamily{
					{Name: "arrTag", Tags: []model.Tag{
						{Name: "strArrTag", Values: []*modelv1.TagValue{pbv1.NullTagValue, pbv1.NullTagValue}},
						{Name: "intArrTag", Values: []*modelv1.TagValue{pbv1.NullTagValue, pbv1.NullTagValue}},
					}},
					{Name: "binaryTag", Tags: []model.Tag{
						{Name: "binaryTag", Values: []*modelv1.TagValue{pbv1.NullTagValue, pbv1.NullTagValue}},
					}},
					{Name: "singleTag", Tags: []model.Tag{
						{Name: "strTag", Values: []*modelv1.TagValue{pbv1.NullTagValue, pbv1.NullTagValue}},
						{Name: "intTag", Values: []*modelv1.TagValue{pbv1.NullTagValue, pbv1.NullTagValue}},
						{Name: "strTag1", Values: []*modelv1.TagValue{pbv1.NullTagValue, pbv1.NullTagValue}},
						{Name: "strTag2", Values: []*modelv1.TagValue{pbv1.NullTagValue, pbv1.NullTagValue}},
					}},
				},
				Fields: []model.Field{
					{Name: "intField", Values: []*modelv1.FieldValue{int64FieldValue(1110), int64FieldValue(4440)}},
				},
			}},
		},
	}

	bma := generateBlockMetadataArray()
	defer releaseBlockMetadataArray(bma)
	for _, tt := range tests {
		t.Run(tt.name, func(t *testing.T) {
			verify := func(t *testing.T, tst *tsTable) {
				defer tst.Close()
				queryOpts := queryOptions{
					minTimestamp: tt.minTimestamp,
					maxTimestamp: tt.maxTimestamp,
				}
				s := tst.currentSnapshot()
				require.NotNil(t, s)
				defer s.decRef()
				shardCache := storage.NewShardCache("test-group", 0, 0)
				pp, _ := s.getParts(nil, shardCache, queryOpts.minTimestamp, queryOpts.maxTimestamp)
				sids := make([]common.SeriesID, len(tt.sids))
				copy(sids, tt.sids)
				sort.Slice(sids, func(i, j int) bool {
					return sids[i] < tt.sids[j]
				})
				ti := &tstIter{}
				ti.init(bma, pp, sids, tt.minTimestamp, tt.maxTimestamp)

				var result queryResult
				result.ctx = context.TODO()
				// Query all tags
				result.tagProjection = allTagProjections
				for ti.nextBlock() {
					bc := generateBlockCursor()
					p := ti.piHeap[0]
					opts := queryOpts
					opts.TagProjection = tagProjections[int(p.curBlock.seriesID)]
					opts.FieldProjection = fieldProjections[int(p.curBlock.seriesID)]
					bc.init(p.p, p.curBlock, opts)
					result.data = append(result.data, bc)
				}
				defer result.Release()
				if tt.orderBySeries {
					result.sidToIndex = make(map[common.SeriesID]int)
					for i, si := range tt.sids {
						result.sidToIndex[si] = i
					}
				} else {
					result.orderByTS = true
					result.ascTS = tt.ascTS
				}
				var got []model.MeasureResult
				for {
					r := result.Pull()
					if r == nil {
						break
					}
					sort.Slice(r.TagFamilies, func(i, j int) bool {
						return r.TagFamilies[i].Name < r.TagFamilies[j].Name
					})
					got = append(got, *r)
				}

				if !errors.Is(ti.Error(), tt.wantErr) {
					t.Errorf("Unexpected error: got %v, want %v", ti.err, tt.wantErr)
				}

				if diff := cmp.Diff(got, tt.want,
					protocmp.IgnoreUnknown(), protocmp.Transform()); diff != "" {
					t.Errorf("Unexpected []pbv1.Result (-got +want):\n%s", diff)
				}
			}

			t.Run("memory snapshot", func(t *testing.T) {
				tmpPath, defFn := test.Space(require.New(t))
				defer defFn()
				tst := &tsTable{
					loopCloser:    run.NewCloser(2),
					introductions: make(chan *introduction),
					fileSystem:    fs.NewLocalFileSystem(),
					root:          tmpPath,
				}
				tst.gc.init(tst)
				flushCh := make(chan *flusherIntroduction)
				mergeCh := make(chan *mergerIntroduction)
				introducerWatcher := make(watcher.Channel, 1)
				go tst.introducerLoop(flushCh, mergeCh, introducerWatcher, 1)
				for _, dps := range tt.dpsList {
					tst.mustAddDataPoints(dps)
					time.Sleep(100 * time.Millisecond)
				}
				verify(t, tst)
			})

			t.Run("file snapshot", func(t *testing.T) {
				// Initialize a tstIter object.
				tmpPath, defFn := test.Space(require.New(t))
				fileSystem := fs.NewLocalFileSystem()
				defer defFn()
				tst, err := newTSTable(fileSystem, tmpPath, common.Position{},
					logger.GetLogger("test"), timestamp.TimeRange{}, option{flushTimeout: 0, mergePolicy: newDefaultMergePolicyForTesting()}, nil)
				require.NoError(t, err)
				for _, dps := range tt.dpsList {
					tst.mustAddDataPoints(dps)
					time.Sleep(100 * time.Millisecond)
				}
				// wait until the introducer is done
				if len(tt.dpsList) > 0 {
					for {
						snp := tst.currentSnapshot()
						if snp == nil {
							time.Sleep(100 * time.Millisecond)
							continue
						}
						if snp.creator == snapshotCreatorMemPart {
							snp.decRef()
							time.Sleep(100 * time.Millisecond)
							continue
						}
						snp.decRef()
						tst.Close()
						break
					}
				}

				// reopen the table
				tst, err = newTSTable(fileSystem, tmpPath, common.Position{},
					logger.GetLogger("test"), timestamp.TimeRange{}, option{flushTimeout: defaultFlushTimeout, mergePolicy: newDefaultMergePolicyForTesting()}, nil)
				require.NoError(t, err)

				verify(t, tst)
			})
		})
	}
}

func TestQueryResult_QuotaExceeded(t *testing.T) {
	tests := []struct {
		wantErr             error
		name                string
		dpsList             []*dataPoints
		sids                []common.SeriesID
		want                []model.MeasureResult
		minTimestamp        int64
		maxTimestamp        int64
		orderBySeries       bool
		ascTS               bool
		expectQuotaExceeded bool
	}{
		{
			name:                "TestQuotaNotExceeded_ExpectSuccess",
			dpsList:             []*dataPoints{dpsTS1, dpsTS1},
			sids:                []common.SeriesID{1},
			minTimestamp:        1,
			maxTimestamp:        1,
			expectQuotaExceeded: false,
			want: []model.MeasureResult{{
				SID:        1,
				Timestamps: []int64{1},
				Versions:   []int64{1},
				TagFamilies: []model.TagFamily{
					{Name: "arrTag", Tags: []model.Tag{
						{Name: "strArrTag", Values: []*modelv1.TagValue{strArrTagValue([]string{"value1", "value2"})}},
						{Name: "intArrTag", Values: []*modelv1.TagValue{int64ArrTagValue([]int64{25, 30})}},
					}},
					{Name: "binaryTag", Tags: []model.Tag{
						{Name: "binaryTag", Values: []*modelv1.TagValue{binaryDataTagValue(longText)}},
					}},
					{Name: "singleTag", Tags: []model.Tag{
						{Name: "strTag", Values: []*modelv1.TagValue{strTagValue("value1")}},
						{Name: "intTag", Values: []*modelv1.TagValue{int64TagValue(10)}},
						{Name: "strTag1", Values: []*modelv1.TagValue{pbv1.NullTagValue}},
						{Name: "strTag2", Values: []*modelv1.TagValue{pbv1.NullTagValue}},
					}},
				},
				Fields: []model.Field{
					{Name: "strField", Values: []*modelv1.FieldValue{strFieldValue("field1")}},
					{Name: "intField", Values: []*modelv1.FieldValue{int64FieldValue(1110)}},
					{Name: "floatField", Values: []*modelv1.FieldValue{float64FieldValue(1.221233343e+06)}},
					{Name: "binaryField", Values: []*modelv1.FieldValue{binaryDataFieldValue(longText)}},
				},
			}},
		},
		{
			name:                "TestQuotaExceeded_ExpectError",
			dpsList:             []*dataPoints{dpsTS1, dpsTS1},
			sids:                []common.SeriesID{1},
			minTimestamp:        1,
			maxTimestamp:        1,
			expectQuotaExceeded: true,
		},
	}

	for _, tt := range tests {
		t.Run(tt.name, func(t *testing.T) {
			// Initialize a tstIter object.
			tmpPath, defFn := test.Space(require.New(t))
			fileSystem := fs.NewLocalFileSystem()
			defer defFn()
			tst, err := newTSTable(fileSystem, tmpPath, common.Position{},
				logger.GetLogger("test"), timestamp.TimeRange{}, option{flushTimeout: 0, mergePolicy: newDefaultMergePolicyForTesting()}, nil)
			require.NoError(t, err)
			for _, dps := range tt.dpsList {
				tst.mustAddDataPoints(dps)
				time.Sleep(100 * time.Millisecond)
			}
			// wait until the introducer is done
			if len(tt.dpsList) > 0 {
				for {
					snp := tst.currentSnapshot()
					if snp == nil {
						time.Sleep(100 * time.Millisecond)
						continue
					}
					if snp.creator == snapshotCreatorMemPart {
						snp.decRef()
						time.Sleep(100 * time.Millisecond)
						continue
					}
					snp.decRef()
					tst.Close()
					break
				}
			}

			// reopen the table
			tst, err = newTSTable(fileSystem, tmpPath, common.Position{},
				logger.GetLogger("test"), timestamp.TimeRange{}, option{flushTimeout: defaultFlushTimeout, mergePolicy: newDefaultMergePolicyForTesting()}, nil)
			require.NoError(t, err)

			m := &measure{
				pm: &itest.MockMemoryProtector{ExpectQuotaExceeded: tt.expectQuotaExceeded},
			}
			defer tst.Close()
			queryOpts := queryOptions{
				minTimestamp: tt.minTimestamp,
				maxTimestamp: tt.maxTimestamp,
			}
			queryOpts.TagProjection = tagProjections[1]
			queryOpts.FieldProjection = fieldProjections[1]
			s := tst.currentSnapshot()
			require.NotNil(t, s)
			defer s.decRef()
			pp, _ := s.getParts(nil, queryOpts.minTimestamp, queryOpts.maxTimestamp)
			var result queryResult
			result.ctx = context.TODO()
			// Query all tags
			result.tagProjection = allTagProjections
			err = m.searchBlocks(context.TODO(), &result, tt.sids, pp, queryOpts)
			if tt.expectQuotaExceeded {
				require.Error(t, err)
				require.Contains(t, err.Error(), "quota exceeded", "expected quota to be exceeded but got: %v", err)
				return
			}
			require.NoError(t, err)
			defer result.Release()
			if tt.orderBySeries {
				result.sidToIndex = make(map[common.SeriesID]int)
				for i, si := range tt.sids {
					result.sidToIndex[si] = i
				}
			} else {
				result.orderByTS = true
				result.ascTS = tt.ascTS
			}
			var got []model.MeasureResult
			for {
				r := result.Pull()
				if r == nil {
					break
				}
				sort.Slice(r.TagFamilies, func(i, j int) bool {
					return r.TagFamilies[i].Name < r.TagFamilies[j].Name
				})
				got = append(got, *r)
			}
			if diff := cmp.Diff(got, tt.want,
				protocmp.IgnoreUnknown(), protocmp.Transform()); diff != "" {
				t.Errorf("Unexpected []pbv1.Result (-got +want):\n%s", diff)
			}
		})
	}
}<|MERGE_RESOLUTION|>--- conflicted
+++ resolved
@@ -30,11 +30,8 @@
 
 	"github.com/apache/skywalking-banyandb/api/common"
 	modelv1 "github.com/apache/skywalking-banyandb/api/proto/banyandb/model/v1"
-<<<<<<< HEAD
 	"github.com/apache/skywalking-banyandb/banyand/internal/storage"
-=======
 	itest "github.com/apache/skywalking-banyandb/banyand/internal/test"
->>>>>>> c4d6438d
 	"github.com/apache/skywalking-banyandb/pkg/fs"
 	"github.com/apache/skywalking-banyandb/pkg/logger"
 	pbv1 "github.com/apache/skywalking-banyandb/pkg/pb/v1"
@@ -1472,7 +1469,8 @@
 			s := tst.currentSnapshot()
 			require.NotNil(t, s)
 			defer s.decRef()
-			pp, _ := s.getParts(nil, queryOpts.minTimestamp, queryOpts.maxTimestamp)
+			shardCache := storage.NewShardCache("test-group", 0, 0)
+			pp, _ := s.getParts(nil, shardCache, queryOpts.minTimestamp, queryOpts.maxTimestamp)
 			var result queryResult
 			result.ctx = context.TODO()
 			// Query all tags
