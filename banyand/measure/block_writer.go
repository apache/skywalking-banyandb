// Licensed to Apache Software Foundation (ASF) under one or more contributor
// license agreements. See the NOTICE file distributed with
// this work for additional information regarding copyright
// ownership. Apache Software Foundation (ASF) licenses this file to you under
// the Apache License, Version 2.0 (the "License"); you may
// not use this file except in compliance with the License.
// You may obtain a copy of the License at
//
//	http://www.apache.org/licenses/LICENSE-2.0
//
// Unless required by applicable law or agreed to in writing,
// software distributed under the License is distributed on an
// "AS IS" BASIS, WITHOUT WARRANTIES OR CONDITIONS OF ANY
// KIND, either express or implied.  See the License for the
// specific language governing permissions and limitations
// under the License.

package measure

import (
	"path/filepath"
	"sync"

	"github.com/apache/skywalking-banyandb/api/common"
	"github.com/apache/skywalking-banyandb/pkg/compress/zstd"
	"github.com/apache/skywalking-banyandb/pkg/fs"
	"github.com/apache/skywalking-banyandb/pkg/logger"
)

type writer struct {
	w            fs.Writer
	bytesWritten uint64
}

func (w *writer) reset() {
	w.w = nil
	w.bytesWritten = 0
}

func (w *writer) init(wc fs.Writer) {
	w.reset()

	w.w = wc
}

func (w *writer) MustWrite(data []byte) {
	fs.MustWriteData(w.w, data)
	w.bytesWritten += uint64(len(data))
}

func (w *writer) MustClose() {
	fs.MustClose(w.w)
	w.reset()
}

type mustCreateTagFamilyWriters func(name string) (fs.Writer, fs.Writer)

type writers struct {
	mustCreateTagFamilyWriters mustCreateTagFamilyWriters
	metaWriter                 writer
	primaryWriter              writer
	tagFamilyMetadataWriters   map[string]*writer
	tagFamilyWriters           map[string]*writer
	timestampsWriter           writer
	fieldValuesWriter          writer
}

func (sw *writers) reset() {
	sw.mustCreateTagFamilyWriters = nil
	sw.metaWriter.reset()
	sw.primaryWriter.reset()
	sw.timestampsWriter.reset()
	sw.fieldValuesWriter.reset()

	for i, w := range sw.tagFamilyMetadataWriters {
		w.reset()
		delete(sw.tagFamilyMetadataWriters, i)
	}
	for i, w := range sw.tagFamilyWriters {
		w.reset()
		delete(sw.tagFamilyWriters, i)
	}
}

func (sw *writers) totalBytesWritten() uint64 {
	n := sw.metaWriter.bytesWritten + sw.primaryWriter.bytesWritten +
		sw.timestampsWriter.bytesWritten + sw.fieldValuesWriter.bytesWritten
	for _, w := range sw.tagFamilyMetadataWriters {
		n += w.bytesWritten
	}
	for _, w := range sw.tagFamilyWriters {
		n += w.bytesWritten
	}
	return n
}

func (sw *writers) MustClose() {
	sw.metaWriter.MustClose()
	sw.primaryWriter.MustClose()
	sw.timestampsWriter.MustClose()
	sw.fieldValuesWriter.MustClose()

	for _, w := range sw.tagFamilyMetadataWriters {
		w.MustClose()
	}
	for _, w := range sw.tagFamilyWriters {
		w.MustClose()
	}
}

func (sw *writers) getColumnMetadataWriterAndColumnWriter(columnName string) (*writer, *writer) {
	chw, ok := sw.tagFamilyMetadataWriters[columnName]
	cw := sw.tagFamilyWriters[columnName]
	if ok {
		return chw, cw
	}
	hw, w := sw.mustCreateTagFamilyWriters(columnName)
	chw = &writer{
		w: hw,
	}
	cw = &writer{
		w: w,
	}
	sw.tagFamilyMetadataWriters[columnName] = chw
	sw.tagFamilyWriters[columnName] = cw
	return chw, cw
}

type blockWriter struct {
	writers                    writers
	metaData                   []byte
	primaryBlockData           []byte
	primaryBlockMetadata       primaryBlockMetadata
	totalBlocksCount           uint64
	maxTimestamp               int64
	totalUncompressedSizeBytes uint64
	totalCount                 uint64
	minTimestamp               int64
	totalMinTimestamp          int64
	totalMaxTimestamp          int64
	minTimestampLast           int64
	sidFirst                   common.SeriesID
	sidLast                    common.SeriesID
	hasWrittenBlocks           bool
}

func (bw *blockWriter) reset() {
	bw.writers.reset()
	bw.sidLast = 0
	bw.sidFirst = 0
	bw.minTimestampLast = 0
	bw.minTimestamp = 0
	bw.maxTimestamp = 0
	bw.hasWrittenBlocks = false
	bw.totalUncompressedSizeBytes = 0
	bw.totalCount = 0
	bw.totalBlocksCount = 0
	bw.totalMinTimestamp = 0
	bw.totalMaxTimestamp = 0
	bw.primaryBlockData = bw.primaryBlockData[:0]
	bw.metaData = bw.metaData[:0]
	bw.primaryBlockMetadata.reset()
}

func (bw *blockWriter) MustInitForMemPart(mp *memPart) {
	bw.reset()
	bw.writers.mustCreateTagFamilyWriters = mp.mustCreateMemTagFamilyWriters
	bw.writers.metaWriter.init(&mp.meta)
	bw.writers.primaryWriter.init(&mp.primary)
	bw.writers.timestampsWriter.init(&mp.timestamps)
	bw.writers.fieldValuesWriter.init(&mp.fieldValues)
}

func (bw *blockWriter) mustInitForFilePart(fileSystem fs.FileSystem, path string) {
	bw.reset()
	fileSystem.MkdirPanicIfExist(path, dirPermission)
	bw.writers.mustCreateTagFamilyWriters = func(name string) (fs.Writer, fs.Writer) {
		return fs.MustCreateFile(fileSystem, filepath.Join(path, name+tagFamiliesMetadataFilenameExt), filePermission),
			fs.MustCreateFile(fileSystem, filepath.Join(path, name+tagFamiliesFilenameExt), filePermission)
	}
	bw.writers.metaWriter.init(fs.MustCreateFile(fileSystem, filepath.Join(path, metaFilename), filePermission))
	bw.writers.primaryWriter.init(fs.MustCreateFile(fileSystem, filepath.Join(path, primaryFilename), filePermission))
	bw.writers.timestampsWriter.init(fs.MustCreateFile(fileSystem, filepath.Join(path, timestampsFilename), filePermission))
	bw.writers.fieldValuesWriter.init(fs.MustCreateFile(fileSystem, filepath.Join(path, fieldValuesFilename), filePermission))
}

func (bw *blockWriter) MustWriteDataPoints(sid common.SeriesID, timestamps []int64, tagFamilies [][]nameValues, fields []nameValues) {
	if len(timestamps) == 0 {
		return
	}

	b := generateBlock()
	defer releaseBlock(b)
	b.mustInitFromDataPoints(timestamps, tagFamilies, fields)
	bw.mustWriteBlock(sid, b)
}

func (bw *blockWriter) mustWriteBlock(sid common.SeriesID, b *block) {
	if b.Len() == 0 {
		return
	}
	if sid < bw.sidLast {
		logger.Panicf("the sid=%d cannot be smaller than the previously written sid=%d", sid, &bw.sidLast)
	}
	hasWrittenBlocks := bw.hasWrittenBlocks
	if !hasWrittenBlocks {
		bw.sidFirst = sid
		bw.hasWrittenBlocks = true
	}
	isSeenSid := sid == bw.sidLast
	bw.sidLast = sid

	bm := generateBlockMetadata()
	b.mustWriteTo(sid, bm, &bw.writers)
	th := &bm.timestamps
	if bw.totalCount == 0 || th.min < bw.totalMinTimestamp {
		bw.totalMinTimestamp = th.min
	}
	if bw.totalCount == 0 || th.max > bw.totalMaxTimestamp {
		bw.totalMaxTimestamp = th.max
	}
	if !hasWrittenBlocks || th.min < bw.minTimestamp {
		bw.minTimestamp = th.min
	}
	if !hasWrittenBlocks || th.max > bw.maxTimestamp {
		bw.maxTimestamp = th.max
	}
	if isSeenSid && th.min < bw.minTimestampLast {
		logger.Panicf("the block for sid=%d cannot contain timestamp smaller than %d, but it contains timestamp %d", sid, bw.minTimestampLast, th.min)
	}
	bw.minTimestampLast = th.min

	bw.totalUncompressedSizeBytes += bm.uncompressedSizeBytes
	bw.totalCount += bm.count
	bw.totalBlocksCount++

	bw.primaryBlockData = bm.marshal(bw.primaryBlockData)
	releaseBlockMetadata(bm)
	if len(bw.primaryBlockData) > maxUncompressedPrimaryBlockSize {
		bw.mustFlushPrimaryBlock(bw.primaryBlockData)
		bw.primaryBlockData = bw.primaryBlockData[:0]
	}
}

func (bw *blockWriter) mustFlushPrimaryBlock(data []byte) {
	if len(data) > 0 {
		bw.primaryBlockMetadata.mustWriteBlock(data, bw.sidFirst, bw.minTimestamp, bw.maxTimestamp, &bw.writers)
		bw.metaData = bw.primaryBlockMetadata.marshal(bw.metaData)
	}
	bw.hasWrittenBlocks = false
	bw.minTimestamp = 0
	bw.maxTimestamp = 0
	bw.sidFirst = 0
}

<<<<<<< HEAD
func (bw *blockWriter) Flush(ph *partMetadata) {
	ph.UncompressedSizeBytes = bw.totalUncompressedSizeBytes
	ph.TotalCount = bw.totalCount
	ph.BlocksCount = bw.totalBlocksCount
	ph.MinTimestamp = bw.totalMinTimestamp
	ph.MaxTimestamp = bw.totalMaxTimestamp
=======
func (bw *blockWriter) Flush(pm *partMetadata) {
	pm.UncompressedSizeBytes = bw.totalUncompressedSizeBytes
	pm.TotalCount = bw.totalCount
	pm.BlocksCount = bw.totalBlocksCount
	pm.MinTimestamp = bw.totalMinTimestamp
	pm.MaxTimestamp = bw.totalMaxTimestamp
>>>>>>> 0d7caf33

	bw.mustFlushPrimaryBlock(bw.primaryBlockData)

	bb := bigValuePool.Generate()
	bb.Buf = zstd.Compress(bb.Buf[:0], bw.metaData, 1)
	bw.writers.metaWriter.MustWrite(bb.Buf)
	bigValuePool.Release(bb)

	pm.CompressedSizeBytes = bw.writers.totalBytesWritten()

	bw.writers.MustClose()
	bw.reset()
}

func generateBlockWriter() *blockWriter {
	v := blockWriterPool.Get()
	if v == nil {
		return &blockWriter{
			writers: writers{
				tagFamilyMetadataWriters: make(map[string]*writer),
				tagFamilyWriters:         make(map[string]*writer),
			},
		}
	}
	return v.(*blockWriter)
}

func releaseBlockWriter(bsw *blockWriter) {
	bsw.reset()
	blockWriterPool.Put(bsw)
}

var blockWriterPool sync.Pool<|MERGE_RESOLUTION|>--- conflicted
+++ resolved
@@ -253,21 +253,12 @@
 	bw.sidFirst = 0
 }
 
-<<<<<<< HEAD
-func (bw *blockWriter) Flush(ph *partMetadata) {
-	ph.UncompressedSizeBytes = bw.totalUncompressedSizeBytes
-	ph.TotalCount = bw.totalCount
-	ph.BlocksCount = bw.totalBlocksCount
-	ph.MinTimestamp = bw.totalMinTimestamp
-	ph.MaxTimestamp = bw.totalMaxTimestamp
-=======
 func (bw *blockWriter) Flush(pm *partMetadata) {
 	pm.UncompressedSizeBytes = bw.totalUncompressedSizeBytes
 	pm.TotalCount = bw.totalCount
 	pm.BlocksCount = bw.totalBlocksCount
 	pm.MinTimestamp = bw.totalMinTimestamp
 	pm.MaxTimestamp = bw.totalMaxTimestamp
->>>>>>> 0d7caf33
 
 	bw.mustFlushPrimaryBlock(bw.primaryBlockData)
 
