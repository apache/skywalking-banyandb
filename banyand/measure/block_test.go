--- conflicted
+++ resolved
@@ -264,13 +264,9 @@
 			}()
 			tm := &timestampsMetadata{}
 			b := &bytes.Buffer{}
-<<<<<<< HEAD
-			mustWriteTimestampsTo(tm, tt.args, &writer{w: b})
-=======
 			w := new(writer)
 			w.init(b)
 			mustWriteTimestampsTo(tm, tt.args, w)
->>>>>>> 08d8dc81
 			timestamps := mustReadTimestampsFrom(nil, tm, len(tt.args), b)
 			if !reflect.DeepEqual(timestamps, tt.args) {
 				t.Errorf("mustReadTimestampsFrom() = %v, want %v", timestamps, tt.args)
