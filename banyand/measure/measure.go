// Licensed to Apache Software Foundation (ASF) under one or more contributor
// license agreements. See the NOTICE file distributed with
// this work for additional information regarding copyright
// ownership. Apache Software Foundation (ASF) licenses this file to you under
// the Apache License, Version 2.0 (the "License"); you may
// not use this file except in compliance with the License.
// You may obtain a copy of the License at
//
//     http://www.apache.org/licenses/LICENSE-2.0
//
// Unless required by applicable law or agreed to in writing,
// software distributed under the License is distributed on an
// "AS IS" BASIS, WITHOUT WARRANTIES OR CONDITIONS OF ANY
// KIND, either express or implied.  See the License for the
// specific language governing permissions and limitations
// under the License.

// Package measure implements a time-series-based storage which is consists of a sequence of data points.
// Each data point contains tags and fields. They arrive in a fixed interval. A data point could be updated
// by one with the identical entity(series_id) and timestamp.
package measure

import (
	"time"

	commonv1 "github.com/apache/skywalking-banyandb/api/proto/banyandb/common/v1"
	databasev1 "github.com/apache/skywalking-banyandb/api/proto/banyandb/database/v1"
	"github.com/apache/skywalking-banyandb/banyand/queue"
	"github.com/apache/skywalking-banyandb/pkg/logger"
	"github.com/apache/skywalking-banyandb/pkg/partition"
	"github.com/apache/skywalking-banyandb/pkg/query/logical"
	"github.com/apache/skywalking-banyandb/pkg/schema"
	"github.com/apache/skywalking-banyandb/pkg/timestamp"
)

const (
	maxValuesBlockSize              = 8 * 1024 * 1024
	maxTimestampsBlockSize          = 8 * 1024 * 1024
	maxTagFamiliesMetadataSize      = 8 * 1024 * 1024
	maxUncompressedBlockSize        = 2 * 1024 * 1024
	maxUncompressedPrimaryBlockSize = 128 * 1024

	maxBlockLength = 8 * 1024

	defaultFlushTimeout = 5 * time.Second
)

type option struct {
<<<<<<< HEAD
=======
	mergePolicy  *mergePolicy
>>>>>>> 08d8dc81
	flushTimeout time.Duration
}

type measure struct {
	databaseSupplier  schema.Supplier
	l                 *logger.Logger
	schema            *databasev1.Measure
	processorManager  *topNProcessorManager
	name              string
	group             string
	indexRules        []*databasev1.IndexRule
	indexRuleLocators []*partition.IndexRuleLocator
	topNAggregations  []*databasev1.TopNAggregation
	interval          time.Duration
	shardNum          uint32
}

func (s *measure) startSteamingManager(pipeline queue.Queue) error {
	if len(s.topNAggregations) == 0 {
		return nil
	}
	tagMapSpec := logical.TagSpecMap{}
	tagMapSpec.RegisterTagFamilies(s.schema.GetTagFamilies())

	s.processorManager = &topNProcessorManager{
		l:            s.l,
		pipeline:     pipeline,
		m:            s,
		s:            tagMapSpec,
		topNSchemas:  s.topNAggregations,
		processorMap: make(map[*commonv1.Metadata][]*topNStreamingProcessor),
	}

	return s.processorManager.start()
}

func (s *measure) GetSchema() *databasev1.Measure {
	return s.schema
}

func (s *measure) GetIndexRules() []*databasev1.IndexRule {
	return s.indexRules
}

func (s *measure) Close() error {
	if s.processorManager == nil {
		return nil
	}
	return s.processorManager.Close()
}

func (s *measure) parseSpec() (err error) {
	s.name, s.group = s.schema.GetMetadata().GetName(), s.schema.GetMetadata().GetGroup()
	if s.schema.Interval != "" {
		s.interval, err = timestamp.ParseDuration(s.schema.Interval)
	}
	s.indexRuleLocators = partition.ParseIndexRuleLocators(s.schema.GetTagFamilies(), s.indexRules)

	return err
}

type measureSpec struct {
	schema           *databasev1.Measure
	indexRules       []*databasev1.IndexRule
	topNAggregations []*databasev1.TopNAggregation
}

func openMeasure(shardNum uint32, db schema.Supplier, spec measureSpec, l *logger.Logger, pipeline queue.Queue,
) (*measure, error) {
	m := &measure{
		shardNum:         shardNum,
		schema:           spec.schema,
		indexRules:       spec.indexRules,
		topNAggregations: spec.topNAggregations,
		l:                l,
	}
	if err := m.parseSpec(); err != nil {
		return nil, err
	}
	if db == nil {
		return m, nil
	}

	m.databaseSupplier = db
	if startErr := m.startSteamingManager(pipeline); startErr != nil {
		l.Err(startErr).Str("measure", spec.schema.GetMetadata().GetName()).
			Msg("fail to start streaming manager")
	}
	return m, nil
}<|MERGE_RESOLUTION|>--- conflicted
+++ resolved
@@ -46,10 +46,7 @@
 )
 
 type option struct {
-<<<<<<< HEAD
-=======
 	mergePolicy  *mergePolicy
->>>>>>> 08d8dc81
 	flushTimeout time.Duration
 }
 
