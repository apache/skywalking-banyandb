// Licensed to Apache Software Foundation (ASF) under one or more contributor
// license agreements. See the NOTICE file distributed with
// this work for additional information regarding copyright
// ownership. Apache Software Foundation (ASF) licenses this file to you under
// the Apache License, Version 2.0 (the "License"); you may
// not use this file except in compliance with the License.
// You may obtain a copy of the License at
//
//     http://www.apache.org/licenses/LICENSE-2.0
//
// Unless required by applicable law or agreed to in writing,
// software distributed under the License is distributed on an
// "AS IS" BASIS, WITHOUT WARRANTIES OR CONDITIONS OF ANY
// KIND, either express or implied.  See the License for the
// specific language governing permissions and limitations
// under the License.

// Package measure implements a time-series-based storage which is consists of a sequence of data points.
// Each data point contains tags and fields. They arrive in a fixed interval. A data point could be updated
// by one with the identical entity(series_id) and timestamp.
package measure

import (
	"sync/atomic"
	"time"

	databasev1 "github.com/apache/skywalking-banyandb/api/proto/banyandb/database/v1"
	"github.com/apache/skywalking-banyandb/banyand/internal/storage"
	"github.com/apache/skywalking-banyandb/banyand/protector"
	"github.com/apache/skywalking-banyandb/pkg/logger"
	"github.com/apache/skywalking-banyandb/pkg/partition"
	"github.com/apache/skywalking-banyandb/pkg/run"
	"github.com/apache/skywalking-banyandb/pkg/timestamp"
)

const (
	maxValuesBlockSize              = 8 * 1024 * 1024
	maxTagFamiliesMetadataSize      = 8 * 1024 * 1024
	maxUncompressedBlockSize        = 2 * 1024 * 1024
	maxUncompressedPrimaryBlockSize = 128 * 1024

	maxBlockLength = 8 * 1024

	defaultFlushTimeout = 5 * time.Second
)

type option struct {
	mergePolicy        *mergePolicy
<<<<<<< HEAD
	protector          Protector
	seriesCacheMaxSize run.Bytes
	flushTimeout       time.Duration
}

// Protector provides memory protection and file system optimization hints.
type Protector interface {
	ShouldApplyFadvis(fileSize int64) bool
=======
	protector          protector.Memory
	seriesCacheMaxSize run.Bytes
	flushTimeout       time.Duration
>>>>>>> 79f82fa2
}

type indexSchema struct {
	indexTagMap        map[string]struct{}
	fieldIndexLocation partition.FieldIndexLocation
	indexRuleLocators  partition.IndexRuleLocator
	indexRules         []*databasev1.IndexRule
}

func (i *indexSchema) parse(schema *databasev1.Measure) {
	i.indexRuleLocators, i.fieldIndexLocation = partition.ParseIndexRuleLocators(schema.GetEntity(), schema.GetTagFamilies(), i.indexRules, schema.IndexMode)
	i.indexTagMap = make(map[string]struct{})
	for j := range i.indexRules {
		for k := range i.indexRules[j].Tags {
			i.indexTagMap[i.indexRules[j].Tags[k]] = struct{}{}
		}
	}
}

type measure struct {
	indexSchema atomic.Value
	tsdb        atomic.Value
	c           storage.Cache
	pm          protector.Memory
	l           *logger.Logger
	schema      *databasev1.Measure
	schemaRepo  *schemaRepo
	name        string
	group       string
	interval    time.Duration
}

func (m *measure) GetSchema() *databasev1.Measure {
	return m.schema
}

func (m *measure) GetIndexRules() []*databasev1.IndexRule {
	is := m.indexSchema.Load()
	if is == nil {
		return nil
	}
	return is.(indexSchema).indexRules
}

func (m *measure) OnIndexUpdate(index []*databasev1.IndexRule) {
	var is indexSchema
	is.indexRules = index
	is.parse(m.schema)
	m.indexSchema.Store(is)
}

func (m *measure) parseSpec() (err error) {
	m.name, m.group = m.schema.GetMetadata().GetName(), m.schema.GetMetadata().GetGroup()
	if m.schema.Interval != "" {
		m.interval, err = timestamp.ParseDuration(m.schema.Interval)
	}
	var is indexSchema
	is.parse(m.schema)
	m.indexSchema.Store(is)
	return err
}

type measureSpec struct {
	schema *databasev1.Measure
}

func openMeasure(spec measureSpec,
	l *logger.Logger, c storage.Cache, pm protector.Memory, schemaRepo *schemaRepo,
) (*measure, error) {
	m := &measure{
		schema:     spec.schema,
		l:          l,
		c:          c,
		pm:         pm,
		schemaRepo: schemaRepo,
	}
	if err := m.parseSpec(); err != nil {
		return nil, err
	}
	return m, nil
}<|MERGE_RESOLUTION|>--- conflicted
+++ resolved
@@ -46,20 +46,9 @@
 
 type option struct {
 	mergePolicy        *mergePolicy
-<<<<<<< HEAD
-	protector          Protector
-	seriesCacheMaxSize run.Bytes
-	flushTimeout       time.Duration
-}
-
-// Protector provides memory protection and file system optimization hints.
-type Protector interface {
-	ShouldApplyFadvis(fileSize int64) bool
-=======
 	protector          protector.Memory
 	seriesCacheMaxSize run.Bytes
 	flushTimeout       time.Duration
->>>>>>> 79f82fa2
 }
 
 type indexSchema struct {
