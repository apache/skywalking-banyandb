--- conflicted
+++ resolved
@@ -184,41 +184,6 @@
 	if tst.option.flushTimeout < 1 {
 		return curSnapshot, flusherWatchers, true, false
 	}
-<<<<<<< HEAD
-	var flusherWatchers watcher.Epochs
-
-	for {
-		select {
-		case <-tst.loopCloser.CloseNotify():
-			return
-		case e := <-flusherWatcher:
-			flusherWatchers.Add(e)
-		case <-epochWatcher.Watch():
-			if func() bool {
-				tst.incTotalFlushLoopStarted(1)
-				start := time.Now()
-				defer func() {
-					tst.incTotalFlushLoopFinished(1)
-					tst.incTotalFlushLatency(time.Since(start).Seconds())
-				}()
-				curSnapshot := tst.currentSnapshot()
-				if curSnapshot != nil {
-					defer curSnapshot.decRef()
-					tst.flush(curSnapshot, flushCh)
-					epoch = curSnapshot.epoch
-					if tst.currentEpoch() != epoch {
-						tst.incTotalFlushLoopProgress(1)
-						return false
-					}
-				}
-				epochWatcher = introducerWatcher.Add(epoch, tst.loopCloser.CloseNotify())
-				return epochWatcher == nil
-			}() {
-				return
-			}
-		}
-		flusherWatchers.Notify(epoch)
-=======
 	if curSnapshot != nil {
 		flusherWatchers = tst.pauseFlusherToPileupMemParts(epoch, flusherWatcher, flusherWatchers)
 		curSnapshot.decRef()
@@ -238,7 +203,6 @@
 		tst.l.Logger.Warn().Err(err).Msgf("cannot merge snapshot: %d", curSnapshot.epoch)
 		tst.incTotalFlushLoopErr(1)
 		return curSnapshot, flusherWatchers, false, false
->>>>>>> ac9aa9e2
 	}
 	return curSnapshot, flusherWatchers, true, merged
 }