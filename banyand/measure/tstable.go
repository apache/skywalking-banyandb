// Licensed to Apache Software Foundation (ASF) under one or more contributor
// license agreements. See the NOTICE file distributed with
// this work for additional information regarding copyright
// ownership. Apache Software Foundation (ASF) licenses this file to you under
// the Apache License, Version 2.0 (the "License"); you may
// not use this file except in compliance with the License.
// You may obtain a copy of the License at
//
//     http://www.apache.org/licenses/LICENSE-2.0
//
// Unless required by applicable law or agreed to in writing,
// software distributed under the License is distributed on an
// "AS IS" BASIS, WITHOUT WARRANTIES OR CONDITIONS OF ANY
// KIND, either express or implied.  See the License for the
// specific language governing permissions and limitations
// under the License.

package measure

import (
	"container/heap"
	"encoding/json"
	"errors"
	"fmt"
	"io"
	"path/filepath"
	"sort"
	"strconv"
	"sync"
	"sync/atomic"
	"time"

	"github.com/apache/skywalking-banyandb/api/common"
	"github.com/apache/skywalking-banyandb/banyand/internal/storage"
	"github.com/apache/skywalking-banyandb/banyand/protector"
	"github.com/apache/skywalking-banyandb/pkg/fs"
	"github.com/apache/skywalking-banyandb/pkg/logger"
	"github.com/apache/skywalking-banyandb/pkg/pool"
	"github.com/apache/skywalking-banyandb/pkg/run"
	"github.com/apache/skywalking-banyandb/pkg/timestamp"
	"github.com/apache/skywalking-banyandb/pkg/watcher"
)

const (
	snapshotSuffix = ".snp"
)

func newTSTable(fileSystem fs.FileSystem, rootPath string, p common.Position,
	l *logger.Logger, _ timestamp.TimeRange, option option, m any,
) (*tsTable, error) {
	if option.protector == nil {
<<<<<<< HEAD
		logger.GetLogger("measure").Warn().
			Msg("protector is nil in newTSTable, using default protector")
		option.protector = protector.GetMemoryProtector()
		if option.protector == nil {
			logger.GetLogger("measure").Warn().
				Msg("default protector is also nil, creating new one")
		}
=======
		logger.GetLogger("measure").
			Panic().
			Msg("protector can not be nil")
>>>>>>> 79f82fa2
	}
	tst := tsTable{
		fileSystem: fileSystem,
		root:       rootPath,
		option:     option,
		l:          l,
		p:          p,
	}
	tst.pm = option.protector
	if m != nil {
		tst.metrics = m.(*metrics)
	}
	tst.gc.init(&tst)
	ee := fileSystem.ReadDir(rootPath)
	if len(ee) == 0 {
		t := &tst
		t.startLoop(uint64(time.Now().UnixNano()))
		return t, nil
	}
	var loadedParts []uint64
	var loadedSnapshots []uint64
	var needToDelete []string
	for i := range ee {
		if ee[i].IsDir() {
			p, err := parseEpoch(ee[i].Name())
			if err != nil {
				l.Info().Err(err).Msg("cannot parse part file name. skip and delete it")
				needToDelete = append(needToDelete, ee[i].Name())
				continue
			}
			err = validatePartMetadata(fileSystem, filepath.Join(rootPath, ee[i].Name()))
			if err != nil {
				l.Info().Err(err).Msg("cannot validate part metadata. skip and delete it")
				needToDelete = append(needToDelete, ee[i].Name())
				continue
			}

			loadedParts = append(loadedParts, p)
			continue
		}
		if filepath.Ext(ee[i].Name()) != snapshotSuffix {
			continue
		}
		snapshot, err := parseSnapshot(ee[i].Name())
		if err != nil {
			l.Info().Err(err).Msg("cannot parse snapshot file name. skip and delete it")
			needToDelete = append(needToDelete, ee[i].Name())
			continue
		}
		loadedSnapshots = append(loadedSnapshots, snapshot)
	}
	for i := range needToDelete {
		l.Info().Str("path", filepath.Join(rootPath, needToDelete[i])).Msg("delete invalid directory or file")
		fileSystem.MustRMAll(filepath.Join(rootPath, needToDelete[i]))
	}
	if len(loadedParts) == 0 || len(loadedSnapshots) == 0 {
		t := &tst
		t.startLoop(uint64(time.Now().UnixNano()))
		return t, nil
	}
	sort.Slice(loadedSnapshots, func(i, j int) bool {
		return loadedSnapshots[i] > loadedSnapshots[j]
	})
	epoch := loadedSnapshots[0]
	t := &tst
	t.loadSnapshot(epoch, loadedParts)
	t.startLoop(epoch)
	return t, nil
}

type tsTable struct {
	fileSystem    fs.FileSystem
	l             *logger.Logger
	snapshot      *snapshot
	introductions chan *introduction
	loopCloser    *run.Closer
	*metrics
	p         common.Position
	option    option
<<<<<<< HEAD
	pm        Protector
=======
	pm        protector.Memory
>>>>>>> 79f82fa2
	root      string
	gc        garbageCleaner
	curPartID uint64
	sync.RWMutex
}

func (tst *tsTable) loadSnapshot(epoch uint64, loadedParts []uint64) {
	parts := tst.mustReadSnapshot(epoch)
	snp := snapshot{
		epoch: epoch,
	}
	needToPersist := false
	for _, id := range loadedParts {
		var find bool
		for j := range parts {
			if id == parts[j] {
				find = true
				break
			}
		}
		if !find {
			tst.gc.removePart(id)
			continue
		}
		err := validatePartMetadata(tst.fileSystem, partPath(tst.root, id))
		if err != nil {
			tst.l.Info().Err(err).Uint64("id", id).Msg("cannot validate part metadata. skip and delete it")
			tst.gc.removePart(id)
			needToPersist = true
			continue
		}
		p := mustOpenFilePart(id, tst.root, tst.fileSystem)
		p.partMetadata.ID = id
		snp.parts = append(snp.parts, newPartWrapper(nil, p))
		if tst.curPartID < id {
			tst.curPartID = id
		}
	}
	tst.gc.registerSnapshot(&snp)
	tst.gc.clean()
	if len(snp.parts) < 1 {
		return
	}
	snp.incRef()
	tst.snapshot = &snp
	if needToPersist {
		tst.persistSnapshot(&snp)
	}
}

func (tst *tsTable) startLoop(cur uint64) {
	tst.loopCloser = run.NewCloser(1 + 3)
	tst.introductions = make(chan *introduction)
	flushCh := make(chan *flusherIntroduction)
	mergeCh := make(chan *mergerIntroduction)
	introducerWatcher := make(watcher.Channel, 1)
	flusherWatcher := make(watcher.Channel, 1)
	go tst.introducerLoop(flushCh, mergeCh, introducerWatcher, cur+1)
	go tst.flusherLoop(flushCh, mergeCh, introducerWatcher, flusherWatcher, cur)
	go tst.mergeLoop(mergeCh, flusherWatcher)
}

func parseEpoch(epochStr string) (uint64, error) {
	p, err := strconv.ParseUint(epochStr, 16, 64)
	if err != nil {
		return 0, fmt.Errorf("cannot parse path %s: %w", epochStr, err)
	}
	return p, nil
}

func (tst *tsTable) mustWriteSnapshot(snapshot uint64, partNames []string) {
	data, err := json.Marshal(partNames)
	if err != nil {
		logger.Panicf("cannot marshal partNames to JSON: %s", err)
	}
	snapshotPath := filepath.Join(tst.root, snapshotName(snapshot))
	lf, err := tst.fileSystem.CreateLockFile(snapshotPath, storage.FilePerm)
	if err != nil {
		logger.Panicf("cannot create lock file %s: %s", snapshotPath, err)
	}
	n, err := lf.Write(data)
	if err != nil {
		logger.Panicf("cannot write snapshot %s: %s", snapshotPath, err)
	}
	if n != len(data) {
		logger.Panicf("unexpected number of bytes written to %s; got %d; want %d", snapshotPath, n, len(data))
	}
}

func (tst *tsTable) mustReadSnapshot(snapshot uint64) []uint64 {
	snapshotPath := filepath.Join(tst.root, snapshotName(snapshot))
	data, err := tst.fileSystem.Read(snapshotPath)
	if err != nil {
		logger.Panicf("cannot read %s: %s", snapshotPath, err)
	}
	var partNames []string
	if err := json.Unmarshal(data, &partNames); err != nil {
		logger.Panicf("cannot parse %s: %s", snapshotPath, err)
	}
	var result []uint64
	for i := range partNames {
		e, err := parseEpoch(partNames[i])
		if err != nil {
			logger.Panicf("cannot parse %s: %s", partNames[i], err)
		}
		result = append(result, e)
	}
	return result
}

func (tst *tsTable) Close() error {
	if tst.loopCloser != nil {
		tst.loopCloser.Done()
		tst.loopCloser.CloseThenWait()
	}
	tst.Lock()
	defer tst.Unlock()
	tst.deleteMetrics()
	if tst.snapshot == nil {
		return nil
	}
	tst.snapshot.decRef()
	tst.snapshot = nil
	return nil
}

func (tst *tsTable) mustAddDataPoints(dps *dataPoints) {
	if len(dps.seriesIDs) == 0 {
		return
	}

	mp := generateMemPart()
	mp.mustInitFromDataPoints(dps)
	p := openMemPart(mp)

	ind := generateIntroduction()
	defer releaseIntroduction(ind)
	ind.applied = make(chan struct{})
	ind.memPart = newPartWrapper(mp, p)
	ind.memPart.p.partMetadata.ID = atomic.AddUint64(&tst.curPartID, 1)

	startTime := time.Now()
	select {
	case tst.introductions <- ind:
	case <-tst.loopCloser.CloseNotify():
		return
	}
	select {
	case <-ind.applied:
	case <-tst.loopCloser.CloseNotify():
	}
	tst.incTotalWritten(len(dps.timestamps))
	tst.incTotalBatch(1)
	tst.incTotalBatchIntroLatency(time.Since(startTime).Seconds())
}

type tstIter struct {
	err           error
	parts         []*part
	piPool        []partIter
	piHeap        partIterHeap
	nextBlockNoop bool
}

func (ti *tstIter) reset() {
	for i := range ti.parts {
		ti.parts[i] = nil
	}
	ti.parts = ti.parts[:0]

	for i := range ti.piPool {
		ti.piPool[i].reset()
	}
	ti.piPool = ti.piPool[:0]

	for i := range ti.piHeap {
		ti.piHeap[i] = nil
	}
	ti.piHeap = ti.piHeap[:0]

	ti.err = nil
	ti.nextBlockNoop = false
}

func (ti *tstIter) init(bma *blockMetadataArray, parts []*part, sids []common.SeriesID, minTimestamp, maxTimestamp int64) {
	ti.reset()
	ti.parts = parts

	if n := len(ti.parts) - cap(ti.piPool); n > 0 {
		ti.piPool = append(ti.piPool[:cap(ti.piPool)], make([]partIter, n)...)
	}
	ti.piPool = ti.piPool[:len(ti.parts)]
	for i, p := range ti.parts {
		ti.piPool[i].init(bma, p, sids, minTimestamp, maxTimestamp)
	}

	ti.piHeap = ti.piHeap[:0]
	for i := range ti.piPool {
		ps := &ti.piPool[i]
		if !ps.nextBlock() {
			if err := ps.error(); err != nil {
				ti.err = fmt.Errorf("cannot initialize tsTable iteration: %w", err)
				return
			}
			continue
		}
		ti.piHeap = append(ti.piHeap, ps)
	}
	if len(ti.piHeap) == 0 {
		ti.err = io.EOF
		return
	}
	heap.Init(&ti.piHeap)
	ti.nextBlockNoop = true
}

func (ti *tstIter) nextBlock() bool {
	if ti.err != nil {
		return false
	}
	if ti.nextBlockNoop {
		ti.nextBlockNoop = false
		return true
	}

	ti.err = ti.next()
	if ti.err != nil {
		if errors.Is(ti.err, io.EOF) {
			ti.err = fmt.Errorf("cannot obtain the next block to search in the partition: %w", ti.err)
		}
		return false
	}
	return true
}

func (ti *tstIter) next() error {
	psMin := ti.piHeap[0]
	if psMin.nextBlock() {
		heap.Fix(&ti.piHeap, 0)
		return nil
	}

	if err := psMin.error(); err != nil {
		return err
	}

	heap.Pop(&ti.piHeap)

	if len(ti.piHeap) == 0 {
		return io.EOF
	}
	return nil
}

func (ti *tstIter) Error() error {
	if errors.Is(ti.err, io.EOF) {
		return nil
	}
	return ti.err
}

func generateTstIter() *tstIter {
	v := tstIterPool.Get()
	if v == nil {
		return &tstIter{}
	}
	return v
}

func releaseTstIter(ti *tstIter) {
	ti.reset()
	tstIterPool.Put(ti)
}

var tstIterPool = pool.Register[*tstIter]("measure-tstIter")

type partIterHeap []*partIter

func (pih *partIterHeap) Len() int {
	return len(*pih)
}

func (pih *partIterHeap) Less(i, j int) bool {
	x := *pih
	return x[i].curBlock.less(x[j].curBlock)
}

func (pih *partIterHeap) Swap(i, j int) {
	x := *pih
	x[i], x[j] = x[j], x[i]
}

func (pih *partIterHeap) Push(x any) {
	*pih = append(*pih, x.(*partIter))
}

func (pih *partIterHeap) Pop() any {
	a := *pih
	v := a[len(a)-1]
	*pih = a[:len(a)-1]
	return v
}<|MERGE_RESOLUTION|>--- conflicted
+++ resolved
@@ -49,19 +49,9 @@
 	l *logger.Logger, _ timestamp.TimeRange, option option, m any,
 ) (*tsTable, error) {
 	if option.protector == nil {
-<<<<<<< HEAD
-		logger.GetLogger("measure").Warn().
-			Msg("protector is nil in newTSTable, using default protector")
-		option.protector = protector.GetMemoryProtector()
-		if option.protector == nil {
-			logger.GetLogger("measure").Warn().
-				Msg("default protector is also nil, creating new one")
-		}
-=======
 		logger.GetLogger("measure").
 			Panic().
 			Msg("protector can not be nil")
->>>>>>> 79f82fa2
 	}
 	tst := tsTable{
 		fileSystem: fileSystem,
@@ -141,11 +131,7 @@
 	*metrics
 	p         common.Position
 	option    option
-<<<<<<< HEAD
-	pm        Protector
-=======
 	pm        protector.Memory
->>>>>>> 79f82fa2
 	root      string
 	gc        garbageCleaner
 	curPartID uint64
