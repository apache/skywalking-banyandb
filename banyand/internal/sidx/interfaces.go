// Licensed to Apache Software Foundation (ASF) under one or more contributor
// license agreements. See the NOTICE file distributed with
// this work for additional information regarding copyright
// ownership. Apache Software Foundation (ASF) licenses this file to you under
// the Apache License, Version 2.0 (the "License"); you may
// not use this file except in compliance with the License.
// You may obtain a copy of the License at
//
//     http://www.apache.org/licenses/LICENSE-2.0
//
// Unless required by applicable law or agreed to in writing,
// software distributed under the License is distributed on an
// "AS IS" BASIS, WITHOUT WARRANTIES OR CONDITIONS OF ANY
// KIND, either express or implied.  See the License for the
// specific language governing permissions and limitations
// under the License.

// Package sidx provides interface definitions for the Secondary Index File System,
// enabling efficient secondary indexing with user-controlled int64 ordering keys.
package sidx

import (
	"context"
	"fmt"
	"sync/atomic"

	"github.com/apache/skywalking-banyandb/api/common"
	"github.com/apache/skywalking-banyandb/banyand/queue"
	"github.com/apache/skywalking-banyandb/pkg/index"
	pbv1 "github.com/apache/skywalking-banyandb/pkg/pb/v1"
	"github.com/apache/skywalking-banyandb/pkg/query/model"
)

// SIDX defines the main secondary index interface with user-controlled ordering.
// The core principle is that int64 keys are provided by users and treated as
// opaque ordering values by sidx - the system only performs numerical comparisons
// without interpreting the semantic meaning of keys.
type SIDX interface {
	// Write performs batch write operations. All writes must be submitted as batches.
	// Elements within each batch should be pre-sorted by the caller for optimal performance.
<<<<<<< HEAD
	Write(ctx context.Context, reqs []WriteRequest, partID uint64) error
=======
	Write(ctx context.Context, reqs []WriteRequest) error

>>>>>>> 2e59df11
	// Query executes a query with key range and tag filtering.
	// Returns a QueryResponse directly with all results loaded.
	// Both setup/validation errors and execution errors are returned via the error return value.
	Query(ctx context.Context, req QueryRequest) (*QueryResponse, error)
	// Stats returns current system statistics and performance metrics.
	Stats(ctx context.Context) (*Stats, error)
	// Close gracefully shuts down the SIDX instance, ensuring all data is persisted.
	Close() error
	// Flush flushes the SIDX instance to disk.
	Flush() error
<<<<<<< HEAD
	// Merge merges the specified parts into a new part.
	Merge(partIDs []uint64, newPartID uint64, closeCh <-chan struct{}) error
	// PartsToSync returns the parts to sync.
	PartsToSync() []*part
	// StreamingParts returns the streaming parts.
	StreamingParts(partsToSync []*part, group string, shardID uint32, name string) ([]queue.StreamingPartData, []func())
	// SyncCh returns the sync channel for external synchronization.
	SyncCh() chan<- *SyncIntroduction
=======
}

// Merger provides user-triggered compaction operations.
// Users control when parts are merged to optimize storage and query performance.
// This interface abstracts merge functionality to enable testing and modularity.
type Merger interface {
	// Merge triggers compaction of parts to optimize storage.
	// The implementation should select appropriate parts for merging, combine them while maintaining key order,
	// and coordinate with the introducer loop for snapshot updates.
	// This operation is user-controlled and synchronous.
	// Returns error if merge operation fails.
	Merge(closeCh <-chan struct{}) error
}

// Writer handles write path operations for batch processing.
// This interface abstracts the write functionality to enable testing and modularity.
type Writer interface {
	// Write performs batch write operations on multiple elements.
	// All elements in the batch should be pre-sorted by seriesID then userKey for optimal performance.
	// The implementation should handle element accumulation, validation, and coordination with memory parts.
	// Returns error if any element in the batch fails validation or if write operation fails.
	Write(ctx context.Context, reqs []WriteRequest) error
}

// Querier handles query path operations with filtering and range selection.
// This interface abstracts the query functionality to enable testing and modularity.
type Querier interface {
	// Query executes a query with specified parameters including key ranges and tag filters.
	// The implementation should handle snapshot access, part filtering, block scanning, and result assembly.
	// Returns a QueryResponse directly with all results loaded.
	// Both setup/validation errors and execution errors are returned via the error return value.
	Query(ctx context.Context, req QueryRequest) (*QueryResponse, error)
>>>>>>> 2e59df11
}

// WriteRequest contains data for a single write operation within a batch.
// The user provides the ordering key as an int64 value that sidx treats opaquely.
type WriteRequest struct {
	Data     []byte
	Tags     []Tag
	SeriesID common.SeriesID
	Key      int64
}

// QueryRequest specifies parameters for a query operation, following StreamQueryOptions pattern.
type QueryRequest struct {
	Filter         index.Filter
	Order          *index.OrderBy
	MinKey         *int64
	MaxKey         *int64
	SeriesIDs      []common.SeriesID
	TagProjection  []model.TagProjection
	MaxElementSize int
}

// QueryResponse contains a batch of query results and execution metadata.
// This follows BanyanDB result patterns with parallel arrays for efficiency.
// Uses individual tag-based strategy (like trace module) rather than tag-family approach (like stream module).
type QueryResponse struct {
	Error         error
	uniqueTracker *UniqueDataTracker
	Keys          []int64
	Data          [][]byte
	Tags          [][]Tag
	SIDs          []common.SeriesID
	Metadata      ResponseMetadata
}

// Len returns the number of results in the QueryResponse.
func (qr *QueryResponse) Len() int {
	return len(qr.Keys)
}

// Reset resets the QueryResponse to its zero state for reuse.
func (qr *QueryResponse) Reset() {
	qr.Error = nil
	qr.Keys = qr.Keys[:0]
	qr.Data = qr.Data[:0]
	qr.Tags = qr.Tags[:0]
	qr.SIDs = qr.SIDs[:0]
	qr.Metadata = ResponseMetadata{}
	// Reset unique data tracker
	qr.uniqueTracker = nil
}

// Validate validates a QueryResponse for correctness.
func (qr *QueryResponse) Validate() error {
	keysLen := len(qr.Keys)
	dataLen := len(qr.Data)
	sidsLen := len(qr.SIDs)

	if keysLen != dataLen {
		return fmt.Errorf("inconsistent array lengths: keys=%d, data=%d", keysLen, dataLen)
	}
	if keysLen != sidsLen {
		return fmt.Errorf("inconsistent array lengths: keys=%d, sids=%d", keysLen, sidsLen)
	}

	// Validate Tags structure if present
	if len(qr.Tags) > 0 {
		if len(qr.Tags) != keysLen {
			return fmt.Errorf("tags length=%d, expected=%d", len(qr.Tags), keysLen)
		}
		for i, tagGroup := range qr.Tags {
			for j, tag := range tagGroup {
				if tag.Name == "" {
					return fmt.Errorf("tags[%d][%d] name cannot be empty", i, j)
				}
			}
		}
	}

	return nil
}

// UniqueDataTracker tracks unique data elements for limit enforcement.
type UniqueDataTracker struct {
	dataMap map[string]struct{}
	count   int
	limit   int
}

// NewUniqueDataTracker creates a new UniqueDataTracker for the given limit.
// If limit is 0 or negative, no tracking is performed.
func NewUniqueDataTracker(limit int) *UniqueDataTracker {
	if limit <= 0 {
		return &UniqueDataTracker{limit: 0}
	}
	return &UniqueDataTracker{
		limit:   limit,
		dataMap: make(map[string]struct{}),
	}
}

// ShouldAdd checks if a data element should be added based on uniqueness and limit.
// Returns true if the element should be added, false if it would exceed the limit.
func (udt *UniqueDataTracker) ShouldAdd(data []byte) bool {
	if udt.limit <= 0 {
		return true // No limit, always add
	}

	dataStr := string(data)
	if _, exists := udt.dataMap[dataStr]; !exists {
		// New unique data element
		if udt.count >= udt.limit {
			return false // Would exceed limit
		}
		udt.dataMap[dataStr] = struct{}{}
		udt.count++
	}
	return true
}

// Count returns the current count of unique data elements.
func (udt *UniqueDataTracker) Count() int {
	return udt.count
}

// IsLimitReached returns true if the limit has been reached.
func (udt *UniqueDataTracker) IsLimitReached() bool {
	return udt.limit > 0 && udt.count >= udt.limit
}

// InitUniqueTracker initializes the unique data tracker with the given limit.
func (qr *QueryResponse) InitUniqueTracker(limit int) {
	qr.uniqueTracker = NewUniqueDataTracker(limit)
}

// ShouldAddData checks if a data element should be added based on uniqueness and limit.
func (qr *QueryResponse) ShouldAddData(data []byte) bool {
	if qr.uniqueTracker == nil {
		return true // No tracker, always add
	}
	return qr.uniqueTracker.ShouldAdd(data)
}

// UniqueDataCount returns the current count of unique data elements.
func (qr *QueryResponse) UniqueDataCount() int {
	if qr.uniqueTracker == nil {
		return 0
	}
	return qr.uniqueTracker.Count()
}

// IsUniqueLimitReached returns true if the unique data limit has been reached.
func (qr *QueryResponse) IsUniqueLimitReached() bool {
	if qr.uniqueTracker == nil {
		return false
	}
	return qr.uniqueTracker.IsLimitReached()
}

// CopyFrom copies the QueryResponse from other to qr.
func (qr *QueryResponse) CopyFrom(other *QueryResponse) {
	qr.Error = other.Error

	// Copy parallel arrays
	qr.Keys = append(qr.Keys[:0], other.Keys...)
	qr.SIDs = append(qr.SIDs[:0], other.SIDs...)

	// Deep copy data
	if cap(qr.Data) < len(other.Data) {
		qr.Data = make([][]byte, len(other.Data))
	} else {
		qr.Data = qr.Data[:len(other.Data)]
	}
	for i, data := range other.Data {
		qr.Data[i] = append(qr.Data[i][:0], data...)
	}

	// Deep copy tags
	if cap(qr.Tags) < len(other.Tags) {
		qr.Tags = make([][]Tag, len(other.Tags))
	} else {
		qr.Tags = qr.Tags[:len(other.Tags)]
	}
	for i, tagGroup := range other.Tags {
		if cap(qr.Tags[i]) < len(tagGroup) {
			qr.Tags[i] = make([]Tag, len(tagGroup))
		} else {
			qr.Tags[i] = qr.Tags[i][:len(tagGroup)]
		}
		for j, tag := range tagGroup {
			qr.Tags[i][j].Name = tag.Name
			qr.Tags[i][j].Value = append(qr.Tags[i][j].Value[:0], tag.Value...)
			qr.Tags[i][j].ValueType = tag.ValueType
		}
	}

	// Copy metadata
	qr.Metadata = other.Metadata

	// Copy unique tracker if present
	if other.uniqueTracker != nil {
		qr.uniqueTracker = NewUniqueDataTracker(other.uniqueTracker.limit)
		qr.uniqueTracker.count = other.uniqueTracker.count
		// Deep copy the data map
		qr.uniqueTracker.dataMap = make(map[string]struct{}, len(other.uniqueTracker.dataMap))
		for k := range other.uniqueTracker.dataMap {
			qr.uniqueTracker.dataMap[k] = struct{}{}
		}
	} else {
		qr.uniqueTracker = nil
	}
}

// Stats contains system statistics and performance metrics.
type Stats struct {
	// MemoryUsageBytes tracks current memory usage
	MemoryUsageBytes int64

	// DiskUsageBytes tracks current disk usage
	DiskUsageBytes int64

	// ElementCount tracks total number of elements
	ElementCount int64

	// PartCount tracks number of parts (memory + disk)
	PartCount int64

	// QueryCount tracks total queries executed
	QueryCount atomic.Int64

	// WriteCount tracks total write operations
	WriteCount atomic.Int64

	// LastFlushTime tracks when last flush occurred
	LastFlushTime int64

	// LastMergeTime tracks when last merge occurred
	LastMergeTime int64
}

// ResponseMetadata provides query execution information for monitoring and debugging.
type ResponseMetadata struct {
	Warnings         []string
	ExecutionTimeMs  int64
	ElementsScanned  int64
	ElementsFiltered int64
	PartsAccessed    int
	BlocksScanned    int
	CacheHitRatio    float64
	TruncatedResults bool
}

// Validate validates ResponseMetadata for correctness.
func (rm *ResponseMetadata) Validate() error {
	if rm.ExecutionTimeMs < 0 {
		return fmt.Errorf("executionTimeMs cannot be negative")
	}
	if rm.ElementsScanned < 0 {
		return fmt.Errorf("elementsScanned cannot be negative")
	}
	if rm.ElementsFiltered < 0 {
		return fmt.Errorf("elementsFiltered cannot be negative")
	}
	if rm.ElementsFiltered > rm.ElementsScanned {
		return fmt.Errorf("elementsFiltered (%d) cannot exceed elementsScanned (%d)", rm.ElementsFiltered, rm.ElementsScanned)
	}
	if rm.PartsAccessed < 0 {
		return fmt.Errorf("partsAccessed cannot be negative")
	}
	if rm.BlocksScanned < 0 {
		return fmt.Errorf("blocksScanned cannot be negative")
	}
	if rm.CacheHitRatio < 0.0 || rm.CacheHitRatio > 1.0 {
		return fmt.Errorf("cacheHitRatio must be between 0.0 and 1.0, got %f", rm.CacheHitRatio)
	}
	return nil
}

// Tag represents an individual tag for WriteRequest.
// This is an exported type that can be used outside the package.
type Tag struct {
	Name      string
	Value     []byte
	ValueType pbv1.ValueType
}

// NewTag creates a new Tag instance with the given values.
func NewTag(name string, value []byte, valueType pbv1.ValueType) Tag {
	return Tag{
		Name:      name,
		Value:     value,
		ValueType: valueType,
	}
}

// Reset resets the Tag to its zero state for reuse.
func (t *Tag) Reset() {
	t.Name = ""
	t.Value = nil
	t.ValueType = pbv1.ValueTypeUnknown
}

// Size returns the size of the tag in bytes.
func (t *Tag) Size() int {
	return len(t.Name) + len(t.Value) + 1 // +1 for valueType
}

// Copy creates a deep copy of the Tag.
func (t *Tag) Copy() Tag {
	var valueCopy []byte
	if t.Value != nil {
		valueCopy = make([]byte, len(t.Value))
		copy(valueCopy, t.Value)
	}
	return Tag{
		Name:      t.Name,
		Value:     valueCopy,
		ValueType: t.ValueType,
	}
}

// toInternalTag converts the exported Tag to an internal tag for use with the pooling system.
func (t *Tag) toInternalTag() *tag {
	return &tag{
		name:      t.Name,
		value:     t.Value,
		valueType: t.ValueType,
	}
}

// fromInternalTag creates a Tag from an internal tag.
func fromInternalTag(t *tag) Tag {
	return Tag{
		Name:      t.name,
		Value:     t.value,
		ValueType: t.valueType,
	}
}

// Validate validates a WriteRequest for correctness.
func (wr WriteRequest) Validate() error {
	if wr.SeriesID == 0 {
		return fmt.Errorf("seriesID cannot be zero")
	}
	if wr.Data == nil {
		return fmt.Errorf("data cannot be nil")
	}
	if len(wr.Data) == 0 {
		return fmt.Errorf("data cannot be empty")
	}
	// Validate tags if present
	for i, tag := range wr.Tags {
		if tag.Name == "" {
			return fmt.Errorf("tag[%d] name cannot be empty", i)
		}
	}
	return nil
}

// Validate validates a QueryRequest for correctness.
func (qr QueryRequest) Validate() error {
	if len(qr.SeriesIDs) == 0 {
		return fmt.Errorf("at least one SeriesID is required")
	}
	if qr.MaxElementSize < 0 {
		return fmt.Errorf("maxElementSize cannot be negative")
	}
	// Validate key range
	if qr.MinKey != nil && qr.MaxKey != nil && *qr.MinKey > *qr.MaxKey {
		return fmt.Errorf("MinKey cannot be greater than MaxKey")
	}
	return nil
}

// Reset resets the QueryRequest to its zero state.
func (qr *QueryRequest) Reset() {
	qr.SeriesIDs = nil
	qr.Filter = nil
	qr.Order = nil
	qr.TagProjection = nil
	qr.MaxElementSize = 0
	qr.MinKey = nil
	qr.MaxKey = nil
}

// CopyFrom copies the QueryRequest from other to qr.
func (qr *QueryRequest) CopyFrom(other *QueryRequest) {
	// Deep copy for SeriesIDs if it's a slice
	if other.SeriesIDs != nil {
		qr.SeriesIDs = make([]common.SeriesID, len(other.SeriesIDs))
		copy(qr.SeriesIDs, other.SeriesIDs)
	} else {
		qr.SeriesIDs = nil
	}

	qr.Filter = other.Filter
	qr.Order = other.Order

	// Deep copy if TagProjection is a slice
	if other.TagProjection != nil {
		qr.TagProjection = make([]model.TagProjection, len(other.TagProjection))
		copy(qr.TagProjection, other.TagProjection)
	} else {
		qr.TagProjection = nil
	}

	qr.MaxElementSize = other.MaxElementSize

	// Copy key range pointers
	if other.MinKey != nil {
		minKey := *other.MinKey
		qr.MinKey = &minKey
	} else {
		qr.MinKey = nil
	}

	if other.MaxKey != nil {
		maxKey := *other.MaxKey
		qr.MaxKey = &maxKey
	} else {
		qr.MaxKey = nil
	}
}

// Interface Usage Examples and Best Practices
//
// These examples demonstrate how the component interfaces work together and can be used
// independently for testing, mocking, and modular implementations.

// Example: Using Writer interface independently
//
//	writer := NewWriter(options)
//	reqs := []WriteRequest{
//		{SeriesID: 1, Key: 100, Data: []byte("data1")},
//		{SeriesID: 1, Key: 101, Data: []byte("data2")},
//	}
//	if err := writer.Write(ctx, reqs); err != nil {
//		log.Fatalf("write failed: %v", err)
//	}

// Example: Using Querier interface independently
//
//	querier := NewQuerier(options)
//	req := QueryRequest{
//		Name: "my-index",
//		Filter: createKeyRangeFilter(100, 200),
//		Order: &index.OrderBy{Sort: modelv1.Sort_SORT_ASC},
//	}
//	result, err := querier.Query(ctx, req)
//	if err != nil {
//		log.Fatalf("query setup failed: %v", err)
//	}
//	defer result.Release()
//
//	for {
//		batch := result.Pull()
//		if batch == nil {
//			break // No more results
//		}
//		if batch.Error != nil {
//			log.Printf("query execution error: %v", batch.Error)
//		}
//		// Process batch.Keys, batch.Data, batch.Tags, etc.
//	}

// Example: Interface composition in SIDX
//
//	type sidxImpl struct {
//		writer  Writer
//		querier Querier
//		flusher Flusher
//		merger  Merger
//	}
//
//	func (s *sidxImpl) Write(ctx context.Context, reqs []WriteRequest) error {
//		return s.writer.Write(ctx, reqs)
//	}
//
//	func (s *sidxImpl) Query(ctx context.Context, req QueryRequest) (*QueryResponse, error) {
//		return s.querier.Query(ctx, req)
//	}
//
//	func (s *sidxImpl) Flush() error {
//		return s.flusher.Flush()
//	}
//
//	func (s *sidxImpl) Merge() error {
//		return s.merger.Merge()
//	}

// Example: Mock implementations for testing
//
//	type mockWriter struct {
//		writeFunc func(context.Context, []WriteRequest) error
//	}
//
//	func (m *mockWriter) Write(ctx context.Context, reqs []WriteRequest) error {
//		if m.writeFunc != nil {
//			return m.writeFunc(ctx, reqs)
//		}
//		return nil
//	}
//
//	// Test usage
//	writer := &mockWriter{
//		writeFunc: func(ctx context.Context, reqs []WriteRequest) error {
//			// Custom test logic
//			return nil
//		},
//	}

//nolint:godot
// Interface Design Principles.
//
// 1. **Single Responsibility**: Each interface has a focused, well-defined purpose.
// 2. **Minimal Surface Area**: Interfaces expose only essential methods
// 3. **Composability**: Interfaces can be combined to create larger systems
// 4. **Testability**: Small interfaces are easy to mock and test
// 5. **Modularity**: Implementations can be swapped independently
// 6. **Documentation**: Clear contracts and usage examples
//
// Interface Decoupling Benefits:
// - Independent testing of components
// - Easy mocking for unit tests
// - Flexible implementation strategies
// - Clear separation of concerns
// - Simplified dependency injection<|MERGE_RESOLUTION|>--- conflicted
+++ resolved
@@ -38,12 +38,8 @@
 type SIDX interface {
 	// Write performs batch write operations. All writes must be submitted as batches.
 	// Elements within each batch should be pre-sorted by the caller for optimal performance.
-<<<<<<< HEAD
-	Write(ctx context.Context, reqs []WriteRequest, partID uint64) error
-=======
 	Write(ctx context.Context, reqs []WriteRequest) error
 
->>>>>>> 2e59df11
 	// Query executes a query with key range and tag filtering.
 	// Returns a QueryResponse directly with all results loaded.
 	// Both setup/validation errors and execution errors are returned via the error return value.
@@ -54,49 +50,14 @@
 	Close() error
 	// Flush flushes the SIDX instance to disk.
 	Flush() error
-<<<<<<< HEAD
 	// Merge merges the specified parts into a new part.
-	Merge(partIDs []uint64, newPartID uint64, closeCh <-chan struct{}) error
+	Merge(closeCh <-chan struct{}) error
 	// PartsToSync returns the parts to sync.
 	PartsToSync() []*part
 	// StreamingParts returns the streaming parts.
 	StreamingParts(partsToSync []*part, group string, shardID uint32, name string) ([]queue.StreamingPartData, []func())
 	// SyncCh returns the sync channel for external synchronization.
 	SyncCh() chan<- *SyncIntroduction
-=======
-}
-
-// Merger provides user-triggered compaction operations.
-// Users control when parts are merged to optimize storage and query performance.
-// This interface abstracts merge functionality to enable testing and modularity.
-type Merger interface {
-	// Merge triggers compaction of parts to optimize storage.
-	// The implementation should select appropriate parts for merging, combine them while maintaining key order,
-	// and coordinate with the introducer loop for snapshot updates.
-	// This operation is user-controlled and synchronous.
-	// Returns error if merge operation fails.
-	Merge(closeCh <-chan struct{}) error
-}
-
-// Writer handles write path operations for batch processing.
-// This interface abstracts the write functionality to enable testing and modularity.
-type Writer interface {
-	// Write performs batch write operations on multiple elements.
-	// All elements in the batch should be pre-sorted by seriesID then userKey for optimal performance.
-	// The implementation should handle element accumulation, validation, and coordination with memory parts.
-	// Returns error if any element in the batch fails validation or if write operation fails.
-	Write(ctx context.Context, reqs []WriteRequest) error
-}
-
-// Querier handles query path operations with filtering and range selection.
-// This interface abstracts the query functionality to enable testing and modularity.
-type Querier interface {
-	// Query executes a query with specified parameters including key ranges and tag filters.
-	// The implementation should handle snapshot access, part filtering, block scanning, and result assembly.
-	// Returns a QueryResponse directly with all results loaded.
-	// Both setup/validation errors and execution errors are returned via the error return value.
-	Query(ctx context.Context, req QueryRequest) (*QueryResponse, error)
->>>>>>> 2e59df11
 }
 
 // WriteRequest contains data for a single write operation within a batch.
