--- conflicted
+++ resolved
@@ -35,12 +35,9 @@
 	modelv1 "github.com/apache/skywalking-banyandb/api/proto/banyandb/model/v1"
 	"github.com/apache/skywalking-banyandb/banyand/internal/storage"
 	"github.com/apache/skywalking-banyandb/banyand/protector"
-<<<<<<< HEAD
 	"github.com/apache/skywalking-banyandb/pkg/encoding"
 	"github.com/apache/skywalking-banyandb/pkg/fs"
-=======
 	"github.com/apache/skywalking-banyandb/pkg/cgroups"
->>>>>>> 98af0ce6
 	"github.com/apache/skywalking-banyandb/pkg/logger"
 	"github.com/apache/skywalking-banyandb/pkg/pool"
 	"github.com/apache/skywalking-banyandb/pkg/run"
@@ -733,19 +730,11 @@
 	s.mu.Unlock()
 }
 
-<<<<<<< HEAD
 // emptyQueryResult represents an empty query result.
 type emptyQueryResult struct{}
-=======
-// gc represents garbage collector (placeholder).
-type gc struct{}
-
-func newGC(_ *Options) *gc {
-	return &gc{}
-}
-
-func (g *gc) clean() {
-	// TODO: Implement garbage collection
+
+func (e *emptyQueryResult) Pull() *QueryResponse {
+	return nil
 }
 
 // blockCursor represents a cursor for iterating through a loaded block, similar to query_by_ts.go.
@@ -772,7 +761,6 @@
 // loadBlockCursor loads block data into the cursor, similar to loadBlockCursor in query_by_ts.go.
 func (s *sidx) loadBlockCursor(bc *blockCursor, tmpBlock *block, bs blockScanResult, tagsToLoad map[string]struct{}, req QueryRequest, pm protector.Memory) bool {
 	tmpBlock.reset()
->>>>>>> 98af0ce6
 
 	// Create a temporary queryResult to reuse existing logic
 	qr := &queryResult{
