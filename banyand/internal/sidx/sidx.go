--- conflicted
+++ resolved
@@ -20,20 +20,12 @@
 import (
 	"container/heap"
 	"context"
-<<<<<<< HEAD
-	"math"
-=======
->>>>>>> 77792c60
 	"os"
 	"path/filepath"
 	"sync"
 	"sync/atomic"
 
 	"github.com/apache/skywalking-banyandb/api/common"
-<<<<<<< HEAD
-	modelv1 "github.com/apache/skywalking-banyandb/api/proto/banyandb/model/v1"
-=======
->>>>>>> 77792c60
 	"github.com/apache/skywalking-banyandb/banyand/protector"
 	"github.com/apache/skywalking-banyandb/pkg/fs"
 	"github.com/apache/skywalking-banyandb/pkg/logger"
@@ -75,11 +67,7 @@
 	}
 
 	// Initialize sidx
-<<<<<<< HEAD
-	s.init(opts.AvaiablePartIDs)
-=======
 	s.init(opts.AvailablePartIDs)
->>>>>>> 77792c60
 	return s, nil
 }
 
@@ -108,245 +96,6 @@
 	mp.mustInitFromElements(es)
 	mp.partMetadata.SegmentID = segmentID
 	return mp, nil
-<<<<<<< HEAD
-}
-
-// Query implements SIDX interface.
-func (s *sidx) Query(ctx context.Context, req QueryRequest) (*QueryResponse, error) {
-	if err := req.Validate(); err != nil {
-		return nil, err
-	}
-
-	// Increment query counter
-	s.totalQueries.Add(1)
-
-	// Get current snapshot
-	snap := s.currentSnapshot()
-	if snap == nil {
-		return &QueryResponse{
-			Keys: make([]int64, 0),
-			Data: make([][]byte, 0),
-			Tags: make([][]Tag, 0),
-			SIDs: make([]common.SeriesID, 0),
-		}, nil
-	}
-
-	// Extract parameters directly from request
-	minKey, maxKey := extractKeyRange(req)
-	asc := extractOrdering(req)
-
-	// Select relevant parts
-	parts := selectPartsForQuery(snap, minKey, maxKey)
-	if len(parts) == 0 {
-		snap.decRef()
-		return &QueryResponse{
-			Keys: make([]int64, 0),
-			Data: make([][]byte, 0),
-			Tags: make([][]Tag, 0),
-			SIDs: make([]common.SeriesID, 0),
-		}, nil
-	}
-
-	// Sort SeriesIDs for efficient processing
-	seriesIDs := make([]common.SeriesID, len(req.SeriesIDs))
-	copy(seriesIDs, req.SeriesIDs)
-	sort.Slice(seriesIDs, func(i, j int) bool {
-		return seriesIDs[i] < seriesIDs[j]
-	})
-
-	// Initialize block scanner using request parameters directly
-	bs := &blockScanner{
-		pm:        s.pm,
-		filter:    req.Filter,
-		l:         s.l,
-		parts:     parts,
-		seriesIDs: seriesIDs,
-		minKey:    minKey,
-		maxKey:    maxKey,
-		asc:       asc,
-	}
-
-	// Execute query with worker pool pattern directly
-	defer func() {
-		if bs != nil {
-			bs.close()
-		}
-		if snap != nil {
-			snap.decRef()
-		}
-	}()
-
-	response := s.executeBlockScannerQuery(ctx, bs, req)
-	if response == nil {
-		return &QueryResponse{
-			Keys: make([]int64, 0),
-			Data: make([][]byte, 0),
-			Tags: make([][]Tag, 0),
-			SIDs: make([]common.SeriesID, 0),
-		}, nil
-	}
-
-	// If there's an error in the response, return it as a function error
-	if response.Error != nil {
-		return nil, response.Error
-	}
-
-	return response, nil
-}
-
-// extractKeyRange extracts min/max key range from QueryRequest.
-func extractKeyRange(req QueryRequest) (int64, int64) {
-	minKey := int64(math.MinInt64)
-	maxKey := int64(math.MaxInt64)
-
-	if req.MinKey != nil {
-		minKey = *req.MinKey
-	}
-	if req.MaxKey != nil {
-		maxKey = *req.MaxKey
-	}
-
-	return minKey, maxKey
-}
-
-// extractOrdering extracts ordering direction from QueryRequest.
-func extractOrdering(req QueryRequest) bool {
-	if req.Order == nil {
-		return true // Default ascending
-	}
-	return req.Order.Sort != modelv1.Sort_SORT_DESC
-}
-
-// selectPartsForQuery selects relevant parts from snapshot based on key range.
-func selectPartsForQuery(snap *snapshot, minKey, maxKey int64) []*part {
-	var selectedParts []*part
-
-	for _, pw := range snap.parts {
-		if pw.overlapsKeyRange(minKey, maxKey) {
-			selectedParts = append(selectedParts, pw.p)
-		}
-	}
-
-	return selectedParts
-}
-
-// executeBlockScannerQuery coordinates the worker pool with block scanner following tsResult pattern.
-func (s *sidx) executeBlockScannerQuery(ctx context.Context, bs *blockScanner, req QueryRequest) *QueryResponse {
-	workerSize := cgroups.CPUs()
-	batchCh := make(chan *blockScanResultBatch, workerSize)
-
-	// Determine which tags to load once for all workers (shared optimization)
-	tagsToLoad := make(map[string]struct{})
-	if len(req.TagProjection) > 0 {
-		// Load only projected tags
-		for _, proj := range req.TagProjection {
-			for _, tagName := range proj.Names {
-				tagsToLoad[tagName] = struct{}{}
-			}
-		}
-	}
-
-	// Initialize worker result shards
-	shards := make([]*QueryResponse, workerSize)
-	for i := range shards {
-		shards[i] = &QueryResponse{
-			Keys: make([]int64, 0),
-			Data: make([][]byte, 0),
-			Tags: make([][]Tag, 0),
-			SIDs: make([]common.SeriesID, 0),
-		}
-	}
-
-	// Launch worker pool
-	var workerWg sync.WaitGroup
-	workerWg.Add(workerSize)
-
-	for i := range workerSize {
-		go func(workerID int) {
-			defer workerWg.Done()
-			s.processWorkerBatches(workerID, batchCh, shards[workerID], tagsToLoad, req, s.pm)
-		}(i)
-	}
-
-	// Start block scanning
-	go func() {
-		bs.scan(ctx, batchCh)
-		close(batchCh)
-	}()
-
-	workerWg.Wait()
-
-	// Merge results from all workers
-	return s.mergeWorkerResults(shards, req.MaxElementSize)
-}
-
-// processWorkerBatches processes batches in a worker goroutine using heap-based approach.
-func (s *sidx) processWorkerBatches(
-	_ int, batchCh chan *blockScanResultBatch, shard *QueryResponse,
-	tagsToLoad map[string]struct{}, req QueryRequest, pm protector.Memory,
-) {
-	tmpBlock := generateBlock()
-	defer releaseBlock(tmpBlock)
-
-	asc := extractOrdering(req)
-	blockHeap := generateBlockCursorHeap(asc)
-	defer releaseBlockCursorHeap(blockHeap)
-
-	for batch := range batchCh {
-		if batch.err != nil {
-			shard.Error = batch.err
-			releaseBlockScanResultBatch(batch)
-			continue
-		}
-
-		// Load all blocks in this batch and create block cursors
-		for _, bs := range batch.bss {
-			bc := generateBlockCursor()
-			bc.init(bs.p, &bs.bm, req)
-
-			if s.loadBlockCursor(bc, tmpBlock, bs, tagsToLoad, req, pm) {
-				// Set starting index based on sort order
-				if asc {
-					bc.idx = 0
-				} else {
-					bc.idx = len(bc.userKeys) - 1
-				}
-				blockHeap.Push(bc)
-			} else {
-				releaseBlockCursor(bc)
-			}
-		}
-
-		releaseBlockScanResultBatch(batch)
-	}
-
-	// Initialize heap and merge results
-	if blockHeap.Len() > 0 {
-		heap.Init(blockHeap)
-		result := blockHeap.merge(req.MaxElementSize)
-		shard.CopyFrom(result)
-	}
-}
-
-// mergeWorkerResults merges results from all worker shards with error handling.
-func (s *sidx) mergeWorkerResults(shards []*QueryResponse, maxElementSize int) *QueryResponse {
-	// Check for errors first
-	var err error
-	for i := range shards {
-		if shards[i].Error != nil {
-			err = multierr.Append(err, shards[i].Error)
-		}
-	}
-
-	if err != nil {
-		return &QueryResponse{Error: err}
-	}
-
-	// Merge results - shards are already in the requested order
-	// Just use ascending merge since shards are pre-sorted
-	return mergeQueryResponseShards(shards, maxElementSize)
-=======
->>>>>>> 77792c60
 }
 
 // Stats implements SIDX interface.
@@ -436,27 +185,6 @@
 	return nil
 }
 
-<<<<<<< HEAD
-// PartPaths returns the filesystem paths for the specified partIDs.
-func (s *sidx) PartPaths(partIDs map[uint64]struct{}) map[uint64]string {
-	snapshot := s.currentSnapshot()
-	if snapshot == nil {
-		return nil
-	}
-	defer snapshot.decRef()
-
-	result := make(map[uint64]string)
-	for _, pw := range snapshot.parts {
-		if _, ok := partIDs[pw.p.partMetadata.ID]; ok {
-			result[pw.p.partMetadata.ID] = pw.p.path
-		}
-	}
-
-	return result
-}
-
-=======
->>>>>>> 77792c60
 // blockCursor represents a cursor for iterating through a loaded block, similar to query_by_ts.go.
 type blockCursor struct {
 	p        *part
@@ -746,11 +474,7 @@
 	blockCursorPool.Put(bc)
 }
 
-<<<<<<< HEAD
-func (s *sidx) init(avaiablePartIDs []uint64) {
-=======
 func (s *sidx) init(availablePartIDs []uint64) {
->>>>>>> 77792c60
 	if _, err := os.Stat(s.root); os.IsNotExist(err) {
 		s.l.Debug().Str("path", s.root).Msg("sidx directory does not exist")
 		return
@@ -788,30 +512,17 @@
 		return
 	}
 
-<<<<<<< HEAD
-	s.loadSnapshot(loadedParts, avaiablePartIDs)
-=======
 	s.loadSnapshot(loadedParts, availablePartIDs)
->>>>>>> 77792c60
 
 	s.l.Info().Int("parts", len(loadedParts)).Msg("loaded existing sidx data")
 }
 
-<<<<<<< HEAD
-func (s *sidx) loadSnapshot(loadedParts, avaiablePartIDs []uint64) {
-	snp := newSnapshot(nil)
-	for _, id := range loadedParts {
-		var find bool
-		for j := range avaiablePartIDs {
-			if id == avaiablePartIDs[j] {
-=======
 func (s *sidx) loadSnapshot(loadedParts, availablePartIDs []uint64) {
 	snp := newSnapshot(nil)
 	for _, id := range loadedParts {
 		var find bool
 		for j := range availablePartIDs {
 			if id == availablePartIDs[j] {
->>>>>>> 77792c60
 				find = true
 				break
 			}
