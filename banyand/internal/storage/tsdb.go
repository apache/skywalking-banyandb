// Licensed to Apache Software Foundation (ASF) under one or more contributor
// license agreements. See the NOTICE file distributed with
// this work for additional information regarding copyright
// ownership. Apache Software Foundation (ASF) licenses this file to you under
// the Apache License, Version 2.0 (the "License"); you may
// not use this file except in compliance with the License.
// You may obtain a copy of the License at
//
//     http://www.apache.org/licenses/LICENSE-2.0
//
// Unless required by applicable law or agreed to in writing,
// software distributed under the License is distributed on an
// "AS IS" BASIS, WITHOUT WARRANTIES OR CONDITIONS OF ANY
// KIND, either express or implied.  See the License for the
// specific language governing permissions and limitations
// under the License.

package storage

import (
	"context"
	"path/filepath"
	"strconv"
	"strings"
	"sync"
	"sync/atomic"
	"time"

	"github.com/pkg/errors"

	"github.com/apache/skywalking-banyandb/api/common"
	"github.com/apache/skywalking-banyandb/pkg/logger"
	"github.com/apache/skywalking-banyandb/pkg/timestamp"
)

// IndexGranularity denotes the granularity of the local index.
type IndexGranularity int

// The options of the local index granularity.
const (
	IndexGranularityBlock IndexGranularity = iota
	IndexGranularitySeries
)

// TSDBOpts wraps options to create a tsdb.
type TSDBOpts[T TSTable, O any] struct {
<<<<<<< HEAD
	Option          O
	TSTableCreator  TSTableCreator[T, O]
	Location        string
	SegmentInterval IntervalRule
	TTL             IntervalRule
	ShardNum        uint32
=======
	Option                         O
	TSTableCreator                 TSTableCreator[T, O]
	Location                       string
	SegmentInterval                IntervalRule
	TTL                            IntervalRule
	ShardNum                       uint32
	SeriesIndexFlushTimeoutSeconds int64
>>>>>>> 08d8dc81
}

type (
	segmentID uint32
)

func generateSegID(unit IntervalUnit, suffix int) segmentID {
	return segmentID(unit)<<31 | ((segmentID(suffix) << 1) >> 1)
}

type database[T TSTable, O any] struct {
	logger   *logger.Logger
	index    *seriesIndex
	p        common.Position
	location string
	sLst     []*shard[T, O]
	opts     TSDBOpts[T, O]
	sync.RWMutex
	sLen uint32
}

func (d *database[T, O]) Close() error {
	d.Lock()
	defer d.Unlock()
	for _, s := range d.sLst {
		s.close()
	}
	return d.index.Close()
}

// OpenTSDB returns a new tsdb runtime. This constructor will create a new database if it's absent,
// or load an existing one.
func OpenTSDB[T TSTable, O any](ctx context.Context, opts TSDBOpts[T, O]) (TSDB[T, O], error) {
	if opts.SegmentInterval.Num == 0 {
		return nil, errors.Wrap(errOpenDatabase, "segment interval is absent")
	}
	if opts.TTL.Num == 0 {
		return nil, errors.Wrap(errOpenDatabase, "ttl is absent")
	}
	p := common.GetPosition(ctx)
	location := filepath.Clean(opts.Location)
	lfs.MkdirIfNotExist(location, dirPerm)
	si, err := newSeriesIndex(ctx, location, opts.SeriesIndexFlushTimeoutSeconds)
	if err != nil {
		return nil, errors.Wrap(errOpenDatabase, errors.WithMessage(err, "create series index failed").Error())
	}
	db := &database[T, O]{
		location: location,
		logger:   logger.Fetch(ctx, p.Database),
		index:    si,
		opts:     opts,
		p:        p,
	}
	db.logger.Info().Str("path", opts.Location).Msg("initialized")
	if err = db.loadDatabase(); err != nil {
		return nil, errors.Wrap(errOpenDatabase, errors.WithMessage(err, "load database failed").Error())
	}
	return db, nil
}

func (d *database[T, O]) CreateTSTableIfNotExist(shardID common.ShardID, ts time.Time) (TSTableWrapper[T], error) {
	id := uint32(shardID)
	if id >= atomic.LoadUint32(&d.sLen) {
		return func() (TSTableWrapper[T], error) {
			d.Lock()
			defer d.Unlock()
			if int(id) >= len(d.sLst) {
				for i := len(d.sLst); i <= int(id); i++ {
					d.logger.Info().Int("shard_id", i).Msg("creating a shard")
					if err := d.registerShard(i); err != nil {
						return nil, err
					}
				}
			}
			return d.createTSTTable(shardID, ts)
		}()
	}
	d.RLock()
	defer d.RUnlock()
	return d.createTSTTable(shardID, ts)
}

func (d *database[T, O]) createTSTTable(shardID common.ShardID, ts time.Time) (TSTableWrapper[T], error) {
	timeRange := timestamp.NewInclusiveTimeRange(ts, ts)
	ss := d.sLst[shardID].segmentController.selectTSTables(timeRange)
	if len(ss) > 0 {
		return ss[0], nil
	}
	return d.sLst[shardID].segmentController.createTSTable(ts)
}

func (d *database[T, O]) SelectTSTables(timeRange timestamp.TimeRange) []TSTableWrapper[T] {
	var result []TSTableWrapper[T]
	d.RLock()
	for i := range d.sLst {
		result = append(result, d.sLst[i].segmentController.selectTSTables(timeRange)...)
	}
	d.RUnlock()
	return result
}

func (d *database[T, O]) registerShard(id int) error {
	ctx := context.WithValue(context.Background(), logger.ContextKey, d.logger)
	ctx = common.SetPosition(ctx, func(p common.Position) common.Position {
		return d.p
	})
	so, err := d.openShard(ctx, common.ShardID(id))
	if err != nil {
		return err
	}
	d.sLst = append(d.sLst, so)
	d.sLen++
	return nil
}

func (d *database[T, O]) loadDatabase() error {
	d.Lock()
	defer d.Unlock()
	return walkDir(d.location, shardPathPrefix, func(suffix string) error {
		shardID, err := strconv.Atoi(suffix)
		if err != nil {
			return err
		}
		if shardID >= int(d.opts.ShardNum) {
			return nil
		}
		d.logger.Info().Int("shard_id", shardID).Msg("opening a existed shard")
		return d.registerShard(shardID)
	})
}

type walkFn func(suffix string) error

func walkDir(root, prefix string, wf walkFn) error {
	for _, f := range lfs.ReadDir(root) {
		if !f.IsDir() || !strings.HasPrefix(f.Name(), prefix) {
			continue
		}
		segs := strings.Split(f.Name(), "-")
		errWalk := wf(segs[len(segs)-1])
		if errWalk != nil {
			return errors.WithMessagef(errWalk, "failed to load: %s", f.Name())
		}
	}
	return nil
}<|MERGE_RESOLUTION|>--- conflicted
+++ resolved
@@ -44,14 +44,6 @@
 
 // TSDBOpts wraps options to create a tsdb.
 type TSDBOpts[T TSTable, O any] struct {
-<<<<<<< HEAD
-	Option          O
-	TSTableCreator  TSTableCreator[T, O]
-	Location        string
-	SegmentInterval IntervalRule
-	TTL             IntervalRule
-	ShardNum        uint32
-=======
 	Option                         O
 	TSTableCreator                 TSTableCreator[T, O]
 	Location                       string
@@ -59,7 +51,6 @@
 	TTL                            IntervalRule
 	ShardNum                       uint32
 	SeriesIndexFlushTimeoutSeconds int64
->>>>>>> 08d8dc81
 }
 
 type (
