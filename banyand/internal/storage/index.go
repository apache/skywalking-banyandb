// Licensed to Apache Software Foundation (ASF) under one or more contributor
// license agreements. See the NOTICE file distributed with
// this work for additional information regarding copyright
// ownership. Apache Software Foundation (ASF) licenses this file to you under
// the Apache License, Version 2.0 (the "License"); you may
// not use this file except in compliance with the License.
// You may obtain a copy of the License at
//
//     http://www.apache.org/licenses/LICENSE-2.0
//
// Unless required by applicable law or agreed to in writing,
// software distributed under the License is distributed on an
// "AS IS" BASIS, WITHOUT WARRANTIES OR CONDITIONS OF ANY
// KIND, either express or implied.  See the License for the
// specific language governing permissions and limitations
// under the License.

package storage

import (
	"context"
	"path"

	"github.com/blugelabs/bluge"
	"github.com/pkg/errors"
	"go.uber.org/multierr"

	"github.com/apache/skywalking-banyandb/api/common"
	"github.com/apache/skywalking-banyandb/pkg/index"
	"github.com/apache/skywalking-banyandb/pkg/index/inverted"
	"github.com/apache/skywalking-banyandb/pkg/index/posting"
	"github.com/apache/skywalking-banyandb/pkg/logger"
	pbv1 "github.com/apache/skywalking-banyandb/pkg/pb/v1"
	"github.com/apache/skywalking-banyandb/pkg/query"
<<<<<<< HEAD
	"github.com/apache/skywalking-banyandb/pkg/timestamp"
=======
	"github.com/apache/skywalking-banyandb/pkg/query/logical"
>>>>>>> f3bef3e4
)

func (s *segment[T, O]) IndexDB() IndexDB {
	return s.index
}

func (s *segment[T, O]) Lookup(ctx context.Context, series []*pbv1.Series) (pbv1.SeriesList, error) {
	return s.index.searchPrimary(ctx, series)
}

type seriesIndex struct {
	store index.SeriesStore
	l     *logger.Logger
}

func newSeriesIndex(ctx context.Context, root string, flushTimeoutSeconds int64) (*seriesIndex, error) {
	si := &seriesIndex{
		l: logger.Fetch(ctx, "series_index"),
	}
	var err error
	if si.store, err = inverted.NewStore(inverted.StoreOpts{
		Path:         path.Join(root, "sidx"),
		Logger:       si.l,
		BatchWaitSec: flushTimeoutSeconds,
	}); err != nil {
		return nil, err
	}
	return si, nil
}

func (s *seriesIndex) Write(docs index.Documents) error {
	return s.store.Batch(index.Batch{
		Documents: docs,
	})
}

var rangeOpts = index.RangeOpts{}

func (s *seriesIndex) searchPrimary(ctx context.Context, series []*pbv1.Series) (sl pbv1.SeriesList, err error) {
	seriesMatchers := make([]index.SeriesMatcher, len(series))
	for i := range series {
		seriesMatchers[i], err = convertEntityValuesToSeriesMatcher(series[i])
		if err != nil {
			return nil, err
		}
	}
	tracer := query.GetTracer(ctx)
	var span *query.Span
	if tracer != nil {
		span, _ = tracer.StartSpan(ctx, "seriesIndex.searchPrimary")
		span.Tagf("matchers", "%v", seriesMatchers)
		defer func() {
			if err != nil {
				span.Error(err)
			}
			span.Stop()
		}()
	}
	ss, err := s.store.Search(ctx, seriesMatchers)
	if err != nil {
		return nil, err
	}
	result, err := convertIndexSeriesToSeriesList(ss)
	if err != nil {
		return nil, errors.WithMessagef(err, "failed to convert index series to series list, matchers: %v, matched: %d", seriesMatchers, len(ss))
	}
	if span != nil {
		span.Tagf("matched", "%d", len(result))
	}
	return result, nil
}

var emptySeriesMatcher = index.SeriesMatcher{}

func convertEntityValuesToSeriesMatcher(series *pbv1.Series) (index.SeriesMatcher, error) {
	var hasAny, hasWildcard bool
	var prefixIndex int

	for i, tv := range series.EntityValues {
		if tv == nil {
			return emptySeriesMatcher, errors.New("unexpected nil tag value")
		}
		if tv == pbv1.AnyTagValue {
			if !hasAny {
				hasAny = true
				prefixIndex = i
			}
			continue
		}
		if hasAny {
			hasWildcard = true
			break
		}
	}

	var err error

	if hasAny {
		if hasWildcard {
			if err = series.MarshalWithWildcard(); err != nil {
				return emptySeriesMatcher, err
			}
			return index.SeriesMatcher{
				Type:  index.SeriesMatcherTypeWildcard,
				Match: series.Buffer,
			}, nil
		}
		series.EntityValues = series.EntityValues[:prefixIndex]
		if err = series.Marshal(); err != nil {
			return emptySeriesMatcher, err
		}
		return index.SeriesMatcher{
			Type:  index.SeriesMatcherTypePrefix,
			Match: series.Buffer,
		}, nil
	}
	if err = series.Marshal(); err != nil {
		return emptySeriesMatcher, err
	}
	return index.SeriesMatcher{
		Type:  index.SeriesMatcherTypeExact,
		Match: series.Buffer,
	}, nil
}

func convertIndexSeriesToSeriesList(indexSeries []index.Series) (pbv1.SeriesList, error) {
	seriesList := make(pbv1.SeriesList, 0, len(indexSeries))
	for _, s := range indexSeries {
		var series pbv1.Series
		series.ID = s.ID
		if err := series.Unmarshal(s.EntityValues); err != nil {
			return nil, errors.WithMessagef(err, "failed to unmarshal series: %s", s.EntityValues)
		}
		seriesList = append(seriesList, &series)
	}
	return seriesList, nil
}

func (s *seriesIndex) Search(ctx context.Context, series []*pbv1.Series, blugeQuery bluge.Query, order *pbv1.OrderBy, preloadSize int) (sl pbv1.SeriesList, err error) {
	tracer := query.GetTracer(ctx)
	if tracer != nil {
		var span *query.Span
		span, ctx = tracer.StartSpan(ctx, "seriesIndex.Search")
		defer func() {
			if err != nil {
				span.Error(err)
			}
			span.Stop()
		}()
	}
	seriesList, err := s.searchPrimary(ctx, series)
	if err != nil {
		return nil, err
	}

	pl := seriesList.ToList()
	if blugeQuery != nil {
		var plFilter posting.List
		func() {
			if tracer != nil {
				span, _ := tracer.StartSpan(ctx, "filter")
				defer func() {
					if err != nil {
						span.Error(err)
					} else {
						span.Tagf("matched", "%d", plFilter.Len())
						span.Tagf("total", "%d", pl.Len())
					}
					span.Stop()
				}()
			}
			if plFilter, err = s.store.Execute(blugeQuery); err != nil {
				return
			}
			if plFilter == nil {
				return
			}
			err = pl.Intersect(plFilter)
		}()
		if err != nil {
			return nil, err
		}
	}

	if order == nil || order.Index == nil {
		return filterSeriesList(seriesList, pl), nil
	}

	fieldKey := index.FieldKey{
		IndexRuleID: order.Index.GetMetadata().Id,
	}
	var span *query.Span
	if tracer != nil {
		span, _ = tracer.StartSpan(ctx, "sort")
		span.Tagf("preload", "%d", preloadSize)
		defer func() {
			if err != nil {
				span.Error(err)
			}
			span.Stop()
		}()
	}
	iter, err := s.store.Iterator(fieldKey, rangeOpts, order.Sort, preloadSize)
	if err != nil {
		return nil, err
	}
	defer func() {
		err = multierr.Append(err, iter.Close())
	}()

	var sortedSeriesList pbv1.SeriesList
	var r int
	for iter.Next() {
		r++
		docID := iter.Val().DocID
		if !pl.Contains(docID) {
			continue
		}
		sortedSeriesList = appendSeriesList(sortedSeriesList, seriesList, common.SeriesID(docID))
		if err != nil {
			return nil, err
		}
	}
	if span != nil {
		span.Tagf("rounds", "%d", r)
		span.Tagf("size", "%d", len(sortedSeriesList))
	}
	return sortedSeriesList, err
}

func filterSeriesList(seriesList pbv1.SeriesList, filter posting.List) pbv1.SeriesList {
	for i := 0; i < len(seriesList); i++ {
		if !filter.Contains(uint64(seriesList[i].ID)) {
			seriesList = append(seriesList[:i], seriesList[i+1:]...)
			i--
		}
	}
	return seriesList
}

func appendSeriesList(dest, src pbv1.SeriesList, target common.SeriesID) pbv1.SeriesList {
	for i := 0; i < len(src); i++ {
		if target == src[i].ID {
			dest = append(dest, src[i])
			break
		}
	}
	return dest
}

func (s *seriesIndex) Close() error {
	return s.store.Close()
<<<<<<< HEAD
}

type seriesIndexController[T TSTable, O any] struct {
	clock           timestamp.Clock
	hot             *seriesIndex
	standby         *seriesIndex
	l               *logger.Logger
	location        string
	opts            TSDBOpts[T, O]
	standbyLiveTime time.Duration
	sync.RWMutex
}

func newSeriesIndexController[T TSTable, O any](
	ctx context.Context,
	opts TSDBOpts[T, O],
) (*seriesIndexController[T, O], error) {
	l := logger.Fetch(ctx, "seriesIndexController")
	clock, ctx := timestamp.GetClock(ctx)
	var standbyLiveTime time.Duration
	switch opts.TTL.Unit {
	case HOUR:
		standbyLiveTime = time.Hour
	case DAY:
		standbyLiveTime = 24 * time.Hour
	default:
	}
	sic := &seriesIndexController[T, O]{
		opts:            opts,
		clock:           clock,
		standbyLiveTime: standbyLiveTime,
		location:        filepath.Clean(opts.Location),
		l:               l,
	}
	idxName, err := sic.loadIdx()
	if err != nil {
		return nil, err
	}
	switch len(idxName) {
	case 0:
		if sic.hot, err = sic.newIdx(ctx, clock.Now()); err != nil {
			return nil, err
		}
	case 1:
		if sic.hot, err = sic.openIdx(ctx, idxName[0]); err != nil {
			return nil, err
		}
	case 2:
		if sic.hot, err = sic.openIdx(ctx, idxName[0]); err != nil {
			return nil, err
		}
		if sic.standby, err = sic.openIdx(ctx, idxName[1]); err != nil {
			return nil, err
		}
	default:
		return nil, errors.New("unexpected series index count")
	}
	return sic, nil
}

func (sic *seriesIndexController[T, O]) getHot() *seriesIndex {
	sic.RLock()
	defer sic.RUnlock()
	return sic.hot
}

func (sic *seriesIndexController[T, O]) loadIdx() ([]string, error) {
	idxName := make([]string, 0)
	if err := walkDir(
		sic.location,
		"idx",
		func(suffix string) error {
			idxName = append(idxName, "idx-"+suffix)
			return nil
		}); err != nil {
		return nil, err
	}
	sort.StringSlice(idxName).Sort()
	if len(idxName) > 2 {
		redundantIdx := idxName[:len(idxName)-2]
		for i := range redundantIdx {
			lfs.MustRMAll(filepath.Join(sic.location, redundantIdx[i]))
		}
		idxName = idxName[len(idxName)-2:]
	}
	return idxName, nil
}

func (sic *seriesIndexController[T, O]) newIdx(ctx context.Context, now time.Time) (*seriesIndex, error) {
	ts := sic.opts.TTL.Unit.standard(now)
	return sic.openIdx(ctx, fmt.Sprintf("idx-%016x", ts.UnixNano()))
}

func (sic *seriesIndexController[T, O]) newNextIdx(ctx context.Context, now time.Time) (*seriesIndex, error) {
	ts := sic.opts.TTL.Unit.standard(now)
	ts = ts.Add(sic.standbyLiveTime)
	return sic.openIdx(ctx, fmt.Sprintf("idx-%016x", ts.UnixNano()))
}

func (sic *seriesIndexController[T, O]) openIdx(ctx context.Context, name string) (*seriesIndex, error) {
	p := path.Join(sic.location, name)
	if ts, ok := strings.CutPrefix(name, "idx-"); ok {
		t, err := strconv.ParseInt(ts, 16, 64)
		if err != nil {
			return nil, err
		}

		return newSeriesIndex(ctx, p, sic.opts.TTL.Unit.standard(time.Unix(0, t)), sic.opts.SeriesIndexFlushTimeoutSeconds)
	}
	return nil, errors.New("unexpected series index name")
}

func (sic *seriesIndexController[T, O]) run(now, deadline time.Time) (err error) {
	ctx := context.WithValue(context.Background(), logger.ContextKey, sic.l)
	if _, err := sic.loadIdx(); err != nil {
		sic.l.Warn().Err(err).Msg("fail to clear redundant series index")
	}

	sic.Lock()
	defer sic.Unlock()
	if sic.hot.startTime.Compare(deadline) <= 0 {
		return sic.handleStandby(ctx, now, deadline)
	}

	if sic.standby != nil {
		return nil
	}
	liveTime := sic.hot.startTime.Sub(deadline)
	if liveTime <= 0 || liveTime > sic.standbyLiveTime {
		return nil
	}
	return sic.createStandby(ctx, now, deadline)
}

func (sic *seriesIndexController[T, O]) handleStandby(ctx context.Context, now, deadline time.Time) error {
	sic.l.Info().Time("deadline", deadline).Msg("start to swap series index")

	if sic.standby == nil {
		var err error
		sic.standby, err = sic.newIdx(ctx, now)
		if err != nil {
			return err
		}
	}

	standby := sic.hot
	sic.hot = sic.standby
	sic.standby = nil

	if err := standby.Close(); err != nil {
		sic.l.Warn().Err(err).Msg("fail to close standby series index")
	}

	lfs.MustRMAll(standby.path)
	sic.l.Info().Str("path", standby.path).Msg("dropped series index")
	lfs.SyncPath(sic.location)

	return nil
}

func (sic *seriesIndexController[T, O]) createStandby(ctx context.Context, now, deadline time.Time) error {
	if sic.standby != nil {
		return nil
	}
	sic.l.Info().Time("deadline", deadline).Msg("start to create standby series index")
	standby, err := sic.newNextIdx(ctx, now)
	if err != nil {
		sic.l.Error().Err(err).Msg("fail to create standby series index")
		return err
	}

	sic.standby = standby
	return nil
}

func (sic *seriesIndexController[T, O]) Write(docs index.Documents) error {
	sic.RLock()
	defer sic.RUnlock()
	if sic.standby != nil {
		return sic.standby.Write(docs)
	}
	return sic.hot.Write(docs)
}

func (sic *seriesIndexController[T, O]) searchPrimary(ctx context.Context, series []*pbv1.Series) (pbv1.SeriesList, error) {
	sic.RLock()
	defer sic.RUnlock()

	sl, err := sic.hot.searchPrimary(ctx, series)
	if err != nil {
		return nil, err
	}
	if len(sl) > 0 || sic.standby == nil {
		return sl, nil
	}
	return sic.standby.searchPrimary(ctx, series)
}

func (sic *seriesIndexController[T, O]) Search(ctx context.Context, series []*pbv1.Series,
	query bluge.Query, order *pbv1.OrderBy, preloadSize int,
) (pbv1.SeriesList, error) {
	sic.RLock()
	defer sic.RUnlock()

	sl, err := sic.hot.Search(ctx, series, query, order, preloadSize)
	if err != nil {
		return nil, err
	}
	if len(sl) > 0 || sic.standby == nil {
		return sl, nil
	}
	return sic.standby.Search(ctx, series, query, order, preloadSize)
}

func (sic *seriesIndexController[T, O]) Close() error {
	sic.Lock()
	defer sic.Unlock()
	if sic.standby != nil {
		return multierr.Combine(sic.hot.Close(), sic.standby.Close())
	}
	return sic.hot.Close()
=======
>>>>>>> f3bef3e4
}<|MERGE_RESOLUTION|>--- conflicted
+++ resolved
@@ -32,11 +32,6 @@
 	"github.com/apache/skywalking-banyandb/pkg/logger"
 	pbv1 "github.com/apache/skywalking-banyandb/pkg/pb/v1"
 	"github.com/apache/skywalking-banyandb/pkg/query"
-<<<<<<< HEAD
-	"github.com/apache/skywalking-banyandb/pkg/timestamp"
-=======
-	"github.com/apache/skywalking-banyandb/pkg/query/logical"
->>>>>>> f3bef3e4
 )
 
 func (s *segment[T, O]) IndexDB() IndexDB {
@@ -289,228 +284,4 @@
 
 func (s *seriesIndex) Close() error {
 	return s.store.Close()
-<<<<<<< HEAD
-}
-
-type seriesIndexController[T TSTable, O any] struct {
-	clock           timestamp.Clock
-	hot             *seriesIndex
-	standby         *seriesIndex
-	l               *logger.Logger
-	location        string
-	opts            TSDBOpts[T, O]
-	standbyLiveTime time.Duration
-	sync.RWMutex
-}
-
-func newSeriesIndexController[T TSTable, O any](
-	ctx context.Context,
-	opts TSDBOpts[T, O],
-) (*seriesIndexController[T, O], error) {
-	l := logger.Fetch(ctx, "seriesIndexController")
-	clock, ctx := timestamp.GetClock(ctx)
-	var standbyLiveTime time.Duration
-	switch opts.TTL.Unit {
-	case HOUR:
-		standbyLiveTime = time.Hour
-	case DAY:
-		standbyLiveTime = 24 * time.Hour
-	default:
-	}
-	sic := &seriesIndexController[T, O]{
-		opts:            opts,
-		clock:           clock,
-		standbyLiveTime: standbyLiveTime,
-		location:        filepath.Clean(opts.Location),
-		l:               l,
-	}
-	idxName, err := sic.loadIdx()
-	if err != nil {
-		return nil, err
-	}
-	switch len(idxName) {
-	case 0:
-		if sic.hot, err = sic.newIdx(ctx, clock.Now()); err != nil {
-			return nil, err
-		}
-	case 1:
-		if sic.hot, err = sic.openIdx(ctx, idxName[0]); err != nil {
-			return nil, err
-		}
-	case 2:
-		if sic.hot, err = sic.openIdx(ctx, idxName[0]); err != nil {
-			return nil, err
-		}
-		if sic.standby, err = sic.openIdx(ctx, idxName[1]); err != nil {
-			return nil, err
-		}
-	default:
-		return nil, errors.New("unexpected series index count")
-	}
-	return sic, nil
-}
-
-func (sic *seriesIndexController[T, O]) getHot() *seriesIndex {
-	sic.RLock()
-	defer sic.RUnlock()
-	return sic.hot
-}
-
-func (sic *seriesIndexController[T, O]) loadIdx() ([]string, error) {
-	idxName := make([]string, 0)
-	if err := walkDir(
-		sic.location,
-		"idx",
-		func(suffix string) error {
-			idxName = append(idxName, "idx-"+suffix)
-			return nil
-		}); err != nil {
-		return nil, err
-	}
-	sort.StringSlice(idxName).Sort()
-	if len(idxName) > 2 {
-		redundantIdx := idxName[:len(idxName)-2]
-		for i := range redundantIdx {
-			lfs.MustRMAll(filepath.Join(sic.location, redundantIdx[i]))
-		}
-		idxName = idxName[len(idxName)-2:]
-	}
-	return idxName, nil
-}
-
-func (sic *seriesIndexController[T, O]) newIdx(ctx context.Context, now time.Time) (*seriesIndex, error) {
-	ts := sic.opts.TTL.Unit.standard(now)
-	return sic.openIdx(ctx, fmt.Sprintf("idx-%016x", ts.UnixNano()))
-}
-
-func (sic *seriesIndexController[T, O]) newNextIdx(ctx context.Context, now time.Time) (*seriesIndex, error) {
-	ts := sic.opts.TTL.Unit.standard(now)
-	ts = ts.Add(sic.standbyLiveTime)
-	return sic.openIdx(ctx, fmt.Sprintf("idx-%016x", ts.UnixNano()))
-}
-
-func (sic *seriesIndexController[T, O]) openIdx(ctx context.Context, name string) (*seriesIndex, error) {
-	p := path.Join(sic.location, name)
-	if ts, ok := strings.CutPrefix(name, "idx-"); ok {
-		t, err := strconv.ParseInt(ts, 16, 64)
-		if err != nil {
-			return nil, err
-		}
-
-		return newSeriesIndex(ctx, p, sic.opts.TTL.Unit.standard(time.Unix(0, t)), sic.opts.SeriesIndexFlushTimeoutSeconds)
-	}
-	return nil, errors.New("unexpected series index name")
-}
-
-func (sic *seriesIndexController[T, O]) run(now, deadline time.Time) (err error) {
-	ctx := context.WithValue(context.Background(), logger.ContextKey, sic.l)
-	if _, err := sic.loadIdx(); err != nil {
-		sic.l.Warn().Err(err).Msg("fail to clear redundant series index")
-	}
-
-	sic.Lock()
-	defer sic.Unlock()
-	if sic.hot.startTime.Compare(deadline) <= 0 {
-		return sic.handleStandby(ctx, now, deadline)
-	}
-
-	if sic.standby != nil {
-		return nil
-	}
-	liveTime := sic.hot.startTime.Sub(deadline)
-	if liveTime <= 0 || liveTime > sic.standbyLiveTime {
-		return nil
-	}
-	return sic.createStandby(ctx, now, deadline)
-}
-
-func (sic *seriesIndexController[T, O]) handleStandby(ctx context.Context, now, deadline time.Time) error {
-	sic.l.Info().Time("deadline", deadline).Msg("start to swap series index")
-
-	if sic.standby == nil {
-		var err error
-		sic.standby, err = sic.newIdx(ctx, now)
-		if err != nil {
-			return err
-		}
-	}
-
-	standby := sic.hot
-	sic.hot = sic.standby
-	sic.standby = nil
-
-	if err := standby.Close(); err != nil {
-		sic.l.Warn().Err(err).Msg("fail to close standby series index")
-	}
-
-	lfs.MustRMAll(standby.path)
-	sic.l.Info().Str("path", standby.path).Msg("dropped series index")
-	lfs.SyncPath(sic.location)
-
-	return nil
-}
-
-func (sic *seriesIndexController[T, O]) createStandby(ctx context.Context, now, deadline time.Time) error {
-	if sic.standby != nil {
-		return nil
-	}
-	sic.l.Info().Time("deadline", deadline).Msg("start to create standby series index")
-	standby, err := sic.newNextIdx(ctx, now)
-	if err != nil {
-		sic.l.Error().Err(err).Msg("fail to create standby series index")
-		return err
-	}
-
-	sic.standby = standby
-	return nil
-}
-
-func (sic *seriesIndexController[T, O]) Write(docs index.Documents) error {
-	sic.RLock()
-	defer sic.RUnlock()
-	if sic.standby != nil {
-		return sic.standby.Write(docs)
-	}
-	return sic.hot.Write(docs)
-}
-
-func (sic *seriesIndexController[T, O]) searchPrimary(ctx context.Context, series []*pbv1.Series) (pbv1.SeriesList, error) {
-	sic.RLock()
-	defer sic.RUnlock()
-
-	sl, err := sic.hot.searchPrimary(ctx, series)
-	if err != nil {
-		return nil, err
-	}
-	if len(sl) > 0 || sic.standby == nil {
-		return sl, nil
-	}
-	return sic.standby.searchPrimary(ctx, series)
-}
-
-func (sic *seriesIndexController[T, O]) Search(ctx context.Context, series []*pbv1.Series,
-	query bluge.Query, order *pbv1.OrderBy, preloadSize int,
-) (pbv1.SeriesList, error) {
-	sic.RLock()
-	defer sic.RUnlock()
-
-	sl, err := sic.hot.Search(ctx, series, query, order, preloadSize)
-	if err != nil {
-		return nil, err
-	}
-	if len(sl) > 0 || sic.standby == nil {
-		return sl, nil
-	}
-	return sic.standby.Search(ctx, series, query, order, preloadSize)
-}
-
-func (sic *seriesIndexController[T, O]) Close() error {
-	sic.Lock()
-	defer sic.Unlock()
-	if sic.standby != nil {
-		return multierr.Combine(sic.hot.Close(), sic.standby.Close())
-	}
-	return sic.hot.Close()
-=======
->>>>>>> f3bef3e4
 }