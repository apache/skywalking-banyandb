// Licensed to Apache Software Foundation (ASF) under one or more contributor
// license agreements. See the NOTICE file distributed with
// this work for additional information regarding copyright
// ownership. Apache Software Foundation (ASF) licenses this file to you under
// the Apache License, Version 2.0 (the "License"); you may
// not use this file except in compliance with the License.
// You may obtain a copy of the License at
//
//     http://www.apache.org/licenses/LICENSE-2.0
//
// Unless required by applicable law or agreed to in writing,
// software distributed under the License is distributed on an
// "AS IS" BASIS, WITHOUT WARRANTIES OR CONDITIONS OF ANY
// KIND, either express or implied.  See the License for the
// specific language governing permissions and limitations
// under the License.

package storage

import (
	"context"
	"fmt"
	"path"
	"strconv"
	"sync"

	"github.com/apache/skywalking-banyandb/api/common"
	"github.com/apache/skywalking-banyandb/banyand/tsdb/bucket"
	"github.com/apache/skywalking-banyandb/pkg/logger"
	"github.com/apache/skywalking-banyandb/pkg/timestamp"
)

type shard[T TSTable, O any] struct {
	l                     *logger.Logger
	segmentController     *segmentController[T, O]
	segmentManageStrategy *bucket.Strategy
	scheduler             *timestamp.Scheduler
	position              common.Position
	closeOnce             sync.Once
	id                    common.ShardID
}

func (d *database[T, O]) openShard(ctx context.Context, id common.ShardID) (*shard[T, O], error) {
	location := path.Join(d.location, fmt.Sprintf(shardTemplate, int(id)))
	lfs.MkdirIfNotExist(location, dirPerm)
	l := logger.Fetch(ctx, "shard"+strconv.Itoa(int(id)))
	l.Info().Int("shard_id", int(id)).Str("path", location).Msg("creating a shard")
	shardCtx := context.WithValue(ctx, logger.ContextKey, l)
	shardCtx = common.SetPosition(shardCtx, func(p common.Position) common.Position {
		p.Shard = strconv.Itoa(int(id))
		return p
	})
	clock, _ := timestamp.GetClock(shardCtx)

	scheduler := timestamp.NewScheduler(l, clock)
	s := &shard[T, O]{
		id:        id,
		l:         l,
		scheduler: scheduler,
		position:  common.GetPosition(shardCtx),
		segmentController: newSegmentController[T](shardCtx, location,
			d.opts.SegmentInterval, l, scheduler, d.opts.TSTableCreator, d.opts.Option),
	}
	var err error
	if err = s.segmentController.open(); err != nil {
		return nil, err
	}
	if s.segmentManageStrategy, err = bucket.NewStrategy(s.segmentController, bucket.WithLogger(s.l)); err != nil {
		return nil, err
	}
	s.segmentManageStrategy.Run()
	retentionTask := newRetentionTask(s.segmentController, d.opts.TTL)
	if err := scheduler.Register("retention", retentionTask.option, retentionTask.expr, retentionTask.run); err != nil {
		return nil, err
	}
	return s, nil
}

<<<<<<< HEAD
func (s *shard[T]) close() {
=======
func (s *shard[T, O]) close() {
>>>>>>> 0d7caf33
	s.closeOnce.Do(func() {
		s.scheduler.Close()
		s.segmentManageStrategy.Close()
		s.segmentController.close()
	})
}<|MERGE_RESOLUTION|>--- conflicted
+++ resolved
@@ -76,11 +76,7 @@
 	return s, nil
 }
 
-<<<<<<< HEAD
-func (s *shard[T]) close() {
-=======
 func (s *shard[T, O]) close() {
->>>>>>> 0d7caf33
 	s.closeOnce.Do(func() {
 		s.scheduler.Close()
 		s.segmentManageStrategy.Close()
