--- conflicted
+++ resolved
@@ -293,20 +293,6 @@
 	})
 }
 
-<<<<<<< HEAD
-func (sc *segmentController[T]) load(start, end time.Time, root string) (seg *segment[T], err error) {
-	suffix := sc.Format(start)
-	segPath := path.Join(root, fmt.Sprintf(segTemplate, suffix))
-	var tsTable T
-	if tsTable, err = sc.tsTableCreator(lfs, segPath, sc.position, sc.l, timestamp.NewSectionTimeRange(start, end)); err != nil {
-		return nil, err
-	}
-	ctx := context.WithValue(context.Background(), logger.ContextKey, sc.l)
-	seg, err = openSegment[T](common.SetPosition(ctx, func(p common.Position) common.Position {
-		p.Segment = suffix
-		return p
-	}), start, end, segPath, suffix, sc.segmentSize, sc.scheduler, tsTable)
-=======
 func (sc *segmentController[T, O]) load(start, end time.Time, root string) (seg *segment[T], err error) {
 	suffix := sc.Format(start)
 	segPath := path.Join(root, fmt.Sprintf(segTemplate, suffix))
@@ -317,7 +303,6 @@
 		return nil, err
 	}
 	seg, err = openSegment[T](context.WithValue(context.Background(), logger.ContextKey, sc.l), start, end, segPath, suffix, sc.segmentSize, sc.scheduler, tsTable)
->>>>>>> 0d7caf33
 	if err != nil {
 		return nil, err
 	}
