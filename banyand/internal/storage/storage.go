// Licensed to Apache Software Foundation (ASF) under one or more contributor
// license agreements. See the NOTICE file distributed with
// this work for additional information regarding copyright
// ownership. Apache Software Foundation (ASF) licenses this file to you under
// the Apache License, Version 2.0 (the "License"); you may
// not use this file except in compliance with the License.
// You may obtain a copy of the License at
//
//     http://www.apache.org/licenses/LICENSE-2.0
//
// Unless required by applicable law or agreed to in writing,
// software distributed under the License is distributed on an
// "AS IS" BASIS, WITHOUT WARRANTIES OR CONDITIONS OF ANY
// KIND, either express or implied.  See the License for the
// specific language governing permissions and limitations
// under the License.

// Package storage implements a time-series-based storage engine.
// It provides:
//   - Partition data based on a time axis.
//   - Sharding data based on a series id which represents a unique entity of stream/measure
//   - Retrieving data based on index.Filter.
//   - Cleaning expired data, or the data retention.
package storage

import (
	"context"
	"io"
	"time"

	"github.com/pkg/errors"

	"github.com/apache/skywalking-banyandb/api/common"
	commonv1 "github.com/apache/skywalking-banyandb/api/proto/banyandb/common/v1"
	"github.com/apache/skywalking-banyandb/pkg/fs"
	"github.com/apache/skywalking-banyandb/pkg/index"
	"github.com/apache/skywalking-banyandb/pkg/logger"
	pbv1 "github.com/apache/skywalking-banyandb/pkg/pb/v1"
	"github.com/apache/skywalking-banyandb/pkg/timestamp"
)

const (
	shardPathPrefix = "shard"
	shardTemplate   = shardPathPrefix + "-%d"
	metadataPath    = "metadata"
	segTemplate     = "seg-%s"
	segPathPrefix   = "seg"

	hourFormat = "2006010215"
	dayFormat  = "20060102"

	dirPerm = 0o700
)

var (
	// ErrUnknownShard indicates that the shard is not found.
	ErrUnknownShard = errors.New("unknown shard")
	errOpenDatabase = errors.New("fails to open the database")

	lfs = fs.NewLocalFileSystemWithLogger(logger.GetLogger("storage"))
)

// SupplyTSDB allows getting a tsdb's runtime.
type SupplyTSDB[T TSTable] func() T

// IndexDB is the interface of index database.
type IndexDB interface {
	Write(docs index.Documents) error
	Search(ctx context.Context, series *pbv1.Series, filter index.Filter, order *pbv1.OrderBy) (pbv1.SeriesList, error)
}

// TSDB allows listing and getting shard details.
type TSDB[T TSTable, O any] interface {
	io.Closer
	Lookup(ctx context.Context, series *pbv1.Series) (pbv1.SeriesList, error)
	CreateTSTableIfNotExist(shardID common.ShardID, ts time.Time) (TSTableWrapper[T], error)
	SelectTSTables(timeRange timestamp.TimeRange) []TSTableWrapper[T]
	IndexDB() IndexDB
}

// TSTable is time series table.
type TSTable interface {
	io.Closer
}

// TSTableWrapper is a wrapper of TSTable.
// It is used to manage the reference count of TSTable.
type TSTableWrapper[T TSTable] interface {
	DecRef()
	Table() T
	GetTimeRange() timestamp.TimeRange
}

// TSTableCreator creates a TSTable.
<<<<<<< HEAD
type TSTableCreator[T TSTable] func(fileSystem fs.FileSystem, root string, position common.Position,
	l *logger.Logger, timeRange timestamp.TimeRange) (T, error)
=======
type TSTableCreator[T TSTable, O any] func(fileSystem fs.FileSystem, root string, position common.Position,
	l *logger.Logger, timeRange timestamp.TimeRange, option O) (T, error)
>>>>>>> 0d7caf33

// IntervalUnit denotes the unit of a time point.
type IntervalUnit int

// Available IntervalUnits. HOUR and DAY are adequate for the APM scenario.
const (
	HOUR IntervalUnit = iota
	DAY
)

func (iu IntervalUnit) String() string {
	switch iu {
	case HOUR:
		return "hour"
	case DAY:
		return "day"
	}
	panic("invalid interval unit")
}

// IntervalRule defines a length of two points in time.
type IntervalRule struct {
	Unit IntervalUnit
	Num  int
}

func (ir IntervalRule) nextTime(current time.Time) time.Time {
	switch ir.Unit {
	case HOUR:
		return current.Add(time.Hour * time.Duration(ir.Num))
	case DAY:
		return current.AddDate(0, 0, ir.Num)
	}
	panic("invalid interval unit")
}

func (ir IntervalRule) estimatedDuration() time.Duration {
	switch ir.Unit {
	case HOUR:
		return time.Hour * time.Duration(ir.Num)
	case DAY:
		return 24 * time.Hour * time.Duration(ir.Num)
	}
	panic("invalid interval unit")
}

// MustToIntervalRule converts a commonv1.IntervalRule to IntervalRule.
func MustToIntervalRule(ir *commonv1.IntervalRule) (result IntervalRule) {
	switch ir.Unit {
	case commonv1.IntervalRule_UNIT_DAY:
		result.Unit = DAY
	case commonv1.IntervalRule_UNIT_HOUR:
		result.Unit = HOUR
	default:
		logger.Panicf("unknown interval rule:%v", ir)
	}
	result.Num = int(ir.Num)
	return result
}<|MERGE_RESOLUTION|>--- conflicted
+++ resolved
@@ -92,13 +92,8 @@
 }
 
 // TSTableCreator creates a TSTable.
-<<<<<<< HEAD
-type TSTableCreator[T TSTable] func(fileSystem fs.FileSystem, root string, position common.Position,
-	l *logger.Logger, timeRange timestamp.TimeRange) (T, error)
-=======
 type TSTableCreator[T TSTable, O any] func(fileSystem fs.FileSystem, root string, position common.Position,
 	l *logger.Logger, timeRange timestamp.TimeRange, option O) (T, error)
->>>>>>> 0d7caf33
 
 // IntervalUnit denotes the unit of a time point.
 type IntervalUnit int
