// Licensed to Apache Software Foundation (ASF) under one or more contributor
// license agreements. See the NOTICE file distributed with
// this work for additional information regarding copyright
// ownership. Apache Software Foundation (ASF) licenses this file to you under
// the Apache License, Version 2.0 (the "License"); you may
// not use this file except in compliance with the License.
// You may obtain a copy of the License at
//
//     http://www.apache.org/licenses/LICENSE-2.0
//
// Unless required by applicable law or agreed to in writing,
// software distributed under the License is distributed on an
// "AS IS" BASIS, WITHOUT WARRANTIES OR CONDITIONS OF ANY
// KIND, either express or implied.  See the License for the
// specific language governing permissions and limitations
// under the License.

package grpc_test

import (
	"context"
	"io"
	"log"
	"testing"
	"time"

	flatbuffers "github.com/google/flatbuffers/go"
	grpclib "google.golang.org/grpc"

	v1 "github.com/apache/skywalking-banyandb/api/fbs/v1"
	"github.com/apache/skywalking-banyandb/banyand/liaison/grpc"
	"github.com/apache/skywalking-banyandb/pkg/logical"
)

var serverAddr = "localhost:17912"

func Test_trace_write(t *testing.T) {
	conn, err := grpclib.Dial(serverAddr, grpclib.WithInsecure(), grpclib.WithDefaultCallOptions(grpclib.CustomCodecCallOption{Codec: flatbuffers.FlatbuffersCodec{}}))
	if err != nil {
		log.Fatalf("Failed to connect: %v", err)
	}
	defer conn.Close()

	client := v1.NewTraceClient(conn)
	ctx := context.Background()
	b := grpc.NewEntityBuilder()
	binary := byte(12)
	builder, e := b.Build(
		b.BuildEntity("entityId", []byte{binary}, "service_name", "endpoint_id"),
		b.BuildMetaData("default", "trace"),
	)
	if e != nil {
		log.Fatalf("Failed to connect: %v", e)
	}
<<<<<<< HEAD
	stream, errorWrite := client.Write(ctx)
	if errorWrite != nil {
		log.Fatalf("%v.runWrite(_) = _, %v", client, errorWrite)
=======
	stream, er := client.Write(ctx)
	if er != nil {
		log.Fatalf("%v.Test_trace_write(_) = _, %v", client, er)
>>>>>>> e87756de
	}
	waitc := make(chan struct{})
	go func() {
		for {
			writeResponse, errRecv := stream.Recv()
			if errRecv == io.EOF {
				// read done.
				close(waitc)
				return
			}
			if errRecv != nil {
				log.Fatalf("Failed to receive data : %v", errRecv)
			}
			log.Println("writeResponse: ", writeResponse)
		}
	}()
	if errSend := stream.Send(builder); errSend != nil {
		log.Fatalf("Failed to send a note: %v", errSend)
	}
<<<<<<< HEAD

	if errorSend := stream.CloseSend(); errorSend != nil {
		log.Fatalf("Failed to send a note: %v", errorSend)
=======
	if errCloseSend := stream.CloseSend(); errCloseSend != nil {
		log.Fatalf("Failed to close send a note: %v", errCloseSend)
>>>>>>> e87756de
	}
	<-waitc
}

func Test_trace_query(t *testing.T) {
	conn, err := grpclib.Dial(serverAddr, grpclib.WithInsecure(), grpclib.WithDefaultCallOptions(grpclib.CustomCodecCallOption{Codec: flatbuffers.FlatbuffersCodec{}}))
	if err != nil {
		log.Fatalf("Failed to connect: %v", err)
	}
	defer conn.Close()

	client := v1.NewTraceClient(conn)
	ctx := context.Background()
	sT, eT := time.Now().Add(-3*time.Hour), time.Now()

	b := logical.NewCriteriaBuilder()
	builder, e := b.BuildEntity(
		logical.AddLimit(5),
		logical.AddOffset(10),
		b.BuildMetaData("default", "trace"),
		b.BuildTimeStampNanoSeconds(sT, eT),
		b.BuildFields("service_id", "=", "my_app", "http.method", "=", "GET"),
		b.BuildProjection("http.method", "service_id", "service_instance_id"),
		b.BuildOrderBy("service_instance_id", v1.SortDESC),
	)
	if e != nil {
		log.Fatalf("Failed to connect: %v", e)
	}
	stream, errRev := client.Query(ctx, builder)
	if errRev != nil {
		log.Fatalf("Retrieve client failed: %v", errRev)
	}

	log.Println("QueryResponse: ", stream)
}<|MERGE_RESOLUTION|>--- conflicted
+++ resolved
@@ -52,15 +52,9 @@
 	if e != nil {
 		log.Fatalf("Failed to connect: %v", e)
 	}
-<<<<<<< HEAD
 	stream, errorWrite := client.Write(ctx)
 	if errorWrite != nil {
 		log.Fatalf("%v.runWrite(_) = _, %v", client, errorWrite)
-=======
-	stream, er := client.Write(ctx)
-	if er != nil {
-		log.Fatalf("%v.Test_trace_write(_) = _, %v", client, er)
->>>>>>> e87756de
 	}
 	waitc := make(chan struct{})
 	go func() {
@@ -80,14 +74,8 @@
 	if errSend := stream.Send(builder); errSend != nil {
 		log.Fatalf("Failed to send a note: %v", errSend)
 	}
-<<<<<<< HEAD
-
 	if errorSend := stream.CloseSend(); errorSend != nil {
 		log.Fatalf("Failed to send a note: %v", errorSend)
-=======
-	if errCloseSend := stream.CloseSend(); errCloseSend != nil {
-		log.Fatalf("Failed to close send a note: %v", errCloseSend)
->>>>>>> e87756de
 	}
 	<-waitc
 }
