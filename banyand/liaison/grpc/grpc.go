// Licensed to Apache Software Foundation (ASF) under one or more contributor
// license agreements. See the NOTICE file distributed with
// this work for additional information regarding copyright
// ownership. Apache Software Foundation (ASF) licenses this file to you under
// the Apache License, Version 2.0 (the "License"); you may
// not use this file except in compliance with the License.
// You may obtain a copy of the License at
//
//     http://www.apache.org/licenses/LICENSE-2.0
//
// Unless required by applicable law or agreed to in writing,
// software distributed under the License is distributed on an
// "AS IS" BASIS, WITHOUT WARRANTIES OR CONDITIONS OF ANY
// KIND, either express or implied.  See the License for the
// specific language governing permissions and limitations
// under the License.

package grpc

import (
	"context"
	"flag"
	"fmt"
	"io"
	"log"
	"net"
	"strings"

	"google.golang.org/grpc/credentials"

	"github.com/apache/skywalking-banyandb/banyand/liaison/data"

	"github.com/pkg/errors"
	grpclib "google.golang.org/grpc"

	"github.com/apache/skywalking-banyandb/api/common"
	"github.com/apache/skywalking-banyandb/api/event"
	v1 "github.com/apache/skywalking-banyandb/api/proto/banyandb/v1"
	apischema "github.com/apache/skywalking-banyandb/api/schema"
	"github.com/apache/skywalking-banyandb/banyand/discovery"
	"github.com/apache/skywalking-banyandb/banyand/queue"
	"github.com/apache/skywalking-banyandb/pkg/bus"
	"github.com/apache/skywalking-banyandb/pkg/logger"
	"github.com/apache/skywalking-banyandb/pkg/partition"
	"github.com/apache/skywalking-banyandb/pkg/query/logical"
	"github.com/apache/skywalking-banyandb/pkg/run"
)
var (
	Tls        = flag.Bool("tls", false, "Connection uses TLS if true, else plain TCP")
	CertFile   = flag.String("cert_file", "", "The TLS cert file")
	KeyFile    = flag.String("key_file", "", "The TLS key file")
	shardEventData *v1.ShardEvent
    seriesEventData *v1.SeriesEvent
)
type Server struct {
	addr       string
	log        *logger.Logger
	ser        *grpclib.Server
	pipeline   queue.Queue
	repo       discovery.ServiceRepo
	shardInfo  *shardInfo
	seriesInfo *seriesInfo
}

type shardInfo struct {
	log *logger.Logger
}

func (s *shardInfo) Rev(message bus.Message) (resp bus.Message) {
	shardEvent, ok := message.Data().(*v1.ShardEvent)
	if !ok {
		s.log.Warn().Msg("invalid event data type")
		return
	}
	s.log.Info().
		Str("action", v1.Action_name[int32(shardEvent.Action)]).
		Uint64("shardID", shardEvent.Shard.Id).
		Msg("received a shard event")
	return
}

type seriesInfo struct {
	log *logger.Logger
}

func (s *seriesInfo) Rev(message bus.Message) (resp bus.Message) {
	seriesEvent, ok := message.Data().(*v1.SeriesEvent)
	if !ok {
		s.log.Warn().Msg("invalid event data type")
		return
	}
	s.log.Info().
		Str("action", v1.Action_name[int32(seriesEvent.Action)]).
		Str("name", seriesEvent.Series.Name).
		Str("group", seriesEvent.Series.Group).
		Msg("received a shard event")
	return
}

func (s *Server) PreRun() error {
	s.log = logger.GetLogger("liaison-grpc")
	s.shardInfo.log = s.log
	s.seriesInfo.log = s.log
	err := s.repo.Subscribe(event.TopicShardEvent, s.shardInfo)
	if err != nil {
		return err
	}
	return s.repo.Subscribe(event.TopicSeriesEvent, s.seriesInfo)
}

func NewServer(ctx context.Context, pipeline queue.Queue, repo discovery.ServiceRepo) *Server {
	return &Server{
		pipeline:   pipeline,
		repo:       repo,
		shardInfo:  &shardInfo{},
		seriesInfo: &seriesInfo{},
	}
}

func (s *Server) Name() string {
	return "grpc"
}

func (s *Server) FlagSet() *run.FlagSet {
	fs := run.NewFlagSet("grpc")
	fs.StringVarP(&s.addr, "addr", "", ":17912", "the address of banyand listens")
	return fs
}

func (s *Server) Validate() error {
	return nil
}

func (s *Server) Serve() error {
	lis, err := net.Listen("tcp", s.addr)
	if err != nil {
		s.log.Fatal().Err(err).Msg("Failed to listen")
	}
	var opts []grpclib.ServerOption
	if *Tls {
		if *CertFile == "" {
			*CertFile = data.Path("x509/server_cert.pem")
		}
		if *KeyFile == "" {
			*KeyFile = data.Path("x509/server_key.pem")
		}
		creds, err := credentials.NewServerTLSFromFile(*CertFile, *KeyFile)
		if err != nil {
			log.Fatalf("Failed to generate credentials %v", err)
		}
		opts = []grpclib.ServerOption{grpclib.Creds(creds)}
	}
	s.ser = grpclib.NewServer(opts...)
	//s.ser = grpclib.NewServer(grpclib.CustomCodec())
	// TODO: add server implementation here
<<<<<<< HEAD
	v1.RegisterTraceServer(s.ser, &TraceServer{})
=======
	v1.RegisterTraceServiceServer(s.ser, v1.UnimplementedTraceServiceServer{})
>>>>>>> a72cc19c

	return s.ser.Serve(lis)
}

func (s *Server) GracefulStop() {
	s.log.Info().Msg("stopping")
	s.ser.GracefulStop()
}

type TraceServer struct {
	v1.UnimplementedTraceServer
}

func (t *TraceServer) Write(TraceWriteServer v1.Trace_WriteServer) error {
	for {
		writeEntity, err := TraceWriteServer.Recv()
		if err == io.EOF {
			return nil
		}
		if err != nil {
			return err
		}

		log.Println("writeEntity:", writeEntity)
		ana := logical.DefaultAnalyzer()
		metadata := common.Metadata{
			KindVersion: apischema.SeriesKindVersion,
			Spec:        writeEntity.GetMetadata(),
		}
		schema, ruleError := ana.BuildTraceSchema(context.TODO(), metadata)
		if ruleError != nil {
			return ruleError
		}
		seriesIdLen := len(seriesEventData.FieldNamesCompositeSeriesId)
		var str string
		var arr []string
		for i := 0; i < seriesIdLen; i++ {
			id := seriesEventData.FieldNamesCompositeSeriesId[i]
			if defined, sub := schema.FieldSubscript(id); defined {
				var field v1.Field
				switch v := field.GetValueType().(type) {
				case *v1.Field_StrArray:
					for j := 0; j < len(v.StrArray.Value); j++ {
						if sub == j {
							arr = append(arr, v.StrArray.Value[j])
						}
					}
				case *v1.Field_IntArray:
					for t := 0; t < len(v.IntArray.Value); t++ {
						arr = append(arr, fmt.Sprint(v.IntArray.Value[t]))
					}
				case *v1.Field_Int:
					arr = append(arr, fmt.Sprint(v.Int.Value))
				case *v1.Field_Str:
					arr = append(arr, fmt.Sprint(v.Str.Value))
				}
			}
		}
		str = strings.Join(arr, "")
		if str == "" {
			return errors.New("invalid seriesID")
		}
		seriesID := []byte(str)
		shardNum := shardEventData.GetShard().GetId()
		if shardNum < 1 {
			shardNum = 1
		}
		shardID, shardIdError := partition.ShardID(seriesID, uint32(shardNum))
		if shardIdError != nil {
			return shardIdError
		}
		log.Println("shardID:", shardID)
		if errSend := TraceWriteServer.Send(nil); errSend != nil {
			return errSend
		}
		//queue
	}
}

func (t *TraceServer) Query(ctx context.Context, entityCriteria *v1.EntityCriteria) (*v1.QueryResponse, error) { // *v1.QueryResponse,
	log.Println("entityCriteria:", entityCriteria)

	return nil, nil
}<|MERGE_RESOLUTION|>--- conflicted
+++ resolved
@@ -72,6 +72,7 @@
 		s.log.Warn().Msg("invalid event data type")
 		return
 	}
+	shardEventData = shardEvent
 	s.log.Info().
 		Str("action", v1.Action_name[int32(shardEvent.Action)]).
 		Uint64("shardID", shardEvent.Shard.Id).
@@ -89,6 +90,7 @@
 		s.log.Warn().Msg("invalid event data type")
 		return
 	}
+	seriesEventData = seriesEvent
 	s.log.Info().
 		Str("action", v1.Action_name[int32(seriesEvent.Action)]).
 		Str("name", seriesEvent.Series.Name).
@@ -152,12 +154,7 @@
 	}
 	s.ser = grpclib.NewServer(opts...)
 	//s.ser = grpclib.NewServer(grpclib.CustomCodec())
-	// TODO: add server implementation here
-<<<<<<< HEAD
-	v1.RegisterTraceServer(s.ser, &TraceServer{})
-=======
-	v1.RegisterTraceServiceServer(s.ser, v1.UnimplementedTraceServiceServer{})
->>>>>>> a72cc19c
+	v1.RegisterTraceServiceServer(s.ser, &TraceServer{})
 
 	return s.ser.Serve(lis)
 }
@@ -167,11 +164,11 @@
 	s.ser.GracefulStop()
 }
 
-type TraceServer struct {
-	v1.UnimplementedTraceServer
-}
-
-func (t *TraceServer) Write(TraceWriteServer v1.Trace_WriteServer) error {
+type TraceServiceWriteServer struct { // TraceService_WriteServer
+	v1.UnimplementedTraceServiceServer
+}
+
+func (t *TraceServiceWriteServer) Write(TraceWriteServer v1.TraceService_WriteServer) error {
 	for {
 		writeEntity, err := TraceWriteServer.Recv()
 		if err == io.EOF {
@@ -190,6 +187,9 @@
 		schema, ruleError := ana.BuildTraceSchema(context.TODO(), metadata)
 		if ruleError != nil {
 			return ruleError
+		}
+		if seriesEventData == nil {
+			return errors.New("No seriesEvents")
 		}
 		seriesIdLen := len(seriesEventData.FieldNamesCompositeSeriesId)
 		var str string
@@ -237,7 +237,7 @@
 	}
 }
 
-func (t *TraceServer) Query(ctx context.Context, entityCriteria *v1.EntityCriteria) (*v1.QueryResponse, error) { // *v1.QueryResponse,
+func (t *TraceServiceWriteServer) Query(ctx context.Context, entityCriteria *v1.QueryRequest) (*v1.QueryResponse, error) { // *v1.QueryResponse,
 	log.Println("entityCriteria:", entityCriteria)
 
 	return nil, nil
