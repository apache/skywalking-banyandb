// Licensed to Apache Software Foundation (ASF) under one or more contributor
// license agreements. See the NOTICE file distributed with
// this work for additional information regarding copyright
// ownership. Apache Software Foundation (ASF) licenses this file to you under
// the Apache License, Version 2.0 (the "License"); you may
// not use this file except in compliance with the License.
// You may obtain a copy of the License at
//
//     http://www.apache.org/licenses/LICENSE-2.0
//
// Unless required by applicable law or agreed to in writing,
// software distributed under the License is distributed on an
// "AS IS" BASIS, WITHOUT WARRANTIES OR CONDITIONS OF ANY
// KIND, either express or implied.  See the License for the
// specific language governing permissions and limitations
// under the License.

package http

import (
	"context"
	"fmt"
	"io/fs"
	"net/http"
	stdhttp "net/http"
	"strings"

	"github.com/go-chi/chi/v5"
	"github.com/grpc-ecosystem/grpc-gateway/v2/runtime"
	"google.golang.org/grpc"
	"google.golang.org/grpc/credentials/insecure"

	pb "github.com/apache/skywalking-banyandb/api/proto/banyandb/database/v1"
	"github.com/apache/skywalking-banyandb/pkg/logger"
	"github.com/apache/skywalking-banyandb/pkg/run"
	"github.com/apache/skywalking-banyandb/ui"
)

type ServiceRepo interface {
	run.Config
	run.Service
}

var _ ServiceRepo = (*service)(nil)

func NewService() ServiceRepo {
	return &service{
		stopCh: make(chan struct{}),
	}
}

type service struct {
	listenAddr string
	grpcAddr   string
	mux        *chi.Mux
	stopCh     chan struct{}
	l          *logger.Logger
}

func (p *service) FlagSet() *run.FlagSet {
	flagSet := run.NewFlagSet("")
	flagSet.StringVar(&p.listenAddr, "http-addr", ":17913", "listen addr for http")
	flagSet.StringVar(&p.grpcAddr, "grcp-addr", "localhost:17912", "the grpc addr")
	return flagSet
}

func (p *service) Validate() error {
	return nil
}

func (p *service) Name() string {
	return "liaison-http"
}

func (p *service) PreRun() error {
	p.l = logger.GetLogger(p.Name())
	p.mux = chi.NewRouter()

	fSys, err := fs.Sub(ui.DistContent, "dist")
	if err != nil {
		return err
	}
	httpFS := stdhttp.FS(fSys)
	fileServer := stdhttp.FileServer(stdhttp.FS(fSys))
	serveIndex := serveFileContents("index.html", httpFS)
<<<<<<< HEAD
	p.mux.Mount("/", intercept404(fileServer, serveIndex))

	gwMux := runtime.NewServeMux()

	err = pb.RegisterStreamRegistryServiceHandlerFromEndpoint(context.Background(), gwMux, p.grpcAddr,
		[]grpc.DialOption{grpc.WithTransportCredentials(insecure.NewCredentials())})
	if err != nil {
		return err
	}
	p.mux.Mount("/api", http.StripPrefix("/api", gwMux))
=======
	p.mux.Handle("/", intercept404(fileServer, serveIndex))
	// TODO: add grpc gateway handler
>>>>>>> a5bab302
	return nil
}

func (p *service) Serve() run.StopNotify {
	go func() {
		p.l.Info().Str("listenAddr", p.listenAddr).Msg("Start liaison http server")
		_ = stdhttp.ListenAndServe(p.listenAddr, p.mux)
		p.stopCh <- struct{}{}
	}()

	return p.stopCh
}

func (p *service) GracefulStop() {
	close(p.stopCh)
}

func intercept404(handler, on404 stdhttp.Handler) stdhttp.HandlerFunc {
	return stdhttp.HandlerFunc(func(w stdhttp.ResponseWriter, r *stdhttp.Request) {
		hookedWriter := &hookedResponseWriter{ResponseWriter: w}
		handler.ServeHTTP(hookedWriter, r)

		if hookedWriter.got404 {
			on404.ServeHTTP(w, r)
		}
	})
}

type hookedResponseWriter struct {
	stdhttp.ResponseWriter
	got404 bool
}

func (hrw *hookedResponseWriter) WriteHeader(status int) {
	if status == stdhttp.StatusNotFound {
		hrw.got404 = true
	} else {
		hrw.ResponseWriter.WriteHeader(status)
	}
}

func (hrw *hookedResponseWriter) Write(p []byte) (int, error) {
	if hrw.got404 {
		return len(p), nil
	}

	return hrw.ResponseWriter.Write(p)
}

func serveFileContents(file string, files stdhttp.FileSystem) stdhttp.HandlerFunc {
	return func(w stdhttp.ResponseWriter, r *stdhttp.Request) {
		if !strings.Contains(r.Header.Get("Accept"), "text/html") {
			w.WriteHeader(stdhttp.StatusNotFound)
			fmt.Fprint(w, "404 not found")

			return
		}
		index, err := files.Open(file)
		if err != nil {
			w.WriteHeader(stdhttp.StatusNotFound)
			fmt.Fprintf(w, "%s not found", file)

			return
		}
		fi, err := index.Stat()
		if err != nil {
			w.WriteHeader(stdhttp.StatusNotFound)
			fmt.Fprintf(w, "%s not found", file)

			return
		}
		w.Header().Set("Content-Type", "text/html; charset=utf-8")
		stdhttp.ServeContent(w, r, fi.Name(), fi.ModTime(), index)
	}
}<|MERGE_RESOLUTION|>--- conflicted
+++ resolved
@@ -83,7 +83,6 @@
 	httpFS := stdhttp.FS(fSys)
 	fileServer := stdhttp.FileServer(stdhttp.FS(fSys))
 	serveIndex := serveFileContents("index.html", httpFS)
-<<<<<<< HEAD
 	p.mux.Mount("/", intercept404(fileServer, serveIndex))
 
 	gwMux := runtime.NewServeMux()
@@ -94,10 +93,6 @@
 		return err
 	}
 	p.mux.Mount("/api", http.StripPrefix("/api", gwMux))
-=======
-	p.mux.Handle("/", intercept404(fileServer, serveIndex))
-	// TODO: add grpc gateway handler
->>>>>>> a5bab302
 	return nil
 }
 
