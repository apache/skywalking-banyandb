--- conflicted
+++ resolved
@@ -91,9 +91,6 @@
 	g.Entry("multi-groups: sort duration", helpers.Args{Input: "multi_group_sort_duration", Duration: 1 * time.Hour, IgnoreElementID: true}),
 	g.Entry("hybrid index", helpers.Args{Input: "hybrid_index", Duration: 1 * time.Hour, IgnoreElementID: true}),
 	g.Entry("err in arr", helpers.Args{Input: "err_in_arr", Duration: 1 * time.Hour, WantErr: true}),
-<<<<<<< HEAD
 	g.Entry("filter by nonexistent tag", helpers.Args{Input: "filter_nonexistent_tag", Duration: 1 * time.Hour, WantErr: true}),
-=======
 	g.Entry("write spec", helpers.Args{Input: "write_spec", Duration: 1 * time.Hour, IgnoreElementID: true}),
->>>>>>> ccbfd1f6
 )