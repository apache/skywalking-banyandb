// Licensed to Apache Software Foundation (ASF) under one or more contributor
// license agreements. See the NOTICE file distributed with
// this work for additional information regarding copyright
// ownership. Apache Software Foundation (ASF) licenses this file to you under
// the Apache License, Version 2.0 (the "License"); you may
// not use this file except in compliance with the License.
// You may obtain a copy of the License at
//
//     http://www.apache.org/licenses/LICENSE-2.0
//
// Unless required by applicable law or agreed to in writing,
// software distributed under the License is distributed on an
// "AS IS" BASIS, WITHOUT WARRANTIES OR CONDITIONS OF ANY
// KIND, either express or implied.  See the License for the
// specific language governing permissions and limitations
// under the License.

package dockertesthelper

import (
	"errors"
	"fmt"
	"net"
	"time"

	"github.com/ory/dockertest/v3"
	"github.com/ory/dockertest/v3/docker"
)

var (
	azuritePool *dockertest.Pool
	azuriteRes  *dockertest.Resource
)

// ErrDockerUnavailable is returned when the Docker daemon cannot be reached.
var ErrDockerUnavailable = errors.New("docker unavailable")

// InitAzuriteContainer starts a fresh Azurite container for integration tests.
func InitAzuriteContainer() error {
	var err error
	azuritePool, err = dockertest.NewPool("")
	if err != nil {
<<<<<<< HEAD
		return fmt.Errorf("%w: %v", ErrDockerUnavailable, err)
=======
		return errors.Join(ErrDockerUnavailable, err)
>>>>>>> f84c1ae3
	}

	// Ensure any existing container is removed first.
	containers, err := azuritePool.Client.ListContainers(docker.ListContainersOptions{
		All: true,
		Filters: map[string][]string{
			"name": {AzuriteContainerName},
		},
	})
	if err != nil {
		return fmt.Errorf("cannot list containers: %w", err)
	}

	for _, container := range containers {
		err = azuritePool.Client.RemoveContainer(docker.RemoveContainerOptions{
			ID:    container.ID,
			Force: true,
		})
		if err != nil {
			return fmt.Errorf("cannot remove old container %s: %w", container.ID, err)
		}
	}

	azuriteRes, err = azuritePool.RunWithOptions(&dockertest.RunOptions{
		Repository: "mcr.microsoft.com/azure-storage/azurite",
		Tag:        "latest",
		Cmd:        []string{"azurite-blob", "--blobHost", "0.0.0.0", "--blobPort", AzuritePort},
		Name:       AzuriteContainerName,
	}, func(config *docker.HostConfig) {
		config.AutoRemove = true
		config.RestartPolicy = docker.RestartPolicy{Name: "no"}
		config.PortBindings = map[docker.Port][]docker.PortBinding{
			AzuritePort + "/tcp": {{HostIP: "0.0.0.0", HostPort: AzuritePort}},
		}
	})
	if err != nil {
		return fmt.Errorf("cannot start Azurite container: %w", err)
	}

	// Wait until the port is ready.
	err = azuritePool.Retry(func() error {
		conn, derr := net.DialTimeout("tcp", AzuriteEndpoint, 2*time.Second)
		if derr != nil {
			return derr
		}
		_ = conn.Close()
		return nil
	})
	if err != nil {
		return err
	}

	// Note: Container creation is handled by azblob.NewFS through ensureContainer
	return nil
}

// CloseAzuriteContainer stops and removes the Azurite container used in integration tests.
func CloseAzuriteContainer() error {
	if azuritePool == nil || azuriteRes == nil {
		return nil
	}
	return azuritePool.Purge(azuriteRes)
}<|MERGE_RESOLUTION|>--- conflicted
+++ resolved
@@ -40,11 +40,7 @@
 	var err error
 	azuritePool, err = dockertest.NewPool("")
 	if err != nil {
-<<<<<<< HEAD
-		return fmt.Errorf("%w: %v", ErrDockerUnavailable, err)
-=======
 		return errors.Join(ErrDockerUnavailable, err)
->>>>>>> f84c1ae3
 	}
 
 	// Ensure any existing container is removed first.
