--- conflicted
+++ resolved
@@ -77,15 +77,12 @@
 # Claude
 Claude.md
 .claude/
-<<<<<<< HEAD
+CLAUDE.md
 
 # eBPF generated files and binaries
 oa/internal/ebpf/generated/
 oa/sidecar
 oa/build/
-=======
-CLAUDE.md
 
 # Codex
-AGENTS.md
->>>>>>> 3ead28ad
+AGENTS.md