# Licensed to Apache Software Foundation (ASF) under one or more contributor
# license agreements. See the NOTICE file distributed with
# this work for additional information regarding copyright
# ownership. Apache Software Foundation (ASF) licenses this file to you under
# the Apache License, Version 2.0 (the "License"); you may
# not use this file except in compliance with the License.
# You may obtain a copy of the License at
#
#     http://www.apache.org/licenses/LICENSE-2.0
#
# Unless required by applicable law or agreed to in writing,
# software distributed under the License is distributed on an
# "AS IS" BASIS, WITHOUT WARRANTIES OR CONDITIONS OF ANY
# KIND, either express or implied.  See the License for the
# specific language governing permissions and limitations
# under the License.

# Binaries for programs and plugins
*.exe
*.exe~
*.dll
*.so
*.dylib
bin
include
/build
target
tmp

# go cache
.gocache
.gomodcache
.cache

# Test binary, build with `go test -c`
*.test
*.log

# Ginkgo test report
*.report

# Output of the go coverage tool, specifically when used with LiteIDE
*.out

# editor and IDE paraphernalia
.idea
*.swp
*.swo
*~
.vscode

.DS_Store
.env.local
.env.development.local
.env.test.local
.env.production.local
.run

# mock files
*mock.go
*mock_test.go
gomock_reflect*

# snky cache
.dccache

# okteto
.stignore

# profile result
*.prof

# cursor
.cursorrules
.cursor/

# Claude
<<<<<<< HEAD
.claude/
=======
Claude.md
.claude/
CLAUDE.md

# eBPF generated files and binaries
oa/internal/ebpf/generated/
oa/sidecar
oa/build/

# Codex
AGENTS.md
>>>>>>> bd901e9a
<|MERGE_RESOLUTION|>--- conflicted
+++ resolved
@@ -75,9 +75,6 @@
 .cursor/
 
 # Claude
-<<<<<<< HEAD
-.claude/
-=======
 Claude.md
 .claude/
 CLAUDE.md
@@ -88,5 +85,4 @@
 oa/build/
 
 # Codex
-AGENTS.md
->>>>>>> bd901e9a
+AGENTS.md