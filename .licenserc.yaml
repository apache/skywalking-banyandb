--- conflicted
+++ resolved
@@ -79,17 +79,8 @@
     - '**/*.textproto'
     - '**/*.pem'
     - '**/.gitignore'
-<<<<<<< HEAD
-    - 'ui/dist'
-    - 'ui/node_modules'
-    - 'ui/package-lock.json'
-    - 'ui/LICENSE.tpl'
-    - 'ui/.node-version'
-    - 'api/proto/buf.lock'
-=======
     - '**/buf.lock'
     - 'ui'
->>>>>>> 36acf62d
 
   comment: on-failure # on what condition license-eye will comment on the pull request, `on-failure`, `always`, `never`.
 
