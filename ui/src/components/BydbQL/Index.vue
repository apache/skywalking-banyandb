<!--
  ~ Licensed to Apache Software Foundation (ASF) under one or more contributor
  ~ license agreements. See the NOTICE file distributed with
  ~ this work for additional information regarding copyright
  ~ ownership. Apache Software Foundation (ASF) licenses this file to you under
  ~ the Apache License, Version 2.0 (the "License"); you may
  ~ not use this file except in compliance with the License.
  ~ You may obtain a copy of the License at
  ~
  ~     http://www.apache.org/licenses/LICENSE-2.0
  ~
  ~ Unless required by applicable law or agreed to in writing,
  ~ software distributed under the License is distributed on an
  ~ "AS IS" BASIS, WITHOUT WARRANTIES OR CONDITIONS OF ANY
  ~ KIND, either express or implied.  See the License for the
  ~ specific language governing permissions and limitations
  ~ under the License.
-->
<script setup>
  import { ref, computed, onMounted } from 'vue';
  import { ElMessage } from 'element-plus';
  import { executeBydbQLQuery, getGroupList, getAllTypesOfResourceList, getTopNAggregationList } from '@/api/index';
  import CodeMirror from '@/components/CodeMirror/index.vue';
  import TopNTable from '@/components/common/TopNTable.vue';
  import MeasureAndStreamTable from '@/components/common/MeasureAndStreamTable.vue';
  import PropertyTable from '@/components/common/PropertyTable.vue';
  import TraceTable from '@/components/common/TraceTable.vue';
  import { CatalogToGroupType } from '@/components/common/data';
  import { updateSchemasAndGroups } from '@/components/CodeMirror/bydbql-hint.js';

  // Default query text with example queries as comments
  const queryText = ref(`-- Example queries:
-- Query stream logs from the last 30 minutes
-- SELECT * FROM STREAM log in sw_recordsLog TIME > '-30m'
-- Query traces from the last 30 minutes
-- SELECT () FROM TRACE segment in sw_trace TIME > '-30m' order by latency desc

SELECT * FROM STREAM log in sw_recordsLog TIME > '-30m'`);
  const queryResult = ref(null);
  const loading = ref(false);
  const error = ref(null);
  const executionTime = ref(0);
  const codeMirrorInstance = ref(null);

  const hasResult = computed(() => queryResult.value !== null);
  const resultType = computed(() => {
    if (!queryResult.value) return null;
    if (queryResult.value.streamResult) return CatalogToGroupType.CATALOG_STREAM;
    if (queryResult.value.measureResult) return CatalogToGroupType.CATALOG_MEASURE;
    if (queryResult.value.propertyResult) return CatalogToGroupType.CATALOG_PROPERTY;
    if (queryResult.value.traceResult) return CatalogToGroupType.CATALOG_TRACE;
    if (queryResult.value.topnResult) return CatalogToGroupType.CATALOG_TOPN;
    return 'unknown';
  });
  // Transform query results into table format
  const tableData = computed(() => {
    if (!queryResult.value) return [];

    try {
      if (queryResult.value.topnResult?.lists) {
        const topnLists = queryResult.value.topnResult.lists;
        const rows = topnLists
          .map((list) =>
            (list.items || []).map((item) => ({
              label: item.entity?.[0]?.value?.str?.value || 'N/A',
              value: item.value?.int?.value ?? item.value?.float?.value ?? 'N/A',
              timestamp: list.timestamp || item.timestamp,
            })),
          )
          .flat();
        return rows;
      }

      let elements = [];
      if (queryResult.value.streamResult?.elements) {
        elements = queryResult.value.streamResult.elements;
      }
      if (queryResult.value.measureResult?.dataPoints) {
        elements = queryResult.value.measureResult.dataPoints;
      }
      if (queryResult.value.traceResult?.traces) {
        elements = queryResult.value.traceResult.traces;
      }
      if (queryResult.value.propertyResult?.properties) {
        elements = queryResult.value.propertyResult.properties;
      }

      if (!elements || elements.length === 0) return [];

      // Transform elements to table rows
      const rows = elements.map((item) => {
        const row = {};

        // Process tag families
        if (item.tag_families || item.tagFamilies) {
          const tagFamilies = item.tag_families || item.tagFamilies;
          tagFamilies.forEach((family) => {
            const tags = family.tags || [];
            tags.forEach((tag) => {
              const key = tag.key;
              const value = tag.value;
              if (value) {
                const typeKeys = Object.keys(value);
                for (const typeKey of typeKeys) {
                  if (value[typeKey] !== undefined && value[typeKey] !== null) {
                    if (typeof value[typeKey] === 'object' && value[typeKey].value !== undefined) {
                      row[key] = value[typeKey].value;
                    } else {
                      row[key] = value[typeKey];
                    }
                    break;
                  }
                }
              }

              if (row[key] === undefined || row[key] === null) {
                row[key] = 'Null';
              }
            });
          });
        }
        // Process fields for measure results
        if (item.fields) {
          item.fields.forEach((field) => {
            const name = field.name;
            const value = field.value;

            if (value) {
              const typeKeys = Object.keys(value);
              for (const typeKey of typeKeys) {
                if (value[typeKey] !== undefined && value[typeKey] !== null) {
                  if (typeof value[typeKey] === 'object' && value[typeKey].value !== undefined) {
                    row[name] = value[typeKey].value;
                  } else {
                    row[name] = value[typeKey];
                  }
                  break;
                }
              }
            }
            if (row[name] === undefined || row[name] === null) {
              row[name] = 'Null';
            }
          });
        }
        row.timestamp = item.timestamp;
        return row;
      });

      return rows;
    } catch (e) {
      console.error('Error parsing table data:', e);
      return [];
    }
  });

  // Generate table columns from the first row of data
  const tableColumns = computed(() => {
    if (!tableData.value || tableData.value.length === 0) return [];

    const firstRow = tableData.value[0];
    const columns = [];

    Object.keys(firstRow).forEach((key) => {
      if (key !== 'timestamp') {
        columns.push({
          name: key,
          label: key,
          prop: key,
          type: Array.isArray(firstRow[key]) ? 'TAG_TYPE_STRING_ARRAY' : 'TAG_TYPE_STRING',
        });
      }
    });

    return columns;
  });

  // Determine if we should use pagination based on result type
  const shouldTopNResult = computed(() => resultType.value === CatalogToGroupType.CATALOG_TOPN);
  const shouldPropertyResult = computed(() => resultType.value === CatalogToGroupType.CATALOG_PROPERTY);
  const shouldTraceResult = computed(() => resultType.value === CatalogToGroupType.CATALOG_TRACE);

  // Transform property results into table format
  const propertyData = computed(() => {
    if (!queryResult.value || !queryResult.value.propertyResult) return [];

    const properties = queryResult.value.propertyResult.properties || [];
    return properties.map((item) => {
      // Clone and process tags to stringify values
      const processedItem = { ...item };
      if (processedItem.tags) {
        processedItem.tags = processedItem.tags.map((tag) => ({
          ...tag,
          value: JSON.stringify(tag.value),
        }));
      }
      return processedItem;
    });
  });

  // Transform trace results into table format for TraceTable
  const traceTableData = computed(() => {
    if (!queryResult.value || !queryResult.value.traceResult?.traces) return [];

    const traces = queryResult.value.traceResult.traces;
    return traces
      .map((trace) => {
        return (trace.spans || []).map((span) => {
          const tagsMap = {};
          for (const tag of span.tags || []) {
            tagsMap[tag.key] = tag.value;
          }
          return {
            traceId: trace.traceId,
            ...span,
            ...tagsMap,
          };
        });
      })
      .flat();
  });

  // Extract span tags for TraceTable columns
  const spanTags = computed(() => {
    if (!queryResult.value || !queryResult.value.traceResult?.traces) return [];

    const tags = new Set();
    const traces = queryResult.value.traceResult.traces;
    traces.forEach((trace) => {
      (trace.spans || []).forEach((span) => {
        (span.tags || []).forEach((tag) => {
          tags.add(tag.key);
        });
      });
    });
    return Array.from(tags);
  });

  async function executeQuery() {
    if (!queryText.value.trim()) {
      ElMessage.warning('Please enter a query');
      return;
    }

    loading.value = true;
    error.value = null;
    queryResult.value = null;
    const startTime = performance.now();

    // Remove comment lines (lines starting with --) before executing
    const cleanQuery = queryText.value
      .split('\n')
      .filter((line) => !line.trim().startsWith('--'))
      .join('\n')
      .trim();

    const response = await executeBydbQLQuery({ query: cleanQuery });
    const endTime = performance.now();
    loading.value = false;
    executionTime.value = Math.round(endTime - startTime);

    if (response.error) {
      error.value = response.error.message || 'Failed to execute query';
      ElMessage.error(error.value);
      return;
    }
    queryResult.value = response;
    ElMessage.success(`Query executed successfully in ${executionTime.value}ms`);
  }

  function clearQuery() {
    queryText.value = '';
    queryResult.value = null;
    error.value = null;
    executionTime.value = 0;
  }

  function onCodeMirrorReady(cm) {
    codeMirrorInstance.value = cm;
    const currentExtraKeys = cm.getOption('extraKeys') || {};
    const mergedExtraKeys = {
      ...props.extraKeys,
      ...currentExtraKeys,
      'Ctrl-Enter': executeQuery,
      'Cmd-Enter': executeQuery,
<<<<<<< HEAD
      'Ctrl-Space': 'autocomplete',
    };
    cm.setOption('extraKeys', mergedExtraKeys);
=======
    });
>>>>>>> 1ea37a42
  }

  // Fetch groups and schemas for autocomplete
  async function fetchSchemaData() {
    try {
      const groupResponse = await getGroupList();
      if (groupResponse.error) {
        console.error('Failed to fetch groups:', groupResponse.error);
        return;
      }

      // Only include groups with valid catalog types (property, stream, trace, measure, topn)
      const groups = (groupResponse.group || [])
        .filter((g) => CatalogToGroupType[g.catalog])
        .map((g) => g.metadata.name);
      const schemaSets = {
        stream: new Set(),
        measure: new Set(),
        trace: new Set(),
        property: new Set(),
        topn: new Set(),
      };

      await Promise.all(
        (groupResponse.group || []).map(async (group) => {
          const groupName = group.metadata.name;
          const catalog = group.catalog;
          const type = CatalogToGroupType[catalog];

          if (!type) {
            return;
          }

          try {
            const schemaResponse = await getAllTypesOfResourceList(type, groupName);
            if (!schemaResponse.error) {
              const schemaList = schemaResponse[type === 'property' ? 'properties' : type] || [];
              schemaList
                .map((s) => s.metadata?.name)
                .filter(Boolean)
                .forEach((name) => schemaSets[type].add(name));
            }
          } catch (e) {
            console.error(`Failed to fetch ${type} schemas for group ${groupName}:`, e);
          }

          if (catalog === 'CATALOG_MEASURE') {
            try {
              const topnResponse = await getTopNAggregationList(groupName);
              if (!topnResponse.error) {
                (topnResponse.topNAggregation || [])
                  .map((s) => s.metadata?.name)
                  .filter(Boolean)
                  .forEach((name) => schemaSets.topn.add(name));
              }
            } catch (e) {
              console.error(`Failed to fetch topn schemas for group ${groupName}:`, e);
            }
          }
        }),
      );

      const schemas = Object.fromEntries(Object.entries(schemaSets).map(([key, value]) => [key, [...value]]));

      updateSchemasAndGroups(groups, schemas);
    } catch (e) {
      console.error('Failed to fetch schema data:', e);
    }
  }

  // Setup on mount
  onMounted(() => {
    fetchSchemaData();
  });
</script>

<template>
  <div class="query-container">
    <el-card shadow="always" class="query-card">
      <template #header>
        <div class="card-header">
          <span class="header-title">BydbQL Query Console</span>
          <div class="header-actions">
            <el-button @click="clearQuery" size="small" :disabled="loading"> Clear </el-button>
            <el-button type="primary" @click="executeQuery" :loading="loading" size="small"> Execute Query </el-button>
          </div>
        </div>
      </template>
      <div class="query-input-container">
        <CodeMirror
          v-model="queryText"
          :mode="'bydbql'"
          :lint="false"
          :readonly="false"
          :style-active-line="true"
          :auto-refresh="true"
          :enable-hint="true"
          class="query-input"
          @ready="onCodeMirrorReady"
        />
      </div>
    </el-card>
    <el-card shadow="always" class="result-card">
      <template #header>
        <div>
          <el-tag v-if="resultType" size="small" class="result-type-tag">
            {{ resultType.toUpperCase() }}
          </el-tag>
        </div>
      </template>
      <div v-if="error" class="error-message">
        <el-alert title="Error" type="error" :description="error" show-icon :closable="false" />
      </div>
      <div v-if="!hasResult && !error">
        <el-empty description="No result" />
      </div>
      <div class="result-table" v-if="hasResult">
        <!-- Use PropertyTable for Property results -->
        <PropertyTable v-if="shouldPropertyResult" :data="propertyData" :border="true" @refresh="executeQuery" />
        <!-- Use TopNTable for TopN results -->
        <TopNTable
          v-else-if="shouldTopNResult"
          :data="tableData"
          :columns="tableColumns"
          :loading="false"
          :page-size="20"
          :show-selection="false"
          :show-index="false"
          :show-timestamp="false"
          :show-pagination="true"
          :stripe="true"
          :border="true"
          empty-text="No data yet"
          min-height="300px"
        />
        <!-- Use TraceTable for Trace results -->
        <TraceTable
          v-else-if="shouldTraceResult"
          :data="traceTableData"
          :span-tags="spanTags"
          :border="true"
          :show-selection="false"
          :enable-merge="true"
          empty-text="No trace data found"
        />
        <!-- Use MeasureAndStreamTable for other result types -->
        <MeasureAndStreamTable
          v-else
          :table-data="tableData"
          :loading="false"
          :table-header="tableColumns"
          :show-selection="false"
          :show-index="true"
          :show-timestamp="true"
          empty-text="No data yet"
        />
      </div>
    </el-card>
  </div>
</template>

<style lang="scss" scoped>
  .query-container {
    display: flex;
    flex-direction: column;
    gap: 20px;
  }

  .query-card,
  .result-card,
  .info-card {
    width: 100%;
  }

  .card-header {
    display: flex;
    justify-content: space-between;
    align-items: center;
    flex-wrap: wrap;
    gap: 10px;
  }

  .header-title {
    font-size: 18px;
    font-weight: 600;
  }

  .header-actions {
    display: flex;
    gap: 10px;
  }

  .header-right {
    display: flex;
    align-items: center;
    gap: 16px;
  }

  .result-type-tag {
    font-weight: 600;
  }

  .execution-time {
    font-size: 14px;
    color: #606266;
  }

  .result-table {
    overflow: auto;
    max-height: 46vh;
    min-height: 100px;
  }

  .query-input-header {
    display: flex;
    justify-content: space-between;
    align-items: center;
  }

  .input-label {
    font-weight: 500;
    font-size: 14px;
    color: #303133;
  }

  .input-hint {
    font-size: 12px;
    color: #909399;
  }

  .query-input-container {
    border: 1px solid #dcdfe6;
    border-radius: 4px;
    overflow: hidden;

    :deep(.in-coder-panel) {
      height: 150px;
    }

    :deep(.CodeMirror) {
      border: none;
      height: 100%;
      font-family: 'Monaco', 'Menlo', 'Ubuntu Mono', monospace;
      font-size: 14px;
      line-height: 1.6;
    }

    :deep(.CodeMirror-scroll) {
      min-height: 150px;
    }
  }

  .examples-section {
    display: flex;
    flex-wrap: wrap;
    align-items: center;
    gap: 8px;
    padding: 12px;
    background-color: #f5f7fa;
    border-radius: 4px;
  }

  .examples-label {
    font-size: 13px;
    font-weight: 500;
    color: #606266;
  }

  .example-button {
    font-family: 'Monaco', 'Menlo', 'Ubuntu Mono', monospace;
    font-size: 12px;
  }

  .result-section {
    min-height: 100px;
  }

  .error-message {
    margin-bottom: 16px;
  }

  .result-content {
    background-color: #f5f7fa;
    border-radius: 4px;
    padding: 16px;
    overflow: auto;
    max-height: 600px;
  }

  .result-json {
    margin: 0;
    font-family: 'Monaco', 'Menlo', 'Ubuntu Mono', monospace;
    font-size: 13px;
    line-height: 1.6;
    color: #303133;
    white-space: pre-wrap;
    word-break: break-word;
  }

  .info-content {
    font-size: 14px;
    line-height: 1.8;
    color: #606266;

    p {
      margin: 0 0 12px 0;
    }

    ul {
      margin: 12px 0;
      padding-left: 24px;

      li {
        margin: 8px 0;

        strong {
          color: #303133;
        }
      }
    }

    .info-note {
      margin-top: 16px;
      padding: 12px;
      background-color: #f0f9ff;
      border-left: 4px solid #409eff;
      border-radius: 4px;
      font-size: 13px;
      color: #303133;
    }
  }

  @media (max-width: 768px) {
    .card-header {
      flex-direction: column;
      align-items: flex-start;
    }

    .header-actions {
      width: 100%;
      justify-content: flex-end;
    }

    .examples-section {
      flex-direction: column;
      align-items: flex-start;
    }
  }
</style><|MERGE_RESOLUTION|>--- conflicted
+++ resolved
@@ -283,13 +283,8 @@
       ...currentExtraKeys,
       'Ctrl-Enter': executeQuery,
       'Cmd-Enter': executeQuery,
-<<<<<<< HEAD
-      'Ctrl-Space': 'autocomplete',
     };
     cm.setOption('extraKeys', mergedExtraKeys);
-=======
-    });
->>>>>>> 1ea37a42
   }
 
   // Fetch groups and schemas for autocomplete
