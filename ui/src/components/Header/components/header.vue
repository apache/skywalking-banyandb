<!--
  ~ Licensed to Apache Software Foundation (ASF) under one or more contributor
  ~ license agreements. See the NOTICE file distributed with
  ~ this work for additional information regarding copyright
  ~ ownership. Apache Software Foundation (ASF) licenses this file to you under
  ~ the Apache License, Version 2.0 (the "License"); you may
  ~ not use this file except in compliance with the License.
  ~ You may obtain a copy of the License at
  ~
  ~     http://www.apache.org/licenses/LICENSE-2.0
  ~
  ~ Unless required by applicable law or agreed to in writing,
  ~ software distributed under the License is distributed on an
  ~ "AS IS" BASIS, WITHOUT WARRANTIES OR CONDITIONS OF ANY
  ~ KIND, either express or implied.  See the License for the
  ~ specific language governing permissions and limitations
  ~ under the License.
-->

<script setup>
import { reactive } from "vue";
import { ElImage, ElTooltip, ElMenu, ElMenuItem } from 'element-plus'
import { useRoute } from 'vue-router'
import { watch, getCurrentInstance } from '@vue/runtime-core'
import userImg from '@/assets/banyandb_small.jpg'

// Eventbus
const $bus = getCurrentInstance().appContext.config.globalProperties.mittBus

// router
const route = useRoute()

// data
const data = reactive({
    activeMenu: '/banyandb/dashboard',
    isCollapse: false,
    showButton: false
})
<<<<<<< HEAD
const userImg = '../../../src/assets/banyandb_small.jpg'
=======
>>>>>>> ac007a1b

// watch
watch(() => route, () => {
    let arr = route.path.split('/')
    data.activeMenu = `/${arr[1]}/${arr[2]}`
}, {
    immediate: true,
    deep: true
})
watch(() => data.activeMenu, () => {
    data.showButton = data.activeMenu == '/banyandb/stream' || data.activeMenu == '/banyandb/measure' ? true : false
}, {
    immediate: true,
    deep: true
})

// function
function initData() {
    let arr = route.path.split('/')
    data.activeMenu = `/${arr[1]}/${arr[2]}`
}
function changeAsideWidth() {
    if (data.isCollapse) {
        $bus.emit('changeIsCollapse', {
            isCollapse: false,
            width: '200px'
        })
    } else {
        $bus.emit('changeIsCollapse', {
            isCollapse: true,
            width: '65px'
        })
    }
}
$bus.on('changeIsCollapse', (obj) => {
    data.isCollapse = obj.isCollapse
})
initData()
</script>

<template>
    <div class="size flex align-item-center justify-between bd-bottom">
        <div class="image flex align-item-center justify-between">
            <el-image :src="userImg" class="flex center" fit="fill">
                <div slot="error" class="image-slot">
                    <i class="el-icon-picture-outline"></i>
                </div>
            </el-image>
            <div class="title text-main-color text-title text-family text-weight-lt">BanyanDB Manager</div>
            <!-- open aside menu -->
            <div class="flex center pointer icon-size" v-if="data.showButton" @click="changeAsideWidth">
                <el-tooltip class="item" effect="dark" :content="!data.isCollapse ? 'Collapse menu' : 'Expand menu'"
                    placement="bottom">
                    <el-icon v-if="!data.isCollapse" class="icon">
                        <Fold />
                    </el-icon>
                    <el-icon class="icon" v-else>
                        <Expand />
                    </el-icon>
                </el-tooltip>
            </div>
            <div v-else class="icon-size"></div>
            <!-- stream/measure sources url -->
            <div style="width:380px;" class="margin-left-small"></div>
        </div>
        <div class="navigation" style="margin-right: 20%">
            <el-menu active-text-color="#6E38F7" router :ellipsis="false" class="el-menu-demo" mode="horizontal"
                :default-active="data.activeMenu" @select="handleSelect">
                <el-menu-item index="/banyandb/dashboard">Dashboard</el-menu-item>
                <el-menu-item index="/banyandb/stream">Stream</el-menu-item>
                <el-menu-item index="/banyandb/measure">Measure</el-menu-item>
                <el-menu-item index="/banyandb/property">Property</el-menu-item>
            </el-menu>
        </div>
        <div class="person flex justify-around align-item-center">
            <el-icon class="icon pointer">
                <Message />
            </el-icon>
            <el-icon class="icon pointer">
                <Avatar />
            </el-icon>
            <div class="text-normal text-main-color text-family text-weight-lt text-title">Admin</div>
        </div>
    </div>
</template>

<style lang="scss" scoped>
.image {
    width: 665px;
    height: 100%;

    .el-image {
        width: 59px;
        height: 59px;
    }

    .title {
        height: 100%;
        line-height: 59px;
    }
}

.el-menu-item {
    font-weight: var(--weight-lt);
    font-size: var(--size-lt);
    font-family: var(--font-family-main);
}

.el-menu-item:hover {
    color: var(--el-menu-active-color) !important;
}

.navigation {
    display: flex;
    align-items: center;
    justify-content: center;
}

.person {
    width: 140px;
    height: 100%;
    margin-right: 30px;
}

.icon-size {
    width: 25px;
    height: 25px;
}
</style><|MERGE_RESOLUTION|>--- conflicted
+++ resolved
@@ -36,10 +36,6 @@
     isCollapse: false,
     showButton: false
 })
-<<<<<<< HEAD
-const userImg = '../../../src/assets/banyandb_small.jpg'
-=======
->>>>>>> ac007a1b
 
 // watch
 watch(() => route, () => {
