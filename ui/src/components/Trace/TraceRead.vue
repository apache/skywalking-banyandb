--- conflicted
+++ resolved
@@ -93,11 +93,7 @@
       .catch((err) => {
         ElMessage({
           showClose: true,
-<<<<<<< HEAD
           message: err.message, 
-=======
-          message: err.message,
->>>>>>> 86ae9b30
           type: 'error',
           duration: 5000,
         });
