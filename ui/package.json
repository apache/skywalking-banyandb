--- conflicted
+++ resolved
@@ -31,10 +31,6 @@
     "prettier": "^3.4.2",
     "unplugin-auto-import": "^0.17.5",
     "unplugin-vue-components": "^0.26.0",
-<<<<<<< HEAD
     "vite": "^6.2.4"
-=======
-    "vite": "^5.4.15"
->>>>>>> 0516feab
   }
 }