// Licensed to Apache Software Foundation (ASF) under one or more contributor
// license agreements. See the NOTICE file distributed with
// this work for additional information regarding copyright
// ownership. Apache Software Foundation (ASF) licenses this file to you under
// the Apache License, Version 2.0 (the "License"); you may
// not use this file except in compliance with the License.
// You may obtain a copy of the License at
//
//     http://www.apache.org/licenses/LICENSE-2.0
//
// Unless required by applicable law or agreed to in writing,
// software distributed under the License is distributed on an
// "AS IS" BASIS, WITHOUT WARRANTIES OR CONDITIONS OF ANY
// KIND, either express or implied.  See the License for the
// specific language governing permissions and limitations
// under the License.

syntax = "proto3";

package banyandb.database.v1;

import "banyandb/common/v1/common.proto";
import "banyandb/model/v1/common.proto";
import "banyandb/model/v1/query.proto";
import "google/protobuf/timestamp.proto";
import "validate/validate.proto";

option go_package = "github.com/apache/skywalking-banyandb/api/proto/banyandb/database/v1";
option java_package = "org.apache.skywalking.banyandb.database.v1";

enum TagType {
  TAG_TYPE_UNSPECIFIED = 0;
  TAG_TYPE_STRING = 1;
  TAG_TYPE_INT = 2;
  TAG_TYPE_STRING_ARRAY = 3;
  TAG_TYPE_INT_ARRAY = 4;
  TAG_TYPE_DATA_BINARY = 5;
}

message TagFamilySpec {
  string name = 1 [(validate.rules).string.min_len = 1];
  // tags defines accepted tags
  repeated TagSpec tags = 2 [(validate.rules).repeated.min_items = 1];
}

message TagSpec {
  string name = 1 [(validate.rules).string.min_len = 1];
  TagType type = 2 [(validate.rules).enum.defined_only = true];
  // indexed_only indicates whether the tag is stored
  // True: It's indexed only, but not stored
  // False: it's stored and indexed
  bool indexed_only = 3;
}

// Stream intends to store streaming data, for example, traces or logs
message Stream {
  // metadata is the identity of a trace series
  common.v1.Metadata metadata = 1 [(validate.rules).message.required = true];
  // tag_families
  repeated TagFamilySpec tag_families = 2 [(validate.rules).repeated.min_items = 1];
  // entity indicates how to generate a series and shard a stream
  Entity entity = 3 [(validate.rules).message.required = true];
  // updated_at indicates when the stream is updated
  google.protobuf.Timestamp updated_at = 4;
}

message Entity {
  repeated string tag_names = 1 [(validate.rules).repeated.min_items = 1];
}

enum FieldType {
  FIELD_TYPE_UNSPECIFIED = 0;
  FIELD_TYPE_STRING = 1;
  FIELD_TYPE_INT = 2;
  FIELD_TYPE_DATA_BINARY = 3;
  FIELD_TYPE_FLOAT = 4;
}

enum EncodingMethod {
  ENCODING_METHOD_UNSPECIFIED = 0;
  ENCODING_METHOD_GORILLA = 1;
}

enum CompressionMethod {
  COMPRESSION_METHOD_UNSPECIFIED = 0;
  COMPRESSION_METHOD_ZSTD = 1;
}

// FieldSpec is the specification of field
message FieldSpec {
  // name is the identity of a field
  string name = 1 [(validate.rules).string.min_len = 1];
  // field_type denotes the type of field value
  FieldType field_type = 2 [(validate.rules).enum.defined_only = true];
  // encoding_method indicates how to encode data during writing
  EncodingMethod encoding_method = 3 [(validate.rules).enum.defined_only = true];
  // compression_method indicates how to compress data during writing
  CompressionMethod compression_method = 4 [(validate.rules).enum.defined_only = true];
  // aggregate_function indicates how to aggregate data
<<<<<<< HEAD
  model.v1.MeasureAggregate aggregate_function = 5;
=======
  model.v1.AggregationFunction aggregate_function = 5;
>>>>>>> 7e541d02
}

// Measure intends to store data point
message Measure {
  // metadata is the identity of a measure
  common.v1.Metadata metadata = 1 [(validate.rules).message.required = true];
  // tag_families are for filter measures
  repeated TagFamilySpec tag_families = 2 [(validate.rules).repeated.min_items = 1];
  // fields denote measure values
  repeated FieldSpec fields = 3;
  // entity indicates which tags will be to generate a series and shard a measure
  Entity entity = 4 [(validate.rules).message.required = true];
  // interval indicates how frequently to send a data point
  // valid time units are "ns", "us" (or "µs"), "ms", "s", "m", "h", "d".
  string interval = 5;
  // updated_at indicates when the measure is updated
  google.protobuf.Timestamp updated_at = 6;
}

message MeasureAggregateFunction {
  // type indicates the type of function argument
  FieldType type = 1 [(validate.rules).enum.defined_only = true];
  // aggregate_function indicates specific function for measure data
  model.v1.MeasureAggregate aggregate_function = 2;
}

// TopNAggregation generates offline TopN statistics for a measure's TopN approximation
message TopNAggregation {
  // metadata is the identity of an aggregation
  common.v1.Metadata metadata = 1 [(validate.rules).message.required = true];
  // source_measure denotes the data source of this aggregation
  common.v1.Metadata source_measure = 2 [(validate.rules).message.required = true];
  // field_name is the name of field used for ranking
  string field_name = 3 [(validate.rules).string.min_len = 1];
  // field_value_sort indicates how to sort fields
  // ASC: bottomN
  // DESC: topN
  // UNSPECIFIED: topN + bottomN
  // todo validate plugin exist bug https://github.com/bufbuild/protoc-gen-validate/issues/672
  model.v1.Sort field_value_sort = 4;
  // group_by_tag_names groups data points into statistical counters
  repeated string group_by_tag_names = 5;
  // criteria select partial data points from measure
  model.v1.Criteria criteria = 6;
  // counters_number sets the number of counters to be tracked. The default value is 1000
  int32 counters_number = 7;
  // lru_size defines how much entry is allowed to be maintained in the memory
  int32 lru_size = 8;
  // updated_at indicates when the measure is updated
  google.protobuf.Timestamp updated_at = 9;
}

// IndexRule defines how to generate indices based on tags and the index type
// IndexRule should bind to a subject through an IndexRuleBinding to generate proper indices.
message IndexRule {
  // metadata define the rule's identity
  common.v1.Metadata metadata = 1 [(validate.rules).message.required = true];
  // tags are the combination that refers to an indexed object
  // If the elements in tags are more than 1, the object will generate a multi-tag index
  // Caveat: All tags in a multi-tag MUST have an identical IndexType
  repeated string tags = 2 [(validate.rules).repeated.min_items = 1];
  // Type determine the index structure under the hood
  enum Type {
    TYPE_UNSPECIFIED = 0;
    TYPE_INVERTED = 1;
  }
  // type is the IndexType of this IndexObject.
  Type type = 3 [(validate.rules).enum.defined_only = true];
  // updated_at indicates when the IndexRule is updated
  google.protobuf.Timestamp updated_at = 4;
  enum Analyzer {
    ANALYZER_UNSPECIFIED = 0;
    // Keyword analyzer is a “noop” analyzer which returns the entire input string as a single token.
    ANALYZER_KEYWORD = 1;
    // Standard analyzer provides grammar based tokenization
    ANALYZER_STANDARD = 2;
    // Simple analyzer breaks text into tokens at any non-letter character,
    // such as numbers, spaces, hyphens and apostrophes, discards non-letter characters,
    // and changes uppercase to lowercase.
    ANALYZER_SIMPLE = 3;
  }
  // analyzer analyzes tag value to support the full-text searching for TYPE_INVERTED indices.
  Analyzer analyzer = 5;
  // no_sort indicates whether the index is not for sorting.
  bool no_sort = 6;
}

// Subject defines which stream or measure would generate indices
message Subject {
  // catalog is where the subject belongs to
  // todo validate plugin exist bug https://github.com/bufbuild/protoc-gen-validate/issues/672
  common.v1.Catalog catalog = 1;
  // name refers to a stream or measure in a particular catalog
  string name = 2 [(validate.rules).string.min_len = 1];
}

// IndexRuleBinding is a bridge to connect severalIndexRules to a subject
// This binding is valid between begin_at_nanoseconds and expire_at_nanoseconds, that provides flexible strategies
// to control how to generate time series indices.
message IndexRuleBinding {
  // metadata is the identity of this binding
  common.v1.Metadata metadata = 1 [(validate.rules).message.required = true];
  // rules refers to the IndexRule
  repeated string rules = 2 [(validate.rules).repeated.min_items = 1];
  // subject indicates the subject of binding action
  Subject subject = 3 [(validate.rules).message.required = true];
  // begin_at_nanoseconds is the timestamp, after which the binding will be active
  google.protobuf.Timestamp begin_at = 4 [(validate.rules).timestamp.required = true];
  // expire_at_nanoseconds it the timestamp, after which the binding will be inactive
  // expire_at_nanoseconds must be larger than begin_at_nanoseconds
  google.protobuf.Timestamp expire_at = 5 [(validate.rules).timestamp.required = true];
  // updated_at indicates when the IndexRuleBinding is updated
  google.protobuf.Timestamp updated_at = 6;
}<|MERGE_RESOLUTION|>--- conflicted
+++ resolved
@@ -96,12 +96,6 @@
   EncodingMethod encoding_method = 3 [(validate.rules).enum.defined_only = true];
   // compression_method indicates how to compress data during writing
   CompressionMethod compression_method = 4 [(validate.rules).enum.defined_only = true];
-  // aggregate_function indicates how to aggregate data
-<<<<<<< HEAD
-  model.v1.MeasureAggregate aggregate_function = 5;
-=======
-  model.v1.AggregationFunction aggregate_function = 5;
->>>>>>> 7e541d02
 }
 
 // Measure intends to store data point
@@ -119,13 +113,6 @@
   string interval = 5;
   // updated_at indicates when the measure is updated
   google.protobuf.Timestamp updated_at = 6;
-}
-
-message MeasureAggregateFunction {
-  // type indicates the type of function argument
-  FieldType type = 1 [(validate.rules).enum.defined_only = true];
-  // aggregate_function indicates specific function for measure data
-  model.v1.MeasureAggregate aggregate_function = 2;
 }
 
 // TopNAggregation generates offline TopN statistics for a measure's TopN approximation
