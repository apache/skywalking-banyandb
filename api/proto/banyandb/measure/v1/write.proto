// Licensed to Apache Software Foundation (ASF) under one or more contributor
// license agreements. See the NOTICE file distributed with
// this work for additional information regarding copyright
// ownership. Apache Software Foundation (ASF) licenses this file to you under
// the Apache License, Version 2.0 (the "License"); you may
// not use this file except in compliance with the License.
// You may obtain a copy of the License at
//
//     http://www.apache.org/licenses/LICENSE-2.0
//
// Unless required by applicable law or agreed to in writing,
// software distributed under the License is distributed on an
// "AS IS" BASIS, WITHOUT WARRANTIES OR CONDITIONS OF ANY
// KIND, either express or implied.  See the License for the
// specific language governing permissions and limitations
// under the License.

syntax = "proto3";

package banyandb.measure.v1;

import "banyandb/common/v1/common.proto";
import "banyandb/model/v1/common.proto";
import "banyandb/model/v1/write.proto";
import "google/protobuf/timestamp.proto";
import "validate/validate.proto";

option go_package = "github.com/apache/skywalking-banyandb/api/proto/banyandb/measure/v1";
option java_package = "org.apache.skywalking.banyandb.measure.v1";

// DataPointValue is the data point for writing. It only contains values.
message DataPointValue {
  // timestamp is in the timeunit of milliseconds.
  google.protobuf.Timestamp timestamp = 1 [(validate.rules).timestamp.required = true];
  // the order of tag_families' items match the measure schema
  repeated model.v1.TagFamilyForWrite tag_families = 2 [(validate.rules).repeated.min_items = 1];
  // the order of fields match the measure schema
  repeated model.v1.FieldValue fields = 3;
  // the version of the data point
  int64 version = 4;
  // the type of the data point cumulative or delta
  enum Type {
    // TYPE_UNSPECIFIED is the default value.
    TYPE_UNSPECIFIED = 0;
    // TYPE_CUMULATIVE is the cumulative data
    TYPE_CUMULATIVE = 1;
    // TYPE_DELTA is the delta data
    TYPE_DELTA = 2;
  }
<<<<<<< HEAD
  Type  type = 5;
=======
  Type type = 5;
>>>>>>> b12cf806
}

// WriteRequest is the request contract for write
message WriteRequest {
  // the metadata is required.
  common.v1.Metadata metadata = 1 [(validate.rules).message.required = true];
  // the data_point is required.
  DataPointValue data_point = 2 [(validate.rules).message.required = true];
  // the message_id is required.
  uint64 message_id = 3 [(validate.rules).uint64.gt = 0];
}

// WriteResponse is the response contract for write
message WriteResponse {
  // the message_id from request.
  uint64 message_id = 1 [(validate.rules).uint64.gt = 0];
  // status indicates the request processing result
  model.v1.Status status = 2 [(validate.rules).enum.defined_only = true];
  // the metadata from request when request fails
  common.v1.Metadata metadata = 3;
}

message InternalWriteRequest {
  uint32 shard_id = 1;
  bytes series_hash = 2;
  repeated model.v1.TagValue entity_values = 3;
  WriteRequest request = 4;
}<|MERGE_RESOLUTION|>--- conflicted
+++ resolved
@@ -38,20 +38,6 @@
   repeated model.v1.FieldValue fields = 3;
   // the version of the data point
   int64 version = 4;
-  // the type of the data point cumulative or delta
-  enum Type {
-    // TYPE_UNSPECIFIED is the default value.
-    TYPE_UNSPECIFIED = 0;
-    // TYPE_CUMULATIVE is the cumulative data
-    TYPE_CUMULATIVE = 1;
-    // TYPE_DELTA is the delta data
-    TYPE_DELTA = 2;
-  }
-<<<<<<< HEAD
-  Type  type = 5;
-=======
-  Type type = 5;
->>>>>>> b12cf806
 }
 
 // WriteRequest is the request contract for write
