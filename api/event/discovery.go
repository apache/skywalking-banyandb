--- conflicted
+++ resolved
@@ -34,7 +34,6 @@
 		Version: "v1",
 		Kind:    "event-series",
 	}
-<<<<<<< HEAD
 	TopicSeriesEvent = bus.UniTopic(SeriesEventKindVersion.String())
 
 	WriteEventKindVersion = common.KindVersion{
@@ -42,12 +41,16 @@
 		Kind:    "event-write",
 	}
 	TopicWriteEvent = bus.UniTopic(WriteEventKindVersion.String())
-=======
-	TopicSeriesEvent     = bus.UniTopic(SeriesEventKindVersion.String())
+
 	IndexRuleKindVersion = common.KindVersion{Version: "v1", Kind: "index-rule"}
 	TopicIndexRule       = bus.UniTopic(IndexRuleKindVersion.String())
->>>>>>> e2627b7a
 )
+
+type traceWriteDate struct {
+	shardID uint
+	seriesID []byte
+	writeRequest *v1.WriteRequest
+}
 
 type Shard struct {
 	common.KindVersion
@@ -59,13 +62,11 @@
 	Payload v1.SeriesEvent
 }
 
-<<<<<<< HEAD
 type Write struct {
 	common.KindVersion
-	Payload v1.WriteRequest
-=======
+	Payload traceWriteDate
+}
 type IndexRule struct {
 	common.KindVersion
 	Payload *v1.IndexRuleEvent
->>>>>>> e2627b7a
 }