--- conflicted
+++ resolved
@@ -1568,6 +1568,7 @@
 | spans | [Span](#banyandb-trace-v1-Span) | repeated | spans are the spans that belong to this trace. |
 | trace_id | [string](#string) |  | trace_id is the unique identifier of the trace. |
 | key | [int64](#int64) |  | key is used for sorting. |
+| span_ids | [string](#string) | repeated | span_ids are the ids of the spans that belong to the trace. |
 
 
 
@@ -1684,20 +1685,11 @@
 
 | Field | Type | Label | Description |
 | ----- | ---- | ----- | ----------- |
-<<<<<<< HEAD
-| metadata | [banyandb.common.v1.Metadata](#banyandb-common-v1-Metadata) |  | metadata is the identity of the trace resource. |
-| tags | [TraceTagSpec](#banyandb-database-v1-TraceTagSpec) | repeated | tags are the specification of tags. |
-| trace_id_tag_name | [string](#string) |  | trace_id_tag_name is the name of the tag that stores the trace ID. |
-| timestamp_tag_name | [string](#string) |  | timestamp_tag_name is the name of the tag that stores the timestamp. |
-| updated_at | [google.protobuf.Timestamp](#google-protobuf-Timestamp) |  | updated_at indicates when the trace resource is updated. |
-| span_id_tag_name | [string](#string) |  | span_id_tag_name is the name of the tag that stores the span ID. |
-=======
 | stream_result | [banyandb.stream.v1.QueryResponse](#banyandb-stream-v1-QueryResponse) |  | stream_result is returned for stream queries |
 | measure_result | [banyandb.measure.v1.QueryResponse](#banyandb-measure-v1-QueryResponse) |  | measure_result is returned for measure queries |
 | property_result | [banyandb.property.v1.QueryResponse](#banyandb-property-v1-QueryResponse) |  | property_result is returned for property queries |
 | trace_result | [banyandb.trace.v1.QueryResponse](#banyandb-trace-v1-QueryResponse) |  | trace_result is returned for trace queries |
 | topn_result | [banyandb.measure.v1.TopNResponse](#banyandb-measure-v1-TopNResponse) |  | topn_result is returned for TopN queries |
->>>>>>> cf1b1e2e
 
 
 
@@ -2492,6 +2484,7 @@
 | trace_id_tag_name | [string](#string) |  | trace_id_tag_name is the name of the tag that stores the trace ID. |
 | timestamp_tag_name | [string](#string) |  | timestamp_tag_name is the name of the tag that stores the timestamp. |
 | updated_at | [google.protobuf.Timestamp](#google-protobuf-Timestamp) |  | updated_at indicates when the trace resource is updated. |
+| span_id_tag_name | [string](#string) |  | span_id_tag_name is the name of the tag that stores the span ID. |
 
 
 
@@ -4810,130 +4803,6 @@
 
 
 
-<<<<<<< HEAD
-<a name="banyandb_trace_v1_query-proto"></a>
-<p align="right"><a href="#top">Top</a></p>
-
-## banyandb/trace/v1/query.proto
-
-
-
-<a name="banyandb-trace-v1-InternalQueryResponse"></a>
-
-### InternalQueryResponse
-InternalQueryResponse is the response of an internal query.
-
-
-| Field | Type | Label | Description |
-| ----- | ---- | ----- | ----------- |
-| internal_traces | [InternalTrace](#banyandb-trace-v1-InternalTrace) | repeated | internal_traces is a list of internal traces that match the query. |
-| trace_query_result | [banyandb.common.v1.Trace](#banyandb-common-v1-Trace) |  | trace_query_result contains the trace of the query execution if tracing is enabled. |
-
-
-
-
-
-
-<a name="banyandb-trace-v1-InternalTrace"></a>
-
-### InternalTrace
-InternalTrace is the trace that is used for internal use.
-
-
-| Field | Type | Label | Description |
-| ----- | ---- | ----- | ----------- |
-| spans | [Span](#banyandb-trace-v1-Span) | repeated | spans are the spans that belong to this trace. |
-| trace_id | [string](#string) |  | trace_id is the unique identifier of the trace. |
-| key | [int64](#int64) |  | key is used for sorting. |
-| span_ids | [string](#string) | repeated | span_ids are the ids of the spans that belong to the trace. |
-
-
-
-
-
-
-<a name="banyandb-trace-v1-QueryRequest"></a>
-
-### QueryRequest
-QueryRequest is the request contract for query.
-
-
-| Field | Type | Label | Description |
-| ----- | ---- | ----- | ----------- |
-| groups | [string](#string) | repeated | groups indicates the physical data location. |
-| name | [string](#string) |  | name is the identity of a trace. |
-| time_range | [banyandb.model.v1.TimeRange](#banyandb-model-v1-TimeRange) |  | time_range is a range query with begin/end time of entities in the timeunit of milliseconds. In the context of trace, it represents the range of the `startTime` for spans/segments, it is always recommended to specify time range for performance reason |
-| offset | [uint32](#uint32) |  | offset is used to support pagination, together with the following limit |
-| limit | [uint32](#uint32) |  | limit is used to impose a boundary on the number of spans being returned |
-| order_by | [banyandb.model.v1.QueryOrder](#banyandb-model-v1-QueryOrder) |  | order_by is given to specify the sort for a tag. So far, only tags in the type of Integer are supported |
-| criteria | [banyandb.model.v1.Criteria](#banyandb-model-v1-Criteria) |  | criteria is the filter criteria. |
-| tag_projection | [string](#string) | repeated | projection can be used to select the names of the tags in the response |
-| trace | [bool](#bool) |  | trace is used to enable trace for the query |
-| stages | [string](#string) | repeated | stage is used to specify the stage of the query in the lifecycle |
-
-
-
-
-
-
-<a name="banyandb-trace-v1-QueryResponse"></a>
-
-### QueryResponse
-QueryResponse is the response of a query.
-
-
-| Field | Type | Label | Description |
-| ----- | ---- | ----- | ----------- |
-| traces | [Trace](#banyandb-trace-v1-Trace) | repeated | traces is a list of traces that match the query, with spans grouped by trace ID. |
-| trace_query_result | [banyandb.common.v1.Trace](#banyandb-common-v1-Trace) |  | trace_query_result contains the trace of the query execution if tracing is enabled. |
-
-
-
-
-
-
-<a name="banyandb-trace-v1-Span"></a>
-
-### Span
-Span is a single operation within a trace.
-
-
-| Field | Type | Label | Description |
-| ----- | ---- | ----- | ----------- |
-| tags | [banyandb.model.v1.Tag](#banyandb-model-v1-Tag) | repeated | tags are the indexed tags of the span. |
-| span | [bytes](#bytes) |  | span is the raw span data. |
-
-
-
-
-
-
-<a name="banyandb-trace-v1-Trace"></a>
-
-### Trace
-Trace contains all spans that belong to a single trace ID.
-
-
-| Field | Type | Label | Description |
-| ----- | ---- | ----- | ----------- |
-| spans | [Span](#banyandb-trace-v1-Span) | repeated | spans is the list of spans that belong to this trace. |
-
-
-
-
-
- 
-
- 
-
- 
-
- 
-
-
-
-=======
->>>>>>> cf1b1e2e
 <a name="banyandb_trace_v1_write-proto"></a>
 <p align="right"><a href="#top">Top</a></p>
 
