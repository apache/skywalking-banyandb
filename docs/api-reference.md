--- conflicted
+++ resolved
@@ -334,17 +334,7 @@
   
     - [StreamService](#banyandb-stream-v1-StreamService)
   
-<<<<<<< HEAD
-=======
-- [banyandb/trace/v1/query.proto](#banyandb_trace_v1_query-proto)
-    - [InternalQueryResponse](#banyandb-trace-v1-InternalQueryResponse)
-    - [InternalTrace](#banyandb-trace-v1-InternalTrace)
-    - [QueryRequest](#banyandb-trace-v1-QueryRequest)
-    - [QueryResponse](#banyandb-trace-v1-QueryResponse)
-    - [Span](#banyandb-trace-v1-Span)
-    - [Trace](#banyandb-trace-v1-Trace)
-  
->>>>>>> a3fc5bc1
+
 - [banyandb/trace/v1/write.proto](#banyandb_trace_v1_write-proto)
     - [InternalWriteRequest](#banyandb-trace-v1-InternalWriteRequest)
     - [WriteRequest](#banyandb-trace-v1-WriteRequest)
@@ -446,14 +436,6 @@
 
 | Field | Type | Label | Description |
 | ----- | ---- | ----- | ----------- |
-<<<<<<< HEAD
-| shard_num | [uint32](#uint32) |  | shard_num is the number of shards |
-| segment_interval | [IntervalRule](#banyandb-common-v1-IntervalRule) |  | segment_interval indicates the length of a segment |
-| ttl | [IntervalRule](#banyandb-common-v1-IntervalRule) |  | ttl indicates time to live, how long the data will be cached |
-| stages | [LifecycleStage](#banyandb-common-v1-LifecycleStage) | repeated | stages defines the ordered lifecycle stages. Data progresses through these stages sequentially. |
-| default_stages | [string](#string) | repeated | default_stages is the name of the default stage |
-| replicas | [uint32](#uint32) |  | replicas is the number of replicas. This is used to ensure high availability and fault tolerance. This is an optional field and defaults to 0. A value of 0 means no replicas, while a value of 1 means one primary shard and one replica. Higher values indicate more replicas. |
-=======
 | id | [uint64](#uint64) |  | Unique identifier for this part. |
 | files | [FileInfo](#banyandb-cluster-v1-FileInfo) | repeated | Information about individual files within this part. |
 | compressed_size_bytes | [uint64](#uint64) |  | Compressed size in bytes from partMetadata. |
@@ -465,7 +447,6 @@
 | min_key | [int64](#int64) |  | Minimum user-provided key for sidx. |
 | max_key | [int64](#int64) |  | Maximum user-provided key for sidx. |
 | part_type | [string](#string) |  | Part type. |
->>>>>>> a3fc5bc1
 
 
 
@@ -4994,8 +4975,7 @@
 
 
 
-<<<<<<< HEAD
-=======
+
 <a name="banyandb_trace_v1_query-proto"></a>
 <p align="right"><a href="#top">Top</a></p>
 
@@ -5116,7 +5096,7 @@
 
 
 
->>>>>>> a3fc5bc1
+
 <a name="banyandb_trace_v1_write-proto"></a>
 <p align="right"><a href="#top">Top</a></p>
 
