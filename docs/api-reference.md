--- conflicted
+++ resolved
@@ -3,8 +3,6 @@
 
 ## Table of Contents
 
-<<<<<<< HEAD
-=======
 - [banyandb/model/v1/write.proto](#banyandb_model_v1_write-proto)
     - [Status](#banyandb-model-v1-Status)
   
@@ -29,7 +27,6 @@
     - [ChunkedSyncService](#banyandb-cluster-v1-ChunkedSyncService)
     - [Service](#banyandb-cluster-v1-Service)
   
->>>>>>> 69179312
 - [banyandb/common/v1/common.proto](#banyandb_common_v1_common-proto)
     - [Group](#banyandb-common-v1-Group)
     - [IntervalRule](#banyandb-common-v1-IntervalRule)
@@ -357,13 +354,20 @@
 
 
 
-<a name="banyandb_common_v1_common-proto"></a>
+<a name="banyandb_model_v1_write-proto"></a>
 <p align="right"><a href="#top">Top</a></p>
 
-## banyandb/common/v1/common.proto
-
-<<<<<<< HEAD
-=======
+## banyandb/model/v1/write.proto
+
+
+ 
+
+
+<a name="banyandb-model-v1-Status"></a>
+
+### Status
+Status is the response status for write
+
 | Name | Number | Description |
 | ---- | ------ | ----------- |
 | STATUS_UNSPECIFIED | 0 |  |
@@ -375,140 +379,117 @@
 | STATUS_DISK_FULL | 6 |  |
 | STATUS_VERSION_UNSUPPORTED | 7 | Client version not supported |
 | STATUS_VERSION_DEPRECATED | 8 | Client version deprecated but still supported |
->>>>>>> 69179312
-
-
-<a name="banyandb-common-v1-Group"></a>
-
-### Group
-Group is an internal object for Group management
-
-
-| Field | Type | Label | Description |
-| ----- | ---- | ----- | ----------- |
-| metadata | [Metadata](#banyandb-common-v1-Metadata) |  | metadata define the group&#39;s identity |
-| catalog | [Catalog](#banyandb-common-v1-Catalog) |  | catalog denotes which type of data the group contains |
-| resource_opts | [ResourceOpts](#banyandb-common-v1-ResourceOpts) |  | resourceOpts indicates the structure of the underlying kv storage |
-| updated_at | [google.protobuf.Timestamp](#google-protobuf-Timestamp) |  | updated_at indicates when resources of the group are updated |
-
-
-
-
-
-
-<a name="banyandb-common-v1-IntervalRule"></a>
-
-### IntervalRule
-IntervalRule is a structured duration
-
-
-| Field | Type | Label | Description |
-| ----- | ---- | ----- | ----------- |
-| unit | [IntervalRule.Unit](#banyandb-common-v1-IntervalRule-Unit) |  | unit can only be UNIT_HOUR or UNIT_DAY |
-| num | [uint32](#uint32) |  |  |
-
-
-
-
-
-
-<a name="banyandb-common-v1-LifecycleStage"></a>
-
-### LifecycleStage
-
-
-
-| Field | Type | Label | Description |
-| ----- | ---- | ----- | ----------- |
-| name | [string](#string) |  | The stage name (e.g., &#34;warm&#34;, &#34;cold&#34;). This should be a non-empty string. |
-| shard_num | [uint32](#uint32) |  | Number of shards allocated for this stage. Must be greater than zero. |
-| segment_interval | [IntervalRule](#banyandb-common-v1-IntervalRule) |  | Defines the interval for data segmentation in this stage. This is a required field and uses the IntervalRule structure. |
-| ttl | [IntervalRule](#banyandb-common-v1-IntervalRule) |  | Specifies the time-to-live for data in this stage before moving to the next. This is also a required field using the IntervalRule structure. |
-| node_selector | [string](#string) |  | Node selector specifying target nodes for this stage. Optional; if provided, it must be a non-empty string. |
-| close | [bool](#bool) |  | Indicates whether segments that are no longer live should be closed. |
-| replicas | [uint32](#uint32) |  | replicas is the number of replicas for this stage. This is an optional field and defaults to 0. A value of 0 means no replicas, while a value of 1 means one primary shard and one replica. Higher values indicate more replicas. |
-
-
-
-
-
-
-<a name="banyandb-common-v1-Metadata"></a>
-
-### Metadata
-Metadata is for multi-tenant, multi-model use
-
-
-| Field | Type | Label | Description |
-| ----- | ---- | ----- | ----------- |
-| group | [string](#string) |  | group contains a set of options, like retention policy, max |
-| name | [string](#string) |  | name of the entity |
-| id | [uint32](#uint32) |  | id is the unique identifier of the entity if id is not set, the system will generate a unique id |
-| create_revision | [int64](#int64) |  | readonly. create_revision is the revision of last creation on this key. |
-| mod_revision | [int64](#int64) |  | readonly. mod_revision is the revision of last modification on this key. |
-
-
-
-
-
-
-<a name="banyandb-common-v1-ResourceOpts"></a>
-
-### ResourceOpts
-
-
-
-| Field | Type | Label | Description |
-| ----- | ---- | ----- | ----------- |
-| shard_num | [uint32](#uint32) |  | shard_num is the number of shards |
-| segment_interval | [IntervalRule](#banyandb-common-v1-IntervalRule) |  | segment_interval indicates the length of a segment |
-| ttl | [IntervalRule](#banyandb-common-v1-IntervalRule) |  | ttl indicates time to live, how long the data will be cached |
-| stages | [LifecycleStage](#banyandb-common-v1-LifecycleStage) | repeated | stages defines the ordered lifecycle stages. Data progresses through these stages sequentially. |
-| default_stages | [string](#string) | repeated | default_stages is the name of the default stage |
-| replicas | [uint32](#uint32) |  | replicas is the number of replicas. This is used to ensure high availability and fault tolerance. This is an optional field and defaults to 0. A value of 0 means no replicas, while a value of 1 means one primary shard and one replica. Higher values indicate more replicas. |
-
-
-
-
-
- 
-
-
-<a name="banyandb-common-v1-Catalog"></a>
-
-### Catalog
-
-
-| Name | Number | Description |
-| ---- | ------ | ----------- |
-| CATALOG_UNSPECIFIED | 0 |  |
-| CATALOG_STREAM | 1 |  |
-| CATALOG_MEASURE | 2 |  |
-| CATALOG_PROPERTY | 3 |  |
-| CATALOG_TRACE | 4 |  |
-
-
-
-<a name="banyandb-common-v1-IntervalRule-Unit"></a>
-
-### IntervalRule.Unit
-
-
-| Name | Number | Description |
-| ---- | ------ | ----------- |
-| UNIT_UNSPECIFIED | 0 |  |
-| UNIT_HOUR | 1 |  |
-| UNIT_DAY | 2 |  |
-
-
- 
-
- 
-
- 
-
-<<<<<<< HEAD
-=======
+
+
+ 
+
+ 
+
+ 
+
+
+
+<a name="banyandb_cluster_v1_rpc-proto"></a>
+<p align="right"><a href="#top">Top</a></p>
+
+## banyandb/cluster/v1/rpc.proto
+
+
+
+<a name="banyandb-cluster-v1-FileInfo"></a>
+
+### FileInfo
+Information about an individual file within a part.
+
+
+| Field | Type | Label | Description |
+| ----- | ---- | ----- | ----------- |
+| name | [string](#string) |  | File identifier (e.g., &#34;primary&#34;, &#34;timestamps&#34;, &#34;tagFamilies:seriesId&#34;). |
+| offset | [uint32](#uint32) |  | Byte offset within the part where this file starts. |
+| size | [uint32](#uint32) |  | Size of this file in bytes. |
+
+
+
+
+
+
+<a name="banyandb-cluster-v1-HealthCheckRequest"></a>
+
+### HealthCheckRequest
+
+
+
+| Field | Type | Label | Description |
+| ----- | ---- | ----- | ----------- |
+| service_name | [string](#string) |  |  |
+
+
+
+
+
+
+<a name="banyandb-cluster-v1-HealthCheckResponse"></a>
+
+### HealthCheckResponse
+
+
+
+| Field | Type | Label | Description |
+| ----- | ---- | ----- | ----------- |
+| service_name | [string](#string) |  |  |
+| status | [banyandb.model.v1.Status](#banyandb-model-v1-Status) |  |  |
+| error | [string](#string) |  |  |
+
+
+
+
+
+
+<a name="banyandb-cluster-v1-PartInfo"></a>
+
+### PartInfo
+Information about a part contained within a chunk.
+
+
+| Field | Type | Label | Description |
+| ----- | ---- | ----- | ----------- |
+| id | [uint64](#uint64) |  | Unique identifier for this part. |
+| files | [FileInfo](#banyandb-cluster-v1-FileInfo) | repeated | Information about individual files within this part. |
+| compressed_size_bytes | [uint64](#uint64) |  | Compressed size in bytes from partMetadata. |
+| uncompressed_size_bytes | [uint64](#uint64) |  | Uncompressed size in bytes from partMetadata. |
+| total_count | [uint64](#uint64) |  | Total count from partMetadata. |
+| blocks_count | [uint64](#uint64) |  | Blocks count from partMetadata. |
+| min_timestamp | [int64](#int64) |  | Minimum timestamp from partMetadata. |
+| max_timestamp | [int64](#int64) |  | Maximum timestamp from partMetadata. |
+
+
+
+
+
+
+<a name="banyandb-cluster-v1-PartResult"></a>
+
+### PartResult
+PartResult contains the result for individual parts.
+
+
+| Field | Type | Label | Description |
+| ----- | ---- | ----- | ----------- |
+| success | [bool](#bool) |  | Whether this part was processed successfully. |
+| error | [string](#string) |  | Error message if processing failed. |
+| bytes_processed | [uint32](#uint32) |  | Number of bytes processed for this part. |
+
+
+
+
+
+
+<a name="banyandb-cluster-v1-SendRequest"></a>
+
+### SendRequest
+
+
+
 | Field | Type | Label | Description |
 | ----- | ---- | ----- | ----------- |
 | topic | [string](#string) |  |  |
@@ -516,84 +497,75 @@
 | body | [bytes](#bytes) |  |  |
 | batch_mod | [bool](#bool) |  |  |
 | version_info | [VersionInfo](#banyandb-cluster-v1-VersionInfo) |  | version_info contains version information |
->>>>>>> 69179312
-
-
-<a name="banyandb_model_v1_common-proto"></a>
-<p align="right"><a href="#top">Top</a></p>
-
-## banyandb/model/v1/common.proto
-
-
-
-<a name="banyandb-model-v1-FieldValue"></a>
-
-### FieldValue
-
-
-
-| Field | Type | Label | Description |
-| ----- | ---- | ----- | ----------- |
-<<<<<<< HEAD
-| null | [google.protobuf.NullValue](#google-protobuf-NullValue) |  |  |
-| str | [Str](#banyandb-model-v1-Str) |  |  |
-| int | [Int](#banyandb-model-v1-Int) |  |  |
-| binary_data | [bytes](#bytes) |  |  |
-| float | [Float](#banyandb-model-v1-Float) |  |  |
-=======
+
+
+
+
+
+
+<a name="banyandb-cluster-v1-SendResponse"></a>
+
+### SendResponse
+
+
+
+| Field | Type | Label | Description |
+| ----- | ---- | ----- | ----------- |
 | message_id | [uint64](#uint64) |  |  |
 | error | [string](#string) |  |  |
 | body | [bytes](#bytes) |  |  |
 | status | [banyandb.model.v1.Status](#banyandb-model-v1-Status) |  |  |
 | version_compatibility | [VersionCompatibility](#banyandb-cluster-v1-VersionCompatibility) |  | version_compatibility contains version compatibility information when status indicates version issues |
->>>>>>> 69179312
-
-
-
-
-
-
-<a name="banyandb-model-v1-Float"></a>
-
-### Float
-
-
-
-| Field | Type | Label | Description |
-| ----- | ---- | ----- | ----------- |
-| value | [double](#double) |  |  |
-
-
-
-
-
-
-<a name="banyandb-model-v1-Int"></a>
-
-### Int
-
-
-
-| Field | Type | Label | Description |
-| ----- | ---- | ----- | ----------- |
-| value | [int64](#int64) |  |  |
-
-
-
-
-
-
-<a name="banyandb-model-v1-IntArray"></a>
-
-### IntArray
-
-
-
-| Field | Type | Label | Description |
-| ----- | ---- | ----- | ----------- |
-<<<<<<< HEAD
-| value | [int64](#int64) | repeated |  |
-=======
+
+
+
+
+
+
+<a name="banyandb-cluster-v1-SyncCompletion"></a>
+
+### SyncCompletion
+SyncCompletion contains completion information for the sync operation.
+
+
+| Field | Type | Label | Description |
+| ----- | ---- | ----- | ----------- |
+| total_bytes_sent | [uint64](#uint64) |  | Total bytes sent for validation. |
+| total_parts_sent | [uint32](#uint32) |  | Total number of parts sent. |
+| total_chunks | [uint32](#uint32) |  | Total number of chunks in this sync. |
+
+
+
+
+
+
+<a name="banyandb-cluster-v1-SyncMetadata"></a>
+
+### SyncMetadata
+SyncMetadata contains metadata for the sync operation.
+
+
+| Field | Type | Label | Description |
+| ----- | ---- | ----- | ----------- |
+| group | [string](#string) |  | Group name (stream/measure). |
+| shard_id | [uint32](#uint32) |  | Shard identifier. |
+| topic | [string](#string) |  | Sync topic (stream-part-sync or measure-part-sync). |
+| timestamp | [int64](#int64) |  | Timestamp when sync started. |
+| total_parts | [uint32](#uint32) |  | Total number of parts being synced. |
+
+
+
+
+
+
+<a name="banyandb-cluster-v1-SyncPartRequest"></a>
+
+### SyncPartRequest
+Chunked Sync Service Messages.
+
+
+| Field | Type | Label | Description |
+| ----- | ---- | ----- | ----------- |
 | session_id | [string](#string) |  | Unique session identifier for this sync operation. |
 | chunk_index | [uint32](#uint32) |  | Current chunk index (0-based). |
 | chunk_data | [bytes](#bytes) |  | Actual chunk data. |
@@ -602,53 +574,51 @@
 | metadata | [SyncMetadata](#banyandb-cluster-v1-SyncMetadata) |  | Sent with first chunk (chunk_index = 0). |
 | completion | [SyncCompletion](#banyandb-cluster-v1-SyncCompletion) |  | Sent with last chunk to finalize. |
 | version_info | [VersionInfo](#banyandb-cluster-v1-VersionInfo) |  | version_info contains version information |
->>>>>>> 69179312
-
-
-
-
-
-
-<a name="banyandb-model-v1-Str"></a>
-
-### Str
-
-
-
-| Field | Type | Label | Description |
-| ----- | ---- | ----- | ----------- |
-<<<<<<< HEAD
-| value | [string](#string) |  |  |
-=======
+
+
+
+
+
+
+<a name="banyandb-cluster-v1-SyncPartResponse"></a>
+
+### SyncPartResponse
+SyncPartResponse contains the response for a sync part request.
+
+
+| Field | Type | Label | Description |
+| ----- | ---- | ----- | ----------- |
 | session_id | [string](#string) |  |  |
 | chunk_index | [uint32](#uint32) |  |  |
 | status | [SyncStatus](#banyandb-cluster-v1-SyncStatus) |  |  |
 | error | [string](#string) |  |  |
 | sync_result | [SyncResult](#banyandb-cluster-v1-SyncResult) |  | Final result when sync completes. |
 | version_compatibility | [VersionCompatibility](#banyandb-cluster-v1-VersionCompatibility) |  | version_compatibility contains version compatibility information when status indicates version issues |
->>>>>>> 69179312
-
-
-
-
-
-
-<a name="banyandb-model-v1-StrArray"></a>
-
-### StrArray
-
-
-
-| Field | Type | Label | Description |
-| ----- | ---- | ----- | ----------- |
-| value | [string](#string) | repeated |  |
-
-
-
-
-
-<<<<<<< HEAD
-=======
+
+
+
+
+
+
+<a name="banyandb-cluster-v1-SyncResult"></a>
+
+### SyncResult
+SyncResult contains the result of a sync operation.
+
+
+| Field | Type | Label | Description |
+| ----- | ---- | ----- | ----------- |
+| success | [bool](#bool) |  | Whether entire sync was successful. |
+| total_bytes_received | [uint64](#uint64) |  | Total bytes received. |
+| duration_ms | [int64](#int64) |  | Time taken for sync in milliseconds. |
+| chunks_received | [uint32](#uint32) |  | Number of chunks successfully received. |
+| parts_received | [uint32](#uint32) |  | Number of parts successfully received. |
+| parts_results | [PartResult](#banyandb-cluster-v1-PartResult) | repeated | Results for each part. |
+
+
+
+
+
 
 <a name="banyandb-cluster-v1-VersionCompatibility"></a>
 
@@ -687,15 +657,13 @@
 
 
  
->>>>>>> 69179312
-
-<a name="banyandb-model-v1-TagFamilyForWrite"></a>
-
-### TagFamilyForWrite
-
-
-<<<<<<< HEAD
-=======
+
+
+<a name="banyandb-cluster-v1-SyncStatus"></a>
+
+### SyncStatus
+SyncStatus represents the status of a sync operation.
+
 | Name | Number | Description |
 | ---- | ------ | ----------- |
 | SYNC_STATUS_UNSPECIFIED | 0 | Unspecified status. |
@@ -706,7 +674,281 @@
 | SYNC_STATUS_SYNC_COMPLETE | 5 | Entire sync operation completed successfully. |
 | SYNC_STATUS_VERSION_UNSUPPORTED | 6 | Version not supported for sync operations. |
 | SYNC_STATUS_FORMAT_VERSION_MISMATCH | 7 | File format version incompatible. |
->>>>>>> 69179312
+
+
+ 
+
+ 
+
+
+<a name="banyandb-cluster-v1-ChunkedSyncService"></a>
+
+### ChunkedSyncService
+ChunkedSyncService provides streaming sync capabilities for chunked data transfer.
+
+| Method Name | Request Type | Response Type | Description |
+| ----------- | ------------ | ------------- | ------------|
+| SyncPart | [SyncPartRequest](#banyandb-cluster-v1-SyncPartRequest) stream | [SyncPartResponse](#banyandb-cluster-v1-SyncPartResponse) stream | SyncPart synchronizes part data using chunked transfer. |
+
+
+<a name="banyandb-cluster-v1-Service"></a>
+
+### Service
+
+
+| Method Name | Request Type | Response Type | Description |
+| ----------- | ------------ | ------------- | ------------|
+| Send | [SendRequest](#banyandb-cluster-v1-SendRequest) stream | [SendResponse](#banyandb-cluster-v1-SendResponse) stream |  |
+| HealthCheck | [HealthCheckRequest](#banyandb-cluster-v1-HealthCheckRequest) | [HealthCheckResponse](#banyandb-cluster-v1-HealthCheckResponse) |  |
+
+ 
+
+
+
+<a name="banyandb_common_v1_common-proto"></a>
+<p align="right"><a href="#top">Top</a></p>
+
+## banyandb/common/v1/common.proto
+
+
+
+<a name="banyandb-common-v1-Group"></a>
+
+### Group
+Group is an internal object for Group management
+
+
+| Field | Type | Label | Description |
+| ----- | ---- | ----- | ----------- |
+| metadata | [Metadata](#banyandb-common-v1-Metadata) |  | metadata define the group&#39;s identity |
+| catalog | [Catalog](#banyandb-common-v1-Catalog) |  | catalog denotes which type of data the group contains |
+| resource_opts | [ResourceOpts](#banyandb-common-v1-ResourceOpts) |  | resourceOpts indicates the structure of the underlying kv storage |
+| updated_at | [google.protobuf.Timestamp](#google-protobuf-Timestamp) |  | updated_at indicates when resources of the group are updated |
+
+
+
+
+
+
+<a name="banyandb-common-v1-IntervalRule"></a>
+
+### IntervalRule
+IntervalRule is a structured duration
+
+
+| Field | Type | Label | Description |
+| ----- | ---- | ----- | ----------- |
+| unit | [IntervalRule.Unit](#banyandb-common-v1-IntervalRule-Unit) |  | unit can only be UNIT_HOUR or UNIT_DAY |
+| num | [uint32](#uint32) |  |  |
+
+
+
+
+
+
+<a name="banyandb-common-v1-LifecycleStage"></a>
+
+### LifecycleStage
+
+
+
+| Field | Type | Label | Description |
+| ----- | ---- | ----- | ----------- |
+| name | [string](#string) |  | The stage name (e.g., &#34;warm&#34;, &#34;cold&#34;). This should be a non-empty string. |
+| shard_num | [uint32](#uint32) |  | Number of shards allocated for this stage. Must be greater than zero. |
+| segment_interval | [IntervalRule](#banyandb-common-v1-IntervalRule) |  | Defines the interval for data segmentation in this stage. This is a required field and uses the IntervalRule structure. |
+| ttl | [IntervalRule](#banyandb-common-v1-IntervalRule) |  | Specifies the time-to-live for data in this stage before moving to the next. This is also a required field using the IntervalRule structure. |
+| node_selector | [string](#string) |  | Node selector specifying target nodes for this stage. Optional; if provided, it must be a non-empty string. |
+| close | [bool](#bool) |  | Indicates whether segments that are no longer live should be closed. |
+| replicas | [uint32](#uint32) |  | replicas is the number of replicas for this stage. This is an optional field and defaults to 0. A value of 0 means no replicas, while a value of 1 means one primary shard and one replica. Higher values indicate more replicas. |
+
+
+
+
+
+
+<a name="banyandb-common-v1-Metadata"></a>
+
+### Metadata
+Metadata is for multi-tenant, multi-model use
+
+
+| Field | Type | Label | Description |
+| ----- | ---- | ----- | ----------- |
+| group | [string](#string) |  | group contains a set of options, like retention policy, max |
+| name | [string](#string) |  | name of the entity |
+| id | [uint32](#uint32) |  | id is the unique identifier of the entity if id is not set, the system will generate a unique id |
+| create_revision | [int64](#int64) |  | readonly. create_revision is the revision of last creation on this key. |
+| mod_revision | [int64](#int64) |  | readonly. mod_revision is the revision of last modification on this key. |
+
+
+
+
+
+
+<a name="banyandb-common-v1-ResourceOpts"></a>
+
+### ResourceOpts
+
+
+
+| Field | Type | Label | Description |
+| ----- | ---- | ----- | ----------- |
+| shard_num | [uint32](#uint32) |  | shard_num is the number of shards |
+| segment_interval | [IntervalRule](#banyandb-common-v1-IntervalRule) |  | segment_interval indicates the length of a segment |
+| ttl | [IntervalRule](#banyandb-common-v1-IntervalRule) |  | ttl indicates time to live, how long the data will be cached |
+| stages | [LifecycleStage](#banyandb-common-v1-LifecycleStage) | repeated | stages defines the ordered lifecycle stages. Data progresses through these stages sequentially. |
+| default_stages | [string](#string) | repeated | default_stages is the name of the default stage |
+| replicas | [uint32](#uint32) |  | replicas is the number of replicas. This is used to ensure high availability and fault tolerance. This is an optional field and defaults to 0. A value of 0 means no replicas, while a value of 1 means one primary shard and one replica. Higher values indicate more replicas. |
+
+
+
+
+
+ 
+
+
+<a name="banyandb-common-v1-Catalog"></a>
+
+### Catalog
+
+
+| Name | Number | Description |
+| ---- | ------ | ----------- |
+| CATALOG_UNSPECIFIED | 0 |  |
+| CATALOG_STREAM | 1 |  |
+| CATALOG_MEASURE | 2 |  |
+| CATALOG_PROPERTY | 3 |  |
+| CATALOG_TRACE | 4 |  |
+
+
+
+<a name="banyandb-common-v1-IntervalRule-Unit"></a>
+
+### IntervalRule.Unit
+
+
+| Name | Number | Description |
+| ---- | ------ | ----------- |
+| UNIT_UNSPECIFIED | 0 |  |
+| UNIT_HOUR | 1 |  |
+| UNIT_DAY | 2 |  |
+
+
+ 
+
+ 
+
+ 
+
+
+
+<a name="banyandb_model_v1_common-proto"></a>
+<p align="right"><a href="#top">Top</a></p>
+
+## banyandb/model/v1/common.proto
+
+
+
+<a name="banyandb-model-v1-FieldValue"></a>
+
+### FieldValue
+
+
+
+| Field | Type | Label | Description |
+| ----- | ---- | ----- | ----------- |
+| null | [google.protobuf.NullValue](#google-protobuf-NullValue) |  |  |
+| str | [Str](#banyandb-model-v1-Str) |  |  |
+| int | [Int](#banyandb-model-v1-Int) |  |  |
+| binary_data | [bytes](#bytes) |  |  |
+| float | [Float](#banyandb-model-v1-Float) |  |  |
+
+
+
+
+
+
+<a name="banyandb-model-v1-Float"></a>
+
+### Float
+
+
+
+| Field | Type | Label | Description |
+| ----- | ---- | ----- | ----------- |
+| value | [double](#double) |  |  |
+
+
+
+
+
+
+<a name="banyandb-model-v1-Int"></a>
+
+### Int
+
+
+
+| Field | Type | Label | Description |
+| ----- | ---- | ----- | ----------- |
+| value | [int64](#int64) |  |  |
+
+
+
+
+
+
+<a name="banyandb-model-v1-IntArray"></a>
+
+### IntArray
+
+
+
+| Field | Type | Label | Description |
+| ----- | ---- | ----- | ----------- |
+| value | [int64](#int64) | repeated |  |
+
+
+
+
+
+
+<a name="banyandb-model-v1-Str"></a>
+
+### Str
+
+
+
+| Field | Type | Label | Description |
+| ----- | ---- | ----- | ----------- |
+| value | [string](#string) |  |  |
+
+
+
+
+
+
+<a name="banyandb-model-v1-StrArray"></a>
+
+### StrArray
+
+
+
+| Field | Type | Label | Description |
+| ----- | ---- | ----- | ----------- |
+| value | [string](#string) | repeated |  |
+
+
+
+
+
+
+<a name="banyandb-model-v1-TagFamilyForWrite"></a>
+
+### TagFamilyForWrite
+
+
 
 | Field | Type | Label | Description |
 | ----- | ---- | ----- | ----------- |
