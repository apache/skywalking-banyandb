// Licensed to Apache Software Foundation (ASF) under one or more contributor
// license agreements. See the NOTICE file distributed with
// this work for additional information regarding copyright
// ownership. Apache Software Foundation (ASF) licenses this file to you under
// the Apache License, Version 2.0 (the "License"); you may
// not use this file except in compliance with the License.
// You may obtain a copy of the License at
//
//     http://www.apache.org/licenses/LICENSE-2.0
//
// Unless required by applicable law or agreed to in writing,
// software distributed under the License is distributed on an
// "AS IS" BASIS, WITHOUT WARRANTIES OR CONDITIONS OF ANY
// KIND, either express or implied.  See the License for the
// specific language governing permissions and limitations
// under the License.

// Package setup implements a real env in which to run tests.
package setup

import (
	"context"
	"fmt"
	"sync"
	"time"

	"github.com/onsi/gomega"
	grpclib "google.golang.org/grpc"
	"google.golang.org/grpc/credentials"
	"google.golang.org/grpc/credentials/insecure"

	databasev1 "github.com/apache/skywalking-banyandb/api/proto/banyandb/database/v1"
	"github.com/apache/skywalking-banyandb/banyand/metadata"
	"github.com/apache/skywalking-banyandb/banyand/metadata/schema"
	"github.com/apache/skywalking-banyandb/pkg/cmdsetup"
	"github.com/apache/skywalking-banyandb/pkg/run"
	"github.com/apache/skywalking-banyandb/pkg/test"
	testflags "github.com/apache/skywalking-banyandb/pkg/test/flags"
	"github.com/apache/skywalking-banyandb/pkg/test/helpers"
	test_measure "github.com/apache/skywalking-banyandb/pkg/test/measure"
	test_stream "github.com/apache/skywalking-banyandb/pkg/test/stream"
)

const host = "localhost"

// Standalone wires standalone modules to build a testing ready runtime.
func Standalone(flags ...string) (string, string, func()) {
	return StandaloneWithSchemaLoaders([]SchemaLoader{
		&preloadService{name: "stream"},
		&preloadService{name: "measure"},
	}, "", "", flags...)
}

// StandaloneWithTLS wires standalone modules to build a testing ready runtime with TLS enabled.
func StandaloneWithTLS(certFile, keyFile string, flags ...string) (string, string, func()) {
	return StandaloneWithSchemaLoaders([]SchemaLoader{
		&preloadService{name: "stream"},
		&preloadService{name: "measure"},
	}, certFile, keyFile, flags...)
}

// EmptyStandalone wires standalone modules to build a testing ready runtime.
func EmptyStandalone(flags ...string) (string, string, func()) {
	return StandaloneWithSchemaLoaders(nil, "", "", flags...)
}

// StandaloneWithSchemaLoaders wires standalone modules to build a testing ready runtime. It also allows to preload schema.
func StandaloneWithSchemaLoaders(schemaLoaders []SchemaLoader, certFile, keyFile string, flags ...string) (string, string, func()) {
	path, deferFn, err := test.NewSpace()
	gomega.Expect(err).NotTo(gomega.HaveOccurred())
	var ports []int
	ports, err = test.AllocateFreePorts(4)
	gomega.Expect(err).NotTo(gomega.HaveOccurred())
	addr, httpAddr, closeFn := standaloneServer(path, ports, schemaLoaders, certFile, keyFile, flags...)
	return addr, httpAddr, func() {
		closeFn()
		deferFn()
	}
}

// ClosableStandalone wires standalone modules to build a testing ready runtime.
func ClosableStandalone(path string, ports []int, flags ...string) (string, string, func()) {
	return standaloneServer(path, ports, []SchemaLoader{
		&preloadService{name: "stream"},
		&preloadService{name: "measure"},
	}, "", "", flags...)
}

// ClosableStandaloneWithSchemaLoaders wires standalone modules to build a testing ready runtime.
func ClosableStandaloneWithSchemaLoaders(path string, ports []int, schemaLoaders []SchemaLoader, flags ...string) (string, string, func()) {
	return standaloneServer(path, ports, schemaLoaders, "", "", flags...)
}

// EmptyClosableStandalone wires standalone modules to build a testing ready runtime.
func EmptyClosableStandalone(path string, ports []int, flags ...string) (string, string, func()) {
	return standaloneServer(path, ports, nil, "", "", flags...)
}

func standaloneServer(path string, ports []int, schemaLoaders []SchemaLoader, certFile, keyFile string, flags ...string) (string, string, func()) {
	addr := fmt.Sprintf("%s:%d", host, ports[0])
	httpAddr := fmt.Sprintf("%s:%d", host, ports[1])
	endpoint := fmt.Sprintf("http://%s:%d", host, ports[2])
	ff := []string{
		"--logging-env=dev",
		"--logging-level=" + testflags.LogLevel,
		"--grpc-host=" + host,
		fmt.Sprintf("--grpc-port=%d", ports[0]),
		"--http-host=" + host,
		fmt.Sprintf("--http-port=%d", ports[1]),
		"--http-grpc-addr=" + addr,
		"--stream-root-path=" + path,
		"--measure-root-path=" + path,
		"--metadata-root-path=" + path,
		"--property-root-path=" + path,
		fmt.Sprintf("--etcd-listen-client-url=%s", endpoint), fmt.Sprintf("--etcd-listen-peer-url=http://%s:%d", host, ports[3]),
	}
	tlsEnabled := false
	if certFile != "" && keyFile != "" {
		ff = append(ff, "--tls=true", "--cert-file="+certFile, "--key-file="+keyFile, "--http-grpc-cert-file="+certFile,
			"--http-tls=true", "--http-cert-file="+certFile, "--http-key-file="+keyFile)
		tlsEnabled = true
	}
	if len(flags) > 0 {
		ff = append(ff, flags...)
	}
	cmdFlags := []string{"standalone"}
	cmdFlags = append(cmdFlags, ff...)
	closeFn := CMD(cmdFlags...)
	if tlsEnabled {
		creds, err := credentials.NewClientTLSFromFile(certFile, "localhost")
		gomega.Expect(err).NotTo(gomega.HaveOccurred())
		gomega.Eventually(helpers.HealthCheck(addr, 10*time.Second, 10*time.Second, grpclib.WithTransportCredentials(creds)), testflags.EventuallyTimeout).
			Should(gomega.Succeed())
		gomega.Eventually(helpers.HTTPHealthCheck(httpAddr, certFile), testflags.EventuallyTimeout).Should(gomega.Succeed())
	} else {
		gomega.Eventually(
			helpers.HealthCheck(addr, 10*time.Second, 10*time.Second, grpclib.WithTransportCredentials(insecure.NewCredentials())),
			testflags.EventuallyTimeout).Should(gomega.Succeed())
		gomega.Eventually(helpers.HTTPHealthCheck(httpAddr, ""), testflags.EventuallyTimeout).Should(gomega.Succeed())
	}

	if schemaLoaders != nil {
		schemaRegistry, err := schema.NewEtcdSchemaRegistry(
			schema.Namespace(metadata.DefaultNamespace),
			schema.ConfigureServerEndpoints([]string{endpoint}),
		)
		gomega.Expect(err).NotTo(gomega.HaveOccurred())
		defer schemaRegistry.Close()
		var units []run.Unit
		for _, sl := range schemaLoaders {
			sl.SetRegistry(schemaRegistry)
			units = append(units, sl)
		}
		preloadGroup := run.NewGroup("preload")
		preloadGroup.Register(units...)
		err = preloadGroup.Run(context.Background())
		gomega.Expect(err).NotTo(gomega.HaveOccurred())
	}
	return addr, httpAddr, closeFn
}

// SchemaLoader is a service that can preload schema.
type SchemaLoader interface {
	run.Unit
	SetRegistry(registry schema.Registry)
}

type preloadService struct {
	registry schema.Registry
	name     string
}

func (p *preloadService) Name() string {
	return "preload-" + p.name
}

func (p *preloadService) PreRun(ctx context.Context) error {
	if p.name == "stream" {
		return test_stream.PreloadSchema(ctx, p.registry)
	}
	return test_measure.PreloadSchema(ctx, p.registry)
}

func (p *preloadService) SetRegistry(registry schema.Registry) {
	p.registry = registry
}

// CMD runs the command with given flags.
func CMD(flags ...string) func() {
	closer, closeFn := run.NewTester("closer")
	rootCmd := cmdsetup.NewRoot(closer)
	rootCmd.SetArgs(flags)
	wg := sync.WaitGroup{}
	wg.Add(1)
	go func() {
		defer func() {
			wg.Done()
		}()
		gomega.Expect(rootCmd.Execute()).ShouldNot(gomega.HaveOccurred())
	}()
	return func() {
		closeFn()
		wg.Wait()
	}
}

func startDataNode(etcdEndpoint, dataDir string, flags ...string) (string, func()) {
	ports, err := test.AllocateFreePorts(1)
	gomega.Expect(err).NotTo(gomega.HaveOccurred())

	addr := fmt.Sprintf("%s:%d", host, ports[0])
	nodeHost := "127.0.0.1"

	flags = append(flags,
		"data",
		"--grpc-host="+host,
		fmt.Sprintf("--grpc-port=%d", ports[0]),
		"--stream-root-path="+dataDir,
		"--measure-root-path="+dataDir,
		"--property-root-path="+dataDir,
		"--etcd-endpoints", etcdEndpoint,
		"--node-host-provider", "flag",
		"--node-host", nodeHost,
	)

	closeFn := CMD(flags...)

	gomega.Eventually(
		helpers.HealthCheck(addr, 10*time.Second, 10*time.Second, grpclib.WithTransportCredentials(insecure.NewCredentials())),
		testflags.EventuallyTimeout).Should(gomega.Succeed())

	gomega.Eventually(func() (map[string]*databasev1.Node, error) {
		return helpers.ListKeys(etcdEndpoint, fmt.Sprintf("/%s/nodes/%s:%d", metadata.DefaultNamespace, nodeHost, ports[0]))
	}, testflags.EventuallyTimeout).Should(gomega.HaveLen(1))

	return addr, closeFn
}

// DataNode runs a data node.
func DataNode(etcdEndpoint string, flags ...string) func() {
	path, deferFn, err := test.NewSpace()
	gomega.Expect(err).NotTo(gomega.HaveOccurred())
	closeFn := DataNodeFromDataDir(etcdEndpoint, path, flags...)
	return func() {
		closeFn()
		deferFn()
	}
}

// DataNodeFromDataDir runs a data node with a specific data directory.
func DataNodeFromDataDir(etcdEndpoint, dataDir string, flags ...string) func() {
	_, closeFn := startDataNode(etcdEndpoint, dataDir, flags...)
	return closeFn
}

// DataNodeWithAddrAndDir runs a data node and returns the address and root path.
func DataNodeWithAddrAndDir(etcdEndpoint string, flags ...string) (string, string, func()) {
	path, deferFn, err := test.NewSpace()
	gomega.Expect(err).NotTo(gomega.HaveOccurred())
	addr, closeFn := startDataNode(etcdEndpoint, path, flags...)
	return addr, path, func() {
		closeFn()
		deferFn()
	}
}

// LiaisonNode runs a liaison node.
<<<<<<< HEAD
func LiaisonNode(etcdEndpoint string, flags ...string) (string, func()) {
	ports, err := test.AllocateFreePorts(3)
=======
func LiaisonNode(etcdEndpoint string, flags ...string) (grpcAddr string, closeFn func()) {
	grpcAddr, _, closeFn = LiaisonNodeWithHTTP(etcdEndpoint, flags...)
	return
}

// LiaisonNodeWithHTTP runs a liaison node with HTTP enabled and returns the gRPC and HTTP addresses.
func LiaisonNodeWithHTTP(etcdEndpoint string, flags ...string) (grpcAddr, httpAddr string, closeFn func()) {
	ports, err := test.AllocateFreePorts(2)
>>>>>>> bc60047d
	gomega.Expect(err).NotTo(gomega.HaveOccurred())
	grpcAddr = fmt.Sprintf("%s:%d", host, ports[0])
	httpAddr = fmt.Sprintf("%s:%d", host, ports[1])
	nodeHost := "127.0.0.1"
	flags = append(flags, "liaison",
		"--grpc-host="+host,
		fmt.Sprintf("--grpc-port=%d", ports[0]),
		"--http-host="+host,
		fmt.Sprintf("--http-port=%d", ports[1]),
<<<<<<< HEAD
		"--liaison-server-grpc-host="+host,
		fmt.Sprintf("--liaison-server-grpc-port=%d", ports[2]),
		"--http-grpc-addr="+addr,
=======
		"--http-grpc-addr="+grpcAddr,
>>>>>>> bc60047d
		"--etcd-endpoints", etcdEndpoint,
		"--node-host-provider", "flag",
		"--node-host", nodeHost,
	)
	closeFn = CMD(flags...)
	gomega.Eventually(helpers.HTTPHealthCheck(httpAddr, ""), testflags.EventuallyTimeout).Should(gomega.Succeed())
	gomega.Eventually(func() (map[string]*databasev1.Node, error) {
		return helpers.ListKeys(etcdEndpoint, fmt.Sprintf("/%s/nodes/%s:%d", metadata.DefaultNamespace, nodeHost, ports[2]))
	}, testflags.EventuallyTimeout).Should(gomega.HaveLen(1))
	return
}<|MERGE_RESOLUTION|>--- conflicted
+++ resolved
@@ -265,10 +265,6 @@
 }
 
 // LiaisonNode runs a liaison node.
-<<<<<<< HEAD
-func LiaisonNode(etcdEndpoint string, flags ...string) (string, func()) {
-	ports, err := test.AllocateFreePorts(3)
-=======
 func LiaisonNode(etcdEndpoint string, flags ...string) (grpcAddr string, closeFn func()) {
 	grpcAddr, _, closeFn = LiaisonNodeWithHTTP(etcdEndpoint, flags...)
 	return
@@ -276,8 +272,7 @@
 
 // LiaisonNodeWithHTTP runs a liaison node with HTTP enabled and returns the gRPC and HTTP addresses.
 func LiaisonNodeWithHTTP(etcdEndpoint string, flags ...string) (grpcAddr, httpAddr string, closeFn func()) {
-	ports, err := test.AllocateFreePorts(2)
->>>>>>> bc60047d
+	ports, err := test.AllocateFreePorts(3)
 	gomega.Expect(err).NotTo(gomega.HaveOccurred())
 	grpcAddr = fmt.Sprintf("%s:%d", host, ports[0])
 	httpAddr = fmt.Sprintf("%s:%d", host, ports[1])
@@ -287,13 +282,9 @@
 		fmt.Sprintf("--grpc-port=%d", ports[0]),
 		"--http-host="+host,
 		fmt.Sprintf("--http-port=%d", ports[1]),
-<<<<<<< HEAD
 		"--liaison-server-grpc-host="+host,
 		fmt.Sprintf("--liaison-server-grpc-port=%d", ports[2]),
-		"--http-grpc-addr="+addr,
-=======
 		"--http-grpc-addr="+grpcAddr,
->>>>>>> bc60047d
 		"--etcd-endpoints", etcdEndpoint,
 		"--node-host-provider", "flag",
 		"--node-host", nodeHost,
