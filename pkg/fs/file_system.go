--- conflicted
+++ resolved
@@ -29,8 +29,6 @@
 // Mode contains permission of file and directory.
 type Mode uint64
 
-<<<<<<< HEAD
-=======
 // SeqWriter allows writing data to a file in a sequential way.
 type SeqWriter interface {
 	io.Writer
@@ -38,7 +36,6 @@
 	Close() error
 }
 
->>>>>>> 08d8dc81
 // Writer allows writing data to a file.
 type Writer interface {
 	// Append mode, which adds new data to the end of a file.
@@ -62,13 +59,8 @@
 type Reader interface {
 	// Read the entire file at a specified offset.
 	Read(offset int64, buffer []byte) (int, error)
-<<<<<<< HEAD
-	// Read the entire file using streaming read.
-	StreamRead() io.Reader
-=======
 	// Read the entire file using sequential read.
 	SequentialRead() SeqReader
->>>>>>> 08d8dc81
 	// Returns the absolute path of the file.
 	Path() string
 	// Close File.
