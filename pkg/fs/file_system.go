// Licensed to Apache Software Foundation (ASF) under one or more contributor
// license agreements. See the NOTICE file distributed with
// this work for additional information regarding copyright
// ownership. Apache Software Foundation (ASF) licenses this file to you under
// the Apache License, Version 2.0 (the "License"); you may
// not use this file except in compliance with the License.
// You may obtain a copy of the License at
//
//     http://www.apache.org/licenses/LICENSE-2.0
//
// Unless required by applicable law or agreed to in writing,
// software distributed under the License is distributed on an
// "AS IS" BASIS, WITHOUT WARRANTIES OR CONDITIONS OF ANY
// KIND, either express or implied.  See the License for the
// specific language governing permissions and limitations
// under the License.

// Package fs (file system) is an independent component to operate file and directory.
package fs

import (
	"io"

	"github.com/apache/skywalking-banyandb/pkg/logger"
)

const moduleName string = "filesystem"

// Mode contains permission of file and directory.
type Mode uint64

// Writer allows writing data to a file.
type Writer interface {
	// Append mode, which adds new data to the end of a file.
	Write(buffer []byte) (int, error)
	// Returns the absolute path of the file.
	Path() string
	// Close File.
	Close() error
}

// Reader allows reading data from a file.
type Reader interface {
	// Read the entire file using streaming read.
	Read(offset int64, buffer []byte) (int, error)
	// Read the entire file using streaming read.
	StreamRead() io.Reader
	// Returns the absolute path of the file.
	Path() string
	// Close File.
	Close() error
}

// Closer allows closing a file.
type Closer interface {
	// Returns the absolute path of the file.
	Path() string
	// Close File.
	Close() error
}

// File operation interface.
type File interface {
	Writer
	Reader
	// Vector Append mode, which supports appending consecutive buffers to the end of the file.
	Writev(iov *[][]byte) (int, error)
	// Reading contiguous regions of a file and dispersing them into discontinuous buffers.
	Readv(offset int64, iov *[][]byte) (int, error)
	// Get the file written data's size and return an error if the file does not exist. The unit of file size is Byte.
	Size() (int64, error)
	// Returns the absolute path of the file.
	Path() string
	// Close File.
	Close() error
}

// FileSystem operation interface.
type FileSystem interface {
	// MkdirIfNotExist creates a new directory with the specified name and permission if it does not exist.
	// If the directory exists, it will do nothing.
	MkdirIfNotExist(path string, permission Mode)
	// MkdirPanicIfExist creates a new directory with the specified name and permission if it does not exist.
	// If the directory exists, it will panic.
	MkdirPanicIfExist(path string, permission Mode)
	// ReadDir reads the directory named by dirname and returns a list of directory entries sorted by filename.
	ReadDir(dirname string) []DirEntry
	// Create and open the file by specified name and mode.
	CreateFile(name string, permission Mode) (File, error)
	// Create and open lock file by specified name and mode.
	CreateLockFile(name string, permission Mode) (File, error)
	// Open the file by specified name and mode.
	OpenFile(name string) (File, error)
	// Flush mode, which flushes all data to one file.
	Write(buffer []byte, name string, permission Mode) (int, error)
	// Read the entire file using streaming read.
	Read(name string) ([]byte, error)
	// Delete the file.
	DeleteFile(name string) error
	// Delete the directory.
	MustRMAll(path string)
	// SyncPath the directory of file.
	SyncPath(path string)
<<<<<<< HEAD
=======
	// MustGetFreeSpace returns the free space of the file system.
	MustGetFreeSpace(path string) uint64
>>>>>>> 0d7caf33
}

// DirEntry is the interface that wraps the basic information about a file or directory.
type DirEntry interface {
	// Name returns the name of the file or directory.
	Name() string

	// IsDir reports whether the entry describes a directory.
	IsDir() bool
}

<<<<<<< HEAD
=======
// MustCreateFile creates a new file with the specified name and permission.
func MustCreateFile(fs FileSystem, path string, permission Mode) File {
	f, err := fs.CreateFile(path, permission)
	if err != nil {
		logger.GetLogger().Panic().Err(err).Str("path", path).Msg("cannot create file")
	}
	return f
}

>>>>>>> 0d7caf33
// MustFlush flushes all data to one file and panics if it cannot write all data.
func MustFlush(fs FileSystem, buffer []byte, name string, permission Mode) {
	n, err := fs.Write(buffer, name, permission)
	if err != nil {
		logger.GetLogger().Panic().Err(err).Str("path", name).Msg("cannot write data")
	}
	if n != len(buffer) {
		logger.GetLogger().Panic().Int("written", n).Int("expected", len(buffer)).Str("path", name).Msg("BUG: writer wrote wrong number of bytes")
	}
}

// MustWriteData writes data to w and panics if it cannot write all data.
func MustWriteData(w Writer, data []byte) {
	if len(data) == 0 {
		return
	}
	n, err := w.Write(data)
	if err != nil {
		logger.GetLogger().Panic().Err(err).Int("expected", len(data)).Str("path", w.Path()).Msg("cannot write data")
	}
	if n != len(data) {
		logger.GetLogger().Panic().Int("written", n).Int("expected", len(data)).Str("path", w.Path()).Msg("BUG: writer wrote wrong number of bytes")
	}
}

// MustReadData reads data from r and panics if it cannot read all data.
func MustReadData(r Reader, offset int64, buff []byte) {
	n, err := r.Read(offset, buff)
	if err != nil {
		logger.GetLogger().Panic().Err(err).Str("path", r.Path()).Msg("cannot read data")
	}
	if n != len(buff) {
		logger.GetLogger().Panic().Int("read", n).Int("expected", len(buff)).Str("path", r.Path()).Msg("BUG: reader read wrong number of bytes")
	}
}

// MustClose closes c and panics if it cannot close.
func MustClose(c Closer) {
	err := c.Close()
	if err != nil {
		logger.GetLogger().Panic().Err(err).Str("path", c.Path()).Msg("cannot close file")
	}
}<|MERGE_RESOLUTION|>--- conflicted
+++ resolved
@@ -101,11 +101,8 @@
 	MustRMAll(path string)
 	// SyncPath the directory of file.
 	SyncPath(path string)
-<<<<<<< HEAD
-=======
 	// MustGetFreeSpace returns the free space of the file system.
 	MustGetFreeSpace(path string) uint64
->>>>>>> 0d7caf33
 }
 
 // DirEntry is the interface that wraps the basic information about a file or directory.
@@ -117,8 +114,6 @@
 	IsDir() bool
 }
 
-<<<<<<< HEAD
-=======
 // MustCreateFile creates a new file with the specified name and permission.
 func MustCreateFile(fs FileSystem, path string, permission Mode) File {
 	f, err := fs.CreateFile(path, permission)
@@ -128,7 +123,6 @@
 	return f
 }
 
->>>>>>> 0d7caf33
 // MustFlush flushes all data to one file and panics if it cannot write all data.
 func MustFlush(fs FileSystem, buffer []byte, name string, permission Mode) {
 	n, err := fs.Write(buffer, name, permission)
