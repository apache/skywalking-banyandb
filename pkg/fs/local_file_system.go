--- conflicted
+++ resolved
@@ -26,11 +26,8 @@
 	"os"
 	"path/filepath"
 	"time"
-<<<<<<< HEAD
-=======
 
 	"github.com/shirou/gopsutil/v3/disk"
->>>>>>> 0d7caf33
 
 	"github.com/apache/skywalking-banyandb/pkg/logger"
 )
@@ -276,7 +273,6 @@
 func (fs *localFileSystem) MustRMAll(path string) {
 	if err := os.RemoveAll(path); err == nil {
 		return
-<<<<<<< HEAD
 	}
 	for i := 0; i < 5; i++ {
 		time.Sleep(time.Second)
@@ -285,15 +281,6 @@
 		}
 	}
 	fs.logger.Panic().Str("path", path).Msg("failed to remove all files under path")
-=======
-	}
-	for i := 0; i < 5; i++ {
-		time.Sleep(time.Second)
-		if err := os.RemoveAll(path); err == nil {
-			return
-		}
-	}
-	fs.logger.Panic().Str("path", path).Msg("failed to remove all files under path")
 }
 
 func (fs *localFileSystem) MustGetFreeSpace(path string) uint64 {
@@ -302,7 +289,6 @@
 		fs.logger.Panic().Str("path", path).Err(err).Msg("failed to get disk usage")
 	}
 	return usage.Free
->>>>>>> 0d7caf33
 }
 
 // Write adds new data to the end of a file.
