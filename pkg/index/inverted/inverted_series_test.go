--- conflicted
+++ resolved
@@ -350,11 +350,7 @@
 	}
 }
 
-<<<<<<< HEAD
-func setupData(tester *assert.Assertions, s *Store) {
-=======
-func setupData(tester *require.Assertions, s index.SeriesStore) {
->>>>>>> b7980358
+func setupData(tester *require.Assertions, s *Store) {
 	series1 := index.Document{
 		DocID:        1,
 		EntityValues: []byte("test1"),
