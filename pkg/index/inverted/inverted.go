--- conflicted
+++ resolved
@@ -177,14 +177,10 @@
 	return s.writer.Close()
 }
 
-<<<<<<< HEAD
 // Iterator returns an iterator for the inverted index repository.
-func (s *Store) Iterator(fieldKey index.FieldKey, termRange index.RangeOpts, order modelv1.Sort, preLoadSize int) (iter index.FieldIterator[*index.ItemRef], err error) {
-=======
-func (s *store) Iterator(fieldKey index.FieldKey, termRange index.RangeOpts,
+func (s *Store) Iterator(fieldKey index.FieldKey, termRange index.RangeOpts,
 	order modelv1.Sort, preLoadSize int,
 ) (iter index.FieldIterator[*index.DocumentResult], err error) {
->>>>>>> b7980358
 	if termRange.Lower != nil &&
 		termRange.Upper != nil &&
 		bytes.Compare(termRange.Lower, termRange.Upper) > 0 {
@@ -338,7 +334,7 @@
 	}()
 	list := roaring.NewPostingList()
 	for iter.Next() {
-		list.Insert(iter.Val().docID)
+		list.Insert(iter.Val().DocID)
 	}
 	return list, err
 }
