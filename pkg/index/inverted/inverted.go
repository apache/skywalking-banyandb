// Licensed to Apache Software Foundation (ASF) under one or more contributor
// license agreements. See the NOTICE file distributed with
// this work for additional information regarding copyright
// ownership. Apache Software Foundation (ASF) licenses this file to you under
// the Apache License, Version 2.0 (the "License"); you may
// not use this file except in compliance with the License.
// You may obtain a copy of the License at
//
//     http://www.apache.org/licenses/LICENSE-2.0
//
// Unless required by applicable law or agreed to in writing,
// software distributed under the License is distributed on an
// "AS IS" BASIS, WITHOUT WARRANTIES OR CONDITIONS OF ANY
// KIND, either express or implied.  See the License for the
// specific language governing permissions and limitations
// under the License.

// Package inverted implements a inverted index repository.
package inverted

import (
	"bytes"
	"context"
	"errors"
	"io"
	"log"
	"math"
	"sync/atomic"
	"time"

	"github.com/blugelabs/bluge"
	"github.com/blugelabs/bluge/analysis"
	"github.com/blugelabs/bluge/analysis/analyzer"
	blugeIndex "github.com/blugelabs/bluge/index"
	"github.com/blugelabs/bluge/search"
	"github.com/dgraph-io/badger/v3/y"
	"go.uber.org/multierr"

	databasev1 "github.com/apache/skywalking-banyandb/api/proto/banyandb/database/v1"
	modelv1 "github.com/apache/skywalking-banyandb/api/proto/banyandb/model/v1"
	"github.com/apache/skywalking-banyandb/pkg/convert"
	"github.com/apache/skywalking-banyandb/pkg/index"
	"github.com/apache/skywalking-banyandb/pkg/index/posting"
	"github.com/apache/skywalking-banyandb/pkg/index/posting/roaring"
	"github.com/apache/skywalking-banyandb/pkg/logger"
	"github.com/apache/skywalking-banyandb/pkg/run"
)

const (
	docIDField    = "_id"
	batchSize     = 1024
	seriesIDField = "series_id"
	entityField   = "entity"
	idField       = "id"
)

var (
	defaultUpper = convert.Uint64ToBytes(math.MaxUint64)
	defaultLower = convert.Uint64ToBytes(0)
)

var analyzers map[databasev1.IndexRule_Analyzer]*analysis.Analyzer

func init() {
	analyzers = map[databasev1.IndexRule_Analyzer]*analysis.Analyzer{
		databasev1.IndexRule_ANALYZER_KEYWORD:  analyzer.NewKeywordAnalyzer(),
		databasev1.IndexRule_ANALYZER_SIMPLE:   analyzer.NewSimpleAnalyzer(),
		databasev1.IndexRule_ANALYZER_STANDARD: analyzer.NewStandardAnalyzer(),
	}
}

var _ index.Store = (*store)(nil)

// StoreOpts wraps options to create a inverted index repository.
type StoreOpts struct {
	Logger       *logger.Logger
	Path         string
	BatchWaitSec int64
}

type flushEvent struct {
	onComplete chan struct{}
}

type store struct {
	writer        *bluge.Writer
	ch            chan any
	closer        *run.Closer
	l             *logger.Logger
	errClosing    atomic.Pointer[error]
	batchInterval time.Duration
}

func (s *store) Batch(batch index.Batch) error {
	if !s.closer.AddRunning() {
		return nil
	}
	defer s.closer.Done()
	select {
	case <-s.closer.CloseNotify():
	case s.ch <- batch:
	}
	return nil
}

// NewStore create a new inverted index repository.
func NewStore(opts StoreOpts) (index.SeriesStore, error) {
	indexConfig := blugeIndex.DefaultConfig(opts.Path)
<<<<<<< HEAD
	// TODO:// parameterize the following options
	// WithUnsafeBatches().
	// WithPersisterNapTimeMSec(60 * 1000)
=======
	if opts.BatchWaitSec > 0 {
		indexConfig = indexConfig.WithUnsafeBatches().
			WithPersisterNapTimeMSec(int(opts.BatchWaitSec * 1000))
	}
>>>>>>> 08d8dc81
	config := bluge.DefaultConfigWithIndexConfig(indexConfig)
	config.DefaultSearchAnalyzer = analyzers[databasev1.IndexRule_ANALYZER_KEYWORD]
	config.Logger = log.New(opts.Logger, opts.Logger.Module(), 0)
	w, err := bluge.OpenWriter(config)
	if err != nil {
		return nil, err
	}
	sec := opts.BatchWaitSec
	if sec < 1 {
		sec = 1
	}
	s := &store{
		writer:        w,
		batchInterval: time.Duration(sec * int64(time.Second)),
		l:             opts.Logger,
		ch:            make(chan any, batchSize),
		closer:        run.NewCloser(1),
	}
	s.run()
	return s, nil
}

func (s *store) Close() error {
	s.flush()
	s.closer.CloseThenWait()
	if s.errClosing.Load() != nil {
		return *s.errClosing.Load()
	}
	return nil
}

func (s *store) Write(fields []index.Field, docID uint64) error {
	if len(fields) < 1 {
		return nil
	}
	if !s.closer.AddRunning() {
		return nil
	}
	defer s.closer.Done()
	select {
	case <-s.closer.CloseNotify():
	case s.ch <- index.Document{
		Fields: fields,
		DocID:  docID,
	}:
	}
	return nil
}

func (s *store) Iterator(fieldKey index.FieldKey, termRange index.RangeOpts, order modelv1.Sort) (iter index.FieldIterator, err error) {
	if termRange.Lower != nil &&
		termRange.Upper != nil &&
		bytes.Compare(termRange.Lower, termRange.Upper) > 0 {
		return index.DummyFieldIterator, nil
	}
	if termRange.Upper == nil {
		termRange.Upper = defaultUpper
	}
	if termRange.Lower == nil {
		termRange.Lower = defaultLower
	}
	reader, err := s.writer.Reader()
	if err != nil {
		return nil, err
	}
	fk := fieldKey.MarshalIndexRule()
	var query bluge.Query
	shouldDecodeTerm := true
	if fieldKey.Analyzer == databasev1.IndexRule_ANALYZER_UNSPECIFIED {
		query = bluge.NewTermRangeInclusiveQuery(
			index.FieldStr(fieldKey, termRange.Lower),
			index.FieldStr(fieldKey, termRange.Upper),
			termRange.IncludesLower,
			termRange.IncludesUpper,
		).
			SetField(fk)
	} else {
		shouldDecodeTerm = false
		bQuery := bluge.NewBooleanQuery().
			AddMust(bluge.NewTermRangeInclusiveQuery(
				string(termRange.Lower),
				string(termRange.Upper),
				termRange.IncludesLower,
				termRange.IncludesUpper,
			).
				SetField(fk))
		if fieldKey.HasSeriesID() {
			bQuery.AddMust(bluge.NewTermQuery(string(fieldKey.SeriesID.Marshal())).SetField(seriesIDField))
		}
		query = bQuery
	}

	sortedKey := fk
	if order == modelv1.Sort_SORT_DESC {
		sortedKey = "-" + sortedKey
	}
	documentMatchIterator, err := reader.Search(context.Background(), bluge.NewTopNSearch(math.MaxInt64, query).SortBy([]string{sortedKey}))
	if err != nil {
		return nil, err
	}
	result := newBlugeMatchIterator(documentMatchIterator, fk, shouldDecodeTerm, reader)
	return &result, nil
}

func (s *store) MatchField(fieldKey index.FieldKey) (list posting.List, err error) {
	return s.Range(fieldKey, index.RangeOpts{})
}

func (s *store) MatchTerms(field index.Field) (list posting.List, err error) {
	reader, err := s.writer.Reader()
	if err != nil {
		return nil, err
	}
	fk := field.Key.MarshalIndexRule()
	var query bluge.Query
	shouldDecodeTerm := true
	if field.Key.Analyzer == databasev1.IndexRule_ANALYZER_UNSPECIFIED {
		query = bluge.NewTermQuery(string(field.Marshal())).SetField(fk)
	} else {
		shouldDecodeTerm = false
		bQuery := bluge.NewBooleanQuery().
			AddMust(bluge.NewTermQuery(string(field.Term)).SetField(fk))
		if field.Key.HasSeriesID() {
			bQuery.AddMust(bluge.NewTermQuery(string(field.Key.SeriesID.Marshal())).SetField(seriesIDField))
		}
		query = bQuery
	}
	documentMatchIterator, err := reader.Search(context.Background(), bluge.NewAllMatches(query))
	if err != nil {
		return nil, err
	}
	iter := newBlugeMatchIterator(documentMatchIterator, fk, shouldDecodeTerm, reader)
	defer func() {
		err = multierr.Append(err, iter.Close())
	}()
	list = roaring.NewPostingList()
	for iter.Next() {
		err = multierr.Append(err, list.Union(iter.Val().Value))
	}
	return list, err
}

func (s *store) Match(fieldKey index.FieldKey, matches []string) (posting.List, error) {
	if len(matches) == 0 || fieldKey.Analyzer == databasev1.IndexRule_ANALYZER_UNSPECIFIED {
		return roaring.DummyPostingList, nil
	}
	reader, err := s.writer.Reader()
	if err != nil {
		return nil, err
	}
	analyzer := analyzers[fieldKey.Analyzer]
	fk := fieldKey.MarshalIndexRule()
	query := bluge.NewBooleanQuery()
	if fieldKey.HasSeriesID() {
		query.AddMust(bluge.NewTermQuery(string(fieldKey.SeriesID.Marshal())).SetField(seriesIDField))
	}
	for _, m := range matches {
		query.AddMust(bluge.NewMatchQuery(m).SetField(fk).
			SetAnalyzer(analyzer))
	}
	documentMatchIterator, err := reader.Search(context.Background(), bluge.NewAllMatches(query))
	if err != nil {
		return nil, err
	}
	iter := newBlugeMatchIterator(documentMatchIterator, fk, false, reader)
	defer func() {
		err = multierr.Append(err, iter.Close())
	}()
	list := roaring.NewPostingList()
	for iter.Next() {
		err = multierr.Append(err, list.Union(iter.Val().Value))
	}
	return list, err
}

func (s *store) Range(fieldKey index.FieldKey, opts index.RangeOpts) (list posting.List, err error) {
	iter, err := s.Iterator(fieldKey, opts, modelv1.Sort_SORT_ASC)
	if err != nil {
		return roaring.DummyPostingList, err
	}
	list = roaring.NewPostingList()
	for iter.Next() {
		err = multierr.Append(err, list.Union(iter.Val().Value))
	}
	err = multierr.Append(err, iter.Close())
	return
}

func (s *store) SizeOnDisk() int64 {
	_, bytes := s.writer.DirectoryStats()
	return int64(bytes)
}

func (s *store) run() {
	go func() {
		defer func() {
			if err := s.writer.Close(); err != nil {
				s.errClosing.Store(&err)
			}
			s.closer.Done()
		}()
		size := 0
		batch := bluge.NewBatch()
		flush := func(applied chan struct{}) {
			if size < 1 {
				return
			}
			if err := s.writer.Batch(batch); err != nil {
				s.l.Error().Err(err).Msg("write to the inverted index")
			}
			if applied != nil {
				close(applied)
			}
			batch.Reset()
			size = 0
		}
		defer flush(nil)
		var docIDBuffer bytes.Buffer
		for {
			timer := time.NewTimer(s.batchInterval)
			select {
			case <-s.closer.CloseNotify():
				timer.Stop()
				return
			case event, more := <-s.ch:
				if !more {
					timer.Stop()
					return
				}
				switch d := event.(type) {
				case flushEvent:
					flush(nil)
					close(d.onComplete)
				case index.Document, index.Batch:
					var docs []index.Document
					var isBatch bool
					var applied chan struct{}
					switch v := d.(type) {
					case index.Document:
						docs = []index.Document{v}
					case index.Batch:
						docs = v.Documents
						applied = v.Applied
						isBatch = true
					}

					for _, d := range docs {
						// TODO: generate a segment directly.
						var fk *index.FieldKey
						if len(d.Fields) > 0 {
							fk = &d.Fields[0].Key
						}
						docIDBuffer.Reset()
						if fk != nil && fk.HasSeriesID() {
							docIDBuffer.Write(fk.SeriesID.Marshal())
						}
						docIDBuffer.Write(convert.Uint64ToBytes(d.DocID))
						doc := bluge.NewDocument(docIDBuffer.String())
						toAddSeriesIDField := false
						for _, f := range d.Fields {
							if f.Key.Analyzer == databasev1.IndexRule_ANALYZER_UNSPECIFIED {
								doc.AddField(bluge.NewKeywordFieldBytes(f.Key.MarshalIndexRule(), f.Marshal()).StoreValue().Sortable())
							} else {
								toAddSeriesIDField = true
								doc.AddField(bluge.NewKeywordFieldBytes(f.Key.MarshalIndexRule(), f.Term).StoreValue().Sortable().
									WithAnalyzer(analyzers[f.Key.Analyzer]))
							}
						}
						if fk != nil && toAddSeriesIDField && fk.HasSeriesID() {
							doc.AddField(bluge.NewKeywordFieldBytes(seriesIDField, fk.SeriesID.Marshal()))
						}

						if d.EntityValues != nil {
							doc.AddField(bluge.NewKeywordFieldBytes(entityField, d.EntityValues).StoreValue())
						}

						size++
						batch.Update(doc.ID(), doc)
					}
					if isBatch || size >= batchSize {
						flush(applied)
					}
				}
			case <-timer.C:
				flush(nil)
			}
			timer.Stop()
		}
	}()
}

func (s *store) flush() {
	if !s.closer.AddRunning() {
		return
	}
	defer s.closer.Done()
	onComplete := make(chan struct{})
	select {
	case <-s.closer.CloseNotify():
	case s.ch <- flushEvent{onComplete: onComplete}:
	}
	<-onComplete
}

type blugeMatchIterator struct {
	delegated        search.DocumentMatchIterator
	err              error
	closer           io.Closer
	current          *index.PostingValue
	agg              *index.PostingValue
	fieldKey         string
	shouldDecodeTerm bool
	closed           bool
}

func newBlugeMatchIterator(delegated search.DocumentMatchIterator, fieldKey string, shouldDecodeTerm bool, closer io.Closer) blugeMatchIterator {
	return blugeMatchIterator{
		delegated:        delegated,
		fieldKey:         fieldKey,
		shouldDecodeTerm: shouldDecodeTerm,
		closer:           closer,
	}
}

func (bmi *blugeMatchIterator) Next() bool {
	if bmi.err != nil || bmi.closed {
		return false
	}
	//revive:disable:empty-block
	for bmi.nextTerm() {
	}
	//revive:enable:empty-block
	if bmi.err != nil || bmi.closed {
		return false
	}
	return true
}

func (bmi *blugeMatchIterator) nextTerm() bool {
	var match *search.DocumentMatch
	match, bmi.err = bmi.delegated.Next()
	if bmi.err != nil {
		return false
	}
	if match == nil {
		if bmi.agg == nil {
			bmi.closed = true
		} else {
			bmi.current = bmi.agg
			bmi.agg = nil
		}
		return false
	}
	i := 0
	var docID uint64
	var term []byte
	bmi.err = match.VisitStoredFields(func(field string, value []byte) bool {
		if field == docIDField {
			if len(value) == 8 {
				docID = convert.BytesToUint64(value)
			} else if len(value) == 16 {
				// value = seriesID(8bytes)+docID(8bytes)
				docID = convert.BytesToUint64(value[8:])
			}
			i++
		}
		if field == bmi.fieldKey {
			v := y.Copy(value)
			if bmi.shouldDecodeTerm {
				term = index.UnmarshalTerm(v)
			} else {
				term = v
			}
			i++
		}
		return i < 2
	})
	if i != 2 {
		// ignore invalid data
		// TODO: add metric to cumulate ignored docs
		return true
	}
	if bmi.err != nil {
		return false
	}
	if bmi.agg == nil {
		bmi.agg = &index.PostingValue{
			Term:  term,
			Value: roaring.NewPostingListWithInitialData(docID),
		}
		return true
	}
	if bytes.Equal(bmi.agg.Term, term) {
		bmi.agg.Value.Insert(docID)
		return true
	}
	bmi.current = bmi.agg
	bmi.agg = &index.PostingValue{
		Term:  term,
		Value: roaring.NewPostingListWithInitialData(docID),
	}
	return false
}

func (bmi *blugeMatchIterator) Val() *index.PostingValue {
	return bmi.current
}

func (bmi *blugeMatchIterator) Close() error {
	bmi.closed = true
	return errors.Join(bmi.err, bmi.closer.Close())
}<|MERGE_RESOLUTION|>--- conflicted
+++ resolved
@@ -106,16 +106,10 @@
 // NewStore create a new inverted index repository.
 func NewStore(opts StoreOpts) (index.SeriesStore, error) {
 	indexConfig := blugeIndex.DefaultConfig(opts.Path)
-<<<<<<< HEAD
-	// TODO:// parameterize the following options
-	// WithUnsafeBatches().
-	// WithPersisterNapTimeMSec(60 * 1000)
-=======
 	if opts.BatchWaitSec > 0 {
 		indexConfig = indexConfig.WithUnsafeBatches().
 			WithPersisterNapTimeMSec(int(opts.BatchWaitSec * 1000))
 	}
->>>>>>> 08d8dc81
 	config := bluge.DefaultConfigWithIndexConfig(indexConfig)
 	config.DefaultSearchAnalyzer = analyzers[databasev1.IndexRule_ANALYZER_KEYWORD]
 	config.Logger = log.New(opts.Logger, opts.Logger.Module(), 0)
