--- conflicted
+++ resolved
@@ -34,11 +34,7 @@
 var emptySeries = make([]index.SeriesDocument, 0)
 
 // Search implements index.SeriesStore.
-<<<<<<< HEAD
-func (s *Store) Search(ctx context.Context, seriesMatchers []index.SeriesMatcher) ([]index.Series, error) {
-=======
-func (s *store) Search(ctx context.Context, seriesMatchers []index.SeriesMatcher, projection []index.FieldKey) ([]index.SeriesDocument, error) {
->>>>>>> b7980358
+func (s *Store) Search(ctx context.Context, seriesMatchers []index.SeriesMatcher, projection []index.FieldKey) ([]index.SeriesDocument, error) {
 	if len(seriesMatchers) == 0 {
 		return emptySeries, nil
 	}
