// Licensed to Apache Software Foundation (ASF) under one or more contributor
// license agreements. See the NOTICE file distributed with
// this work for additional information regarding copyright
// ownership. Apache Software Foundation (ASF) licenses this file to you under
// the Apache License, Version 2.0 (the "License"); you may
// not use this file except in compliance with the License.
// You may obtain a copy of the License at
//
//     http://www.apache.org/licenses/LICENSE-2.0
//
// Unless required by applicable law or agreed to in writing,
// software distributed under the License is distributed on an
// "AS IS" BASIS, WITHOUT WARRANTIES OR CONDITIONS OF ANY
// KIND, either express or implied.  See the License for the
// specific language governing permissions and limitations
// under the License.

// Package inverted implements a inverted index repository.
package inverted

import (
	"bytes"
	"context"
	"io"
	"time"

	"github.com/blugelabs/bluge"
	"github.com/blugelabs/bluge/search"
	segment "github.com/blugelabs/bluge_segment_api"
	"github.com/pkg/errors"
	"go.uber.org/multierr"

	"github.com/apache/skywalking-banyandb/api/common"
	modelv1 "github.com/apache/skywalking-banyandb/api/proto/banyandb/model/v1"
	"github.com/apache/skywalking-banyandb/pkg/convert"
	"github.com/apache/skywalking-banyandb/pkg/index"
)

var emptySeries = make([]index.SeriesDocument, 0)

func (s *store) SeriesBatch(batch index.Batch) error {
	if len(batch.Documents) == 0 {
		return nil
	}
	if !s.closer.AddRunning() {
		return nil
	}
	defer s.closer.Done()
	b := generateBatch()
	defer releaseBatch(b)
	for _, d := range batch.Documents {
		doc := bluge.NewDocument(convert.BytesToString(convert.Uint64ToBytes(d.DocID)))
		for _, f := range d.Fields {
			tf := bluge.NewKeywordFieldBytes(f.Key.Marshal(), f.Term)
			if !f.NoSort {
				tf.Sortable()
			}
			if f.Store {
				tf.StoreValue()
			}
			if f.Key.Analyzer != index.AnalyzerUnspecified {
				tf = tf.WithAnalyzer(Analyzers[f.Key.Analyzer])
			}
			doc.AddField(tf)
		}

		doc.AddField(bluge.NewKeywordFieldBytes(entityField, d.EntityValues).StoreValue())
		if d.Timestamp > 0 {
			doc.AddField(bluge.NewDateTimeField(timestampField, time.Unix(0, d.Timestamp)).StoreValue())
		}
<<<<<<< HEAD
		b.InsertIfAbsent(doc.ID(), doc)
=======
		if len(d.Fields) == 0 {
			b.InsertIfAbsent(doc.ID(), doc)
		} else {
			b.Update(doc.ID(), doc)
		}
>>>>>>> ba0d71d6
	}
	return s.writer.Batch(b)
}

// BuildQuery implements index.SeriesStore.
func (s *store) BuildQuery(seriesMatchers []index.SeriesMatcher, secondaryQuery index.Query) (index.Query, error) {
	if len(seriesMatchers) == 0 {
		return secondaryQuery, nil
	}

	qs := make([]bluge.Query, len(seriesMatchers))
	nodes := make([]node, len(seriesMatchers))
	for i := range seriesMatchers {
		switch seriesMatchers[i].Type {
		case index.SeriesMatcherTypeExact:
			match := convert.BytesToString(seriesMatchers[i].Match)
			q := bluge.NewTermQuery(match)
			q.SetField(entityField)
			qs[i] = q
			nodes = append(nodes, newTermNode(match, nil))
		case index.SeriesMatcherTypePrefix:
			match := convert.BytesToString(seriesMatchers[i].Match)
			q := bluge.NewPrefixQuery(match)
			q.SetField(entityField)
			qs[i] = q
			nodes = append(nodes, newPrefixNode(match))
		case index.SeriesMatcherTypeWildcard:
			match := convert.BytesToString(seriesMatchers[i].Match)
			q := bluge.NewWildcardQuery(match)
			q.SetField(entityField)
			qs[i] = q
			nodes = append(nodes, newWildcardNode(match))
		default:
			return nil, errors.Errorf("unsupported series matcher type: %v", seriesMatchers[i].Type)
		}
	}
	var primaryQuery bluge.Query
	var n node
	if len(qs) > 1 {
		bq := bluge.NewBooleanQuery()
		bq.AddShould(qs...)
		bq.SetMinShould(1)
		primaryQuery = bq
		n = newShouldNode()
		for i := range nodes {
			n.(*shouldNode).Append(nodes[i])
		}
	} else {
		primaryQuery = qs[0]
		n = nodes[0]
	}

	query := bluge.NewBooleanQuery().AddMust(primaryQuery)
	node := newMustNode()
	node.Append(n)
	if secondaryQuery != nil && secondaryQuery.(*queryNode).query != nil {
		query.AddMust(secondaryQuery.(*queryNode).query)
		node.Append(secondaryQuery.(*queryNode).node)
	}
	return &queryNode{query, node}, nil
}

// Search implements index.SeriesStore.
func (s *store) Search(ctx context.Context,
	projection []index.FieldKey, query index.Query,
) ([]index.SeriesDocument, error) {
	reader, err := s.writer.Reader()
	if err != nil {
		return nil, err
	}
	defer func() {
		if err := recover(); err != nil {
			_ = reader.Close()
			panic(err)
		}
		_ = reader.Close()
	}()

	dmi, err := reader.Search(ctx, bluge.NewAllMatches(query.(*queryNode).query))
	if err != nil {
		return nil, err
	}
	return parseResult(dmi, projection)
}

func parseResult(dmi search.DocumentMatchIterator, loadedFields []index.FieldKey) ([]index.SeriesDocument, error) {
	result := make([]index.SeriesDocument, 0, 10)
	next, err := dmi.Next()
	if err != nil {
		return nil, errors.WithMessage(err, "iterate document match iterator")
	}
	docIDMap := make(map[uint64]struct{})
	fields := make([]string, 0, len(loadedFields))
	for i := range loadedFields {
		fields = append(fields, loadedFields[i].Marshal())
	}
	var hitNumber int
	for err == nil && next != nil {
		hitNumber = next.HitNumber
		var doc index.SeriesDocument
		if len(loadedFields) > 0 {
			doc.Fields = make(map[string][]byte)
			for i := range loadedFields {
				doc.Fields[fields[i]] = nil
			}
		}
		err = next.VisitStoredFields(func(field string, value []byte) bool {
			switch field {
			case docIDField:
				id := convert.BytesToUint64(value)
				if _, ok := docIDMap[id]; !ok {
					doc.Key.ID = common.SeriesID(convert.BytesToUint64(value))
					docIDMap[id] = struct{}{}
				}
			case entityField:
				doc.Key.EntityValues = value
			default:
				if _, ok := doc.Fields[field]; ok {
					doc.Fields[field] = bytes.Clone(value)
				}
			}
			return true
		})
		if err != nil {
			return nil, errors.WithMessagef(err, "visit stored fields, hit: %d", hitNumber)
		}
		if doc.Key.ID > 0 {
			result = append(result, doc)
		}
		next, err = dmi.Next()
	}
	if err != nil {
		return nil, errors.WithMessagef(err, "iterate document match iterator, hit: %d", hitNumber)
	}
	return result, nil
}

func (s *store) SeriesSort(ctx context.Context, fieldKey index.FieldKey, termRange index.RangeOpts, order modelv1.Sort,
	preLoadSize int, indexQuery index.Query, fieldKeys []index.FieldKey,
) (iter index.FieldIterator[*index.DocumentResult], err error) {
	if termRange.Lower != nil &&
		termRange.Upper != nil &&
		bytes.Compare(termRange.Lower, termRange.Upper) > 0 {
		return index.DummyFieldIterator, nil
	}
	if !s.closer.AddRunning() {
		return nil, nil
	}

	reader, err := s.writer.Reader()
	if err != nil {
		return nil, err
	}
	fk := fieldKey.Marshal()

	if termRange.Upper == nil {
		termRange.Upper = defaultUpper
	}
	if termRange.Lower == nil {
		termRange.Lower = defaultLower
	}
	rangeQuery := bluge.NewBooleanQuery()
	rangeQuery.AddMust(bluge.NewTermRangeInclusiveQuery(
		string(termRange.Lower),
		string(termRange.Upper),
		termRange.IncludesLower,
		termRange.IncludesUpper,
	).
		SetField(fk))
	rangeNode := newMustNode()
	rangeNode.Append(newTermRangeInclusiveNode(string(termRange.Lower), string(termRange.Upper), termRange.IncludesLower, termRange.IncludesUpper, nil))

	sortedKey := fk
	if order == modelv1.Sort_SORT_DESC {
		sortedKey = "-" + sortedKey
	}
	query := bluge.NewBooleanQuery().AddMust(rangeQuery)
	node := newMustNode()
	node.Append(rangeNode)
	if indexQuery != nil && indexQuery.(*queryNode).query != nil {
		query.AddMust(indexQuery.(*queryNode).query)
		node.Append(indexQuery.(*queryNode).node)
	}
	fields := make([]string, 0, len(fieldKeys))
	for i := range fieldKeys {
		fields = append(fields, fieldKeys[i].Marshal())
	}
	result := &sortIterator{
		query:       &queryNode{query, node},
		fields:      fields,
		reader:      reader,
		sortedKey:   sortedKey,
		size:        preLoadSize,
		closer:      s.closer,
		ctx:         ctx,
		newIterator: newSeriesIterator,
	}
	return result, nil
}

type seriesIterator struct {
	*blugeMatchIterator
	needToLoadFields []string
}

func newSeriesIterator(delegated search.DocumentMatchIterator, closer io.Closer,
	needToLoadFields []string,
) blugeIterator {
	si := &seriesIterator{
		blugeMatchIterator: &blugeMatchIterator{
			delegated: delegated,
			closer:    closer,
			ctx:       search.NewSearchContext(1, 0),
			current:   index.DocumentResult{Values: make(map[string][]byte, len(needToLoadFields))},
		},
		needToLoadFields: append(needToLoadFields, entityField, docIDField, seriesIDField, timestampField),
	}
	for _, f := range needToLoadFields {
		si.current.Values[f] = nil
	}
	return si
}

func (si *seriesIterator) Next() bool {
	var match *search.DocumentMatch
	match, si.err = si.delegated.Next()
	if si.err != nil {
		si.err = errors.WithMessagef(si.err, "failed to get next document, hit: %d", si.hit)
		return false
	}
	if match == nil {
		si.err = io.EOF
		return false
	}
	si.hit = match.HitNumber
	for i := range si.current.Values {
		si.current.Values[i] = nil
	}
	si.current.DocID = 0
	si.current.SeriesID = 0
	si.current.Timestamp = 0
	si.current.SortedValue = nil
	if len(match.SortValue) > 0 {
		si.current.SortedValue = match.SortValue[0]
	}

	err := match.VisitStoredFields(si.setVal)
	si.err = multierr.Combine(si.err, err)
	if si.err != nil {
		return false
	}
	return si.err == nil
}

func (si *seriesIterator) setVal(field string, value []byte) bool {
	switch field {
	case entityField:
		si.current.EntityValues = value
	case docIDField:
		si.current.DocID = convert.BytesToUint64(value)
	case timestampField:
		ts, errTime := bluge.DecodeDateTime(value)
		if errTime != nil {
			si.err = errTime
			return false
		}
		si.current.Timestamp = ts.UnixNano()
	default:
		if _, ok := si.current.Values[field]; ok {
			si.current.Values[field] = bytes.Clone(value)
		}
	}
	return true
}

func (s *store) SeriesIterator(ctx context.Context) (index.FieldIterator[index.Series], error) {
	reader, err := s.writer.Reader()
	if err != nil {
		return nil, err
	}
	defer func() {
		_ = reader.Close()
	}()
	dict, err := reader.DictionaryIterator(entityField, nil, nil, nil)
	if err != nil {
		return nil, err
	}
	return &dictIterator{dict: dict, ctx: ctx}, nil
}

type dictIterator struct {
	dict   segment.DictionaryIterator
	ctx    context.Context
	err    error
	series index.Series
	i      int
}

func (d *dictIterator) Next() bool {
	if d.err != nil {
		return false
	}
	if d.i%1000 == 0 {
		select {
		case <-d.ctx.Done():
			d.err = d.ctx.Err()
			return false
		default:
		}
	}
	de, err := d.dict.Next()
	if err != nil {
		d.err = err
		return false
	}
	if de == nil {
		return false
	}
	d.series = index.Series{
		EntityValues: convert.StringToBytes(de.Term()),
	}
	d.i++
	return true
}

func (d *dictIterator) Query() index.Query {
	return nil
}

func (d *dictIterator) Val() index.Series {
	return d.series
}

func (d *dictIterator) Close() error {
	return multierr.Combine(d.err, d.dict.Close())
}<|MERGE_RESOLUTION|>--- conflicted
+++ resolved
@@ -68,15 +68,11 @@
 		if d.Timestamp > 0 {
 			doc.AddField(bluge.NewDateTimeField(timestampField, time.Unix(0, d.Timestamp)).StoreValue())
 		}
-<<<<<<< HEAD
-		b.InsertIfAbsent(doc.ID(), doc)
-=======
 		if len(d.Fields) == 0 {
 			b.InsertIfAbsent(doc.ID(), doc)
 		} else {
 			b.Update(doc.ID(), doc)
 		}
->>>>>>> ba0d71d6
 	}
 	return s.writer.Batch(b)
 }
@@ -152,6 +148,10 @@
 			_ = reader.Close()
 			panic(err)
 		}
+		if err := recover(); err != nil {
+			_ = reader.Close()
+			panic(err)
+		}
 		_ = reader.Close()
 	}()
 
