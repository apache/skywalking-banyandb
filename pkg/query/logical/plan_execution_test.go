// Licensed to Apache Software Foundation (ASF) under one or more contributor
// license agreements. See the NOTICE file distributed with
// this work for additional information regarding copyright
// ownership. Apache Software Foundation (ASF) licenses this file to you under
// the Apache License, Version 2.0 (the "License"); you may
// not use this file except in compliance with the License.
// You may obtain a copy of the License at
//
//     http://www.apache.org/licenses/LICENSE-2.0
//
// Unless required by applicable law or agreed to in writing,
// software distributed under the License is distributed on an
// "AS IS" BASIS, WITHOUT WARRANTIES OR CONDITIONS OF ANY
// KIND, either express or implied.  See the License for the
// specific language governing permissions and limitations
// under the License.

package logical_test

import (
	"testing"
	"time"

	"github.com/golang/mock/gomock"
	"github.com/stretchr/testify/require"

<<<<<<< HEAD
	apiv1 "github.com/apache/skywalking-banyandb/api/fbs/v1"
=======
	apiv1 "github.com/apache/skywalking-banyandb/api/proto/banyandb/v1"
>>>>>>> a72cc19c
	"github.com/apache/skywalking-banyandb/banyand/series"
	"github.com/apache/skywalking-banyandb/pkg/posting/roaring"
	"github.com/apache/skywalking-banyandb/pkg/query/executor"
	"github.com/apache/skywalking-banyandb/pkg/query/logical"
)

func TestPlanExecution_Limit(t *testing.T) {
	assert := require.New(t)
	ctrl := gomock.NewController(t)
	defer ctrl.Finish()

	m, s := prepareSchema(assert)

	tests := []struct {
		name           string
		unresolvedPlan logical.UnresolvedPlan
		wantLength     int
	}{
		{
			name:           "Limit 1",
			unresolvedPlan: logical.Limit(newMockDataFactory(ctrl, m, s, 20).MockParentPlan(), 1),
			wantLength:     1,
		},
		{
			name:           "Limit 10",
			unresolvedPlan: logical.Limit(newMockDataFactory(ctrl, m, s, 20).MockParentPlan(), 10),
			wantLength:     10,
		},
		{
			name:           "Limit 50",
			unresolvedPlan: logical.Limit(newMockDataFactory(ctrl, m, s, 20).MockParentPlan(), 50),
			wantLength:     20,
		},
	}

	for _, tt := range tests {
		t.Run(tt.name, func(t *testing.T) {
			assert := require.New(t)
			plan, err := tt.unresolvedPlan.Analyze(s)
			assert.NoError(err)
			assert.NotNil(plan)

			ec := executor.NewMockExecutionContext(ctrl)
			entities, err := plan.Execute(ec)
			assert.NoError(err)
			assert.Len(entities, tt.wantLength)
		})
	}
}

func TestPlanExecution_Offset(t *testing.T) {
	assert := require.New(t)
	ctrl := gomock.NewController(t)
	defer ctrl.Finish()

	m, s := prepareSchema(assert)

	tests := []struct {
		name           string
		unresolvedPlan logical.UnresolvedPlan
		wantLength     int
	}{
		{
			name:           "Offset 0",
			unresolvedPlan: logical.Offset(newMockDataFactory(ctrl, m, s, 20).MockParentPlan(), 0),
			wantLength:     20,
		},
		{
			name:           "Offset 10",
			unresolvedPlan: logical.Offset(newMockDataFactory(ctrl, m, s, 20).MockParentPlan(), 10),
			wantLength:     10,
		},
		{
			name:           "Limit 50",
			unresolvedPlan: logical.Offset(newMockDataFactory(ctrl, m, s, 20).MockParentPlan(), 50),
			wantLength:     0,
		},
	}

	for _, tt := range tests {
		t.Run(tt.name, func(t *testing.T) {
			assert := require.New(t)
			plan, err := tt.unresolvedPlan.Analyze(s)
			assert.NoError(err)
			assert.NotNil(plan)

			ec := executor.NewMockExecutionContext(ctrl)
			entities, err := plan.Execute(ec)
			assert.NoError(err)
			assert.Len(entities, tt.wantLength)
		})
	}
}

func TestPlanExecution_TraceIDFetch(t *testing.T) {
	assert := require.New(t)
	ctrl := gomock.NewController(t)
	defer ctrl.Finish()

	m, s := prepareSchema(assert)

	traceID := "asdf1234"

	p := logical.TraceIDFetch(traceID, m, s)
	assert.NotNil(p)
	f := newMockDataFactory(ctrl, m, s, 10)
	entities, err := p.Execute(f.MockTraceIDFetch(traceID))
	assert.NoError(err)
	assert.Len(entities, 10)
}

func TestPlanExecution_IndexScan(t *testing.T) {
	assert := require.New(t)
	ctrl := gomock.NewController(t)
	defer ctrl.Finish()

	m, s := prepareSchema(assert)

	st, et := time.Now().Add(-3*time.Hour), time.Now()

	tests := []struct {
		name           string
		unresolvedPlan logical.UnresolvedPlan
		wantLength     int
		indexMatchers  []*indexMatcher
	}{
		{
			name: "Single Index Search",
			unresolvedPlan: logical.IndexScan(st.UnixNano(), et.UnixNano(), m, []logical.Expr{
				logical.Eq(logical.NewFieldRef("http.method"), logical.Str("GET")),
			}, series.TraceStateDefault),
<<<<<<< HEAD
			indexMatchers: []*indexMatcher{NewIndexMatcher("http.method", roaring.NewPostingListWithInitialData(1, 2, 3, 4, 5, 6, 7, 8, 9, 10))},
=======
			indexMatchers: []*indexMatcher{newIndexMatcher("http.method", roaring.NewPostingListWithInitialData(1, 2, 3, 4, 5, 6, 7, 8, 9, 10))},
>>>>>>> a72cc19c
			wantLength:    10,
		},
		{
			name: "Multiple Index Search",
			unresolvedPlan: logical.IndexScan(st.UnixNano(), et.UnixNano(), m, []logical.Expr{
				logical.Eq(logical.NewFieldRef("http.method"), logical.Str("GET")),
				logical.Eq(logical.NewFieldRef("service_id"), logical.Str("app")),
			}, series.TraceStateDefault),
			indexMatchers: []*indexMatcher{
<<<<<<< HEAD
				NewIndexMatcher("http.method", roaring.NewPostingListWithInitialData(1, 2, 3, 4, 5, 6, 7, 8, 9, 10)),
				NewIndexMatcher("status_code", roaring.NewPostingListWithInitialData(1, 3, 5, 7, 9)),
=======
				newIndexMatcher("http.method", roaring.NewPostingListWithInitialData(1, 2, 3, 4, 5, 6, 7, 8, 9, 10)),
				newIndexMatcher("service_id", roaring.NewPostingListWithInitialData(1, 3, 5, 7, 9)),
>>>>>>> a72cc19c
			},
			wantLength: 5,
		},
		{
			name: "Multiple Index With One Empty Result(ChunkID)",
			unresolvedPlan: logical.IndexScan(st.UnixNano(), et.UnixNano(), m, []logical.Expr{
				logical.Eq(logical.NewFieldRef("http.method"), logical.Str("GET")),
				logical.Eq(logical.NewFieldRef("service_id"), logical.Str("app")),
			}, series.TraceStateDefault),
			indexMatchers: []*indexMatcher{
<<<<<<< HEAD
				NewIndexMatcher("http.method", roaring.NewPostingListWithInitialData(1, 2, 3, 4, 5, 6, 7, 8, 9, 10)),
				NewIndexMatcher("status_code", roaring.NewPostingList()),
=======
				newIndexMatcher("http.method", roaring.NewPostingListWithInitialData(1, 2, 3, 4, 5, 6, 7, 8, 9, 10)),
				newIndexMatcher("service_id", roaring.NewPostingList()),
>>>>>>> a72cc19c
			},
			wantLength: 0,
		},
	}

	for _, tt := range tests {
		t.Run(tt.name, func(t *testing.T) {
			assert := require.New(t)
			p, err := tt.unresolvedPlan.Analyze(s)
			assert.NoError(err)
			assert.NotNil(p)

			f := newMockDataFactory(ctrl, m, s, 0)
			entities, err := p.Execute(f.MockIndexScan(st, et, tt.indexMatchers...))
			assert.NoError(err)
			assert.NotNil(entities)
			assert.Len(entities, tt.wantLength)
		})
	}
}

func TestPlanExecution_OrderBy(t *testing.T) {
	assert := require.New(t)
	ctrl := gomock.NewController(t)
	defer ctrl.Finish()

	m, s := prepareSchema(assert)

	tests := []struct {
		name        string
		targetField string
		// TODO: avoid hardcoded index?
		targetFieldIdx int
		sortDirection  apiv1.QueryOrder_Sort
	}{
		{
			name:           "Sort By trace_id ASC",
			targetField:    "trace_id",
			targetFieldIdx: 0,
			sortDirection:  apiv1.QueryOrder_SORT_ASC,
		},
	}

	for _, tt := range tests {
		t.Run(tt.name, func(t *testing.T) {
			assert := require.New(t)
			p, err := logical.OrderBy(newMockDataFactory(ctrl, m, s, 20).MockParentPlan(), tt.targetField, tt.sortDirection).Analyze(s)
			assert.NoError(err)
			assert.NotNil(p)

			ec := executor.NewMockExecutionContext(ctrl)
			entities, err := p.Execute(ec)
			assert.NoError(err)
			assert.NotNil(entities)

			assert.True(logical.Sorted(entities, tt.targetFieldIdx, tt.sortDirection))
			assert.False(logical.Sorted(entities, tt.targetFieldIdx, reverseSortDirection(tt.sortDirection)))
		})
	}
}

func reverseSortDirection(sort apiv1.QueryOrder_Sort) apiv1.QueryOrder_Sort {
	if sort == apiv1.QueryOrder_SORT_DESC {
		return apiv1.QueryOrder_SORT_ASC
	}
	return apiv1.QueryOrder_SORT_DESC
}<|MERGE_RESOLUTION|>--- conflicted
+++ resolved
@@ -24,11 +24,7 @@
 	"github.com/golang/mock/gomock"
 	"github.com/stretchr/testify/require"
 
-<<<<<<< HEAD
-	apiv1 "github.com/apache/skywalking-banyandb/api/fbs/v1"
-=======
 	apiv1 "github.com/apache/skywalking-banyandb/api/proto/banyandb/v1"
->>>>>>> a72cc19c
 	"github.com/apache/skywalking-banyandb/banyand/series"
 	"github.com/apache/skywalking-banyandb/pkg/posting/roaring"
 	"github.com/apache/skywalking-banyandb/pkg/query/executor"
@@ -160,11 +156,7 @@
 			unresolvedPlan: logical.IndexScan(st.UnixNano(), et.UnixNano(), m, []logical.Expr{
 				logical.Eq(logical.NewFieldRef("http.method"), logical.Str("GET")),
 			}, series.TraceStateDefault),
-<<<<<<< HEAD
-			indexMatchers: []*indexMatcher{NewIndexMatcher("http.method", roaring.NewPostingListWithInitialData(1, 2, 3, 4, 5, 6, 7, 8, 9, 10))},
-=======
 			indexMatchers: []*indexMatcher{newIndexMatcher("http.method", roaring.NewPostingListWithInitialData(1, 2, 3, 4, 5, 6, 7, 8, 9, 10))},
->>>>>>> a72cc19c
 			wantLength:    10,
 		},
 		{
@@ -174,13 +166,8 @@
 				logical.Eq(logical.NewFieldRef("service_id"), logical.Str("app")),
 			}, series.TraceStateDefault),
 			indexMatchers: []*indexMatcher{
-<<<<<<< HEAD
-				NewIndexMatcher("http.method", roaring.NewPostingListWithInitialData(1, 2, 3, 4, 5, 6, 7, 8, 9, 10)),
-				NewIndexMatcher("status_code", roaring.NewPostingListWithInitialData(1, 3, 5, 7, 9)),
-=======
 				newIndexMatcher("http.method", roaring.NewPostingListWithInitialData(1, 2, 3, 4, 5, 6, 7, 8, 9, 10)),
 				newIndexMatcher("service_id", roaring.NewPostingListWithInitialData(1, 3, 5, 7, 9)),
->>>>>>> a72cc19c
 			},
 			wantLength: 5,
 		},
@@ -191,13 +178,8 @@
 				logical.Eq(logical.NewFieldRef("service_id"), logical.Str("app")),
 			}, series.TraceStateDefault),
 			indexMatchers: []*indexMatcher{
-<<<<<<< HEAD
-				NewIndexMatcher("http.method", roaring.NewPostingListWithInitialData(1, 2, 3, 4, 5, 6, 7, 8, 9, 10)),
-				NewIndexMatcher("status_code", roaring.NewPostingList()),
-=======
 				newIndexMatcher("http.method", roaring.NewPostingListWithInitialData(1, 2, 3, 4, 5, 6, 7, 8, 9, 10)),
 				newIndexMatcher("service_id", roaring.NewPostingList()),
->>>>>>> a72cc19c
 			},
 			wantLength: 0,
 		},
