// Licensed to Apache Software Foundation (ASF) under one or more contributor
// license agreements. See the NOTICE file distributed with
// this work for additional information regarding copyright
// ownership. Apache Software Foundation (ASF) licenses this file to you under
// the Apache License, Version 2.0 (the "License"); you may
// not use this file except in compliance with the License.
// You may obtain a copy of the License at
//
//     http://www.apache.org/licenses/LICENSE-2.0
//
// Unless required by applicable law or agreed to in writing,
// software distributed under the License is distributed on an
// "AS IS" BASIS, WITHOUT WARRANTIES OR CONDITIONS OF ANY
// KIND, either express or implied.  See the License for the
// specific language governing permissions and limitations
// under the License.

package measure

import (
	"context"
	"math"

	commonv1 "github.com/apache/skywalking-banyandb/api/proto/banyandb/common/v1"
	databasev1 "github.com/apache/skywalking-banyandb/api/proto/banyandb/database/v1"
	measurev1 "github.com/apache/skywalking-banyandb/api/proto/banyandb/measure/v1"
<<<<<<< HEAD
	modelv1 "github.com/apache/skywalking-banyandb/api/proto/banyandb/model/v1"
	"github.com/apache/skywalking-banyandb/banyand/measure"
=======
>>>>>>> 09f3f77a
	"github.com/apache/skywalking-banyandb/pkg/query/logical"
)

const defaultLimit int64 = 100

// BuildSchema returns Schema loaded from the metadata repository.
<<<<<<< HEAD
func BuildSchema(measureSchema measure.Measure, entityList []string) (logical.Schema, error) {
	md := measureSchema.GetSchema()
=======
func BuildSchema(md *databasev1.Measure, indexRules []*databasev1.IndexRule) (logical.Schema, error) {
>>>>>>> 09f3f77a
	md.GetEntity()

	ms := &schema{
		common: &logical.CommonSchema{
			IndexRules: indexRules,
			TagSpecMap: make(map[string]*logical.TagSpec),
			EntityList: entityList,
		},
		measure:  md,
		fieldMap: make(map[string]*logical.FieldSpec),
	}

	ms.common.RegisterTagFamilies(md.GetTagFamilies())

	for fieldIdx, spec := range md.GetFields() {
		ms.registerField(fieldIdx, spec)
	}

	return ms, nil
}

// Analyze converts logical expressions to executable operation tree represented by Plan.
func Analyze(_ context.Context, request *WrapRequest, metadata *commonv1.Metadata, s logical.Schema) (logical.Plan, error) {
	groupByEntity := false
	var groupByTags [][]*logical.Tag
	if request.GetGroupBy() != nil {
		groupByProjectionTags := request.GetGroupBy().GetTagProjection()
		groupByTags = make([][]*logical.Tag, len(groupByProjectionTags.GetTagFamilies()))
		tags := make([]string, 0)
		for i, tagFamily := range groupByProjectionTags.GetTagFamilies() {
			groupByTags[i] = logical.NewTags(tagFamily.GetName(), tagFamily.GetTags()...)
			tags = append(tags, tagFamily.GetTags()...)
		}
		if logical.StringSlicesEqual(s.EntityList(), tags) {
			groupByEntity = true
		}
	}

	// parse fields
	plan := parseFields(request, metadata, groupByEntity)

	// parse limit and offset
	limitParameter := request.GetLimit()
	if limitParameter == 0 {
		limitParameter = defaultLimit
	}
	pushedLimit := limitParameter + request.GetOffset()

	if request.GetGroupBy() != nil {
		plan = newUnresolvedGroupBy(plan, groupByTags, groupByEntity, request.IsTop())
		pushedLimit = math.MaxInt
	}

	if request.GetAgg() != nil {
		plan = newUnresolvedAggregation(plan,
			logical.NewField(request.GetAgg().GetFieldName()),
			request.GetAgg().GetFunction(),
			request.GetGroupBy() != nil,
			request.IsTop(),
		)
		pushedLimit = math.MaxInt
	}

	if request.GetTop() != nil {
		plan = top(plan, request.GetTop(), !request.hasAgg())
	}

	if request.GetLimit() != -1 {
		plan = limit(plan, uint32(request.GetOffset()), uint32(limitParameter))
	}

	p, err := plan.Analyze(s)
	if err != nil {
		return nil, err
	}

	rules := []logical.OptimizeRule{
		logical.NewPushDownOrder(request.GetOrderBy()),
		logical.NewPushDownMaxSize(int(pushedLimit)),
	}
	if err := logical.ApplyRules(p, rules...); err != nil {
		return nil, err
	}
	return p, nil
}

// DistributedAnalyze converts logical expressions to executable operation tree represented by Plan.
func DistributedAnalyze(criteria *measurev1.QueryRequest, s logical.Schema) (logical.Plan, error) {
	groupByEntity := false
	var groupByTags [][]*logical.Tag
	if criteria.GetGroupBy() != nil {
		groupByProjectionTags := criteria.GetGroupBy().GetTagProjection()
		groupByTags = make([][]*logical.Tag, len(groupByProjectionTags.GetTagFamilies()))
		tags := make([]string, 0)
		for i, tagFamily := range groupByProjectionTags.GetTagFamilies() {
			groupByTags[i] = logical.NewTags(tagFamily.GetName(), tagFamily.GetTags()...)
			tags = append(tags, tagFamily.GetTags()...)
		}
		if logical.StringSlicesEqual(s.EntityList(), tags) {
			groupByEntity = true
		}
	}

	// parse fields
	plan := newUnresolvedDistributed(criteria)

	// parse limit and offset
	limitParameter := criteria.GetLimit()
	if limitParameter == 0 {
		limitParameter = defaultLimit
	}
	pushedLimit := int(limitParameter + criteria.GetOffset())

	if criteria.GetGroupBy() != nil {
		plan = newUnresolvedGroupBy(plan, groupByTags, groupByEntity)
		pushedLimit = math.MaxInt
	}

	if criteria.GetAgg() != nil {
		plan = newUnresolvedAggregation(plan,
			logical.NewField(criteria.GetAgg().GetFieldName()),
			criteria.GetAgg().GetFunction(),
			criteria.GetGroupBy() != nil,
		)
		pushedLimit = math.MaxInt
	}

	if criteria.GetTop() != nil {
		plan = top(plan, criteria.GetTop())
	}

	plan = limit(plan, criteria.GetOffset(), limitParameter)
	p, err := plan.Analyze(s)
	if err != nil {
		return nil, err
	}
	rules := []logical.OptimizeRule{
		logical.NewPushDownOrder(criteria.OrderBy),
		logical.NewPushDownMaxSize(pushedLimit),
	}
	if err := logical.ApplyRules(p, rules...); err != nil {
		return nil, err
	}
	return p, nil
}

// parseFields parses the query request to decide which kind of plan should be generated
// Basically,
// 1 - If no criteria is given, we can only scan all shards
// 2 - If criteria is given, but all of those fields exist in the "entity" definition.
func parseFields(criteria *WrapRequest, metadata *commonv1.Metadata, groupByEntity bool) logical.UnresolvedPlan {
	projFields := make([]*logical.Field, len(criteria.GetFieldProjection()))
	for i, fieldNameProj := range criteria.GetFieldProjection() {
		projFields[i] = logical.NewField(fieldNameProj)
	}
	timeRange := criteria.GetTimeRange()
	return indexScan(timeRange.GetBegin().AsTime(), timeRange.GetEnd().AsTime(), metadata,
		logical.ToTags(criteria.GetTagProjection()), projFields, groupByEntity, criteria.GetCriteria(), criteria.GetFieldValueSort(), criteria.IsTop())
}

type WrapRequest struct {
	*measurev1.QueryRequest
	*measurev1.TopNRequest
	projField string
	projTag   []string
}

func WrapTopNRequest(request *measurev1.TopNRequest, topNSchema *databasev1.TopNAggregation, sourceMeasure measure.Measure) *WrapRequest {
	return &WrapRequest{
		TopNRequest: request,
		projField:   topNSchema.GetFieldName(),
		projTag:     sourceMeasure.GetSchema().GetEntity().GetTagNames(),
	}
}

func WrapQueryRequest(request *measurev1.QueryRequest) *WrapRequest {
	return &WrapRequest{
		QueryRequest: request,
	}
}

func (wr *WrapRequest) GetMetadata() *commonv1.Metadata {
	if wr.QueryRequest != nil {
		return wr.QueryRequest.Metadata
	} else {
		return wr.TopNRequest.Metadata
	}
}

func (wr *WrapRequest) GetTimeRange() *modelv1.TimeRange {
	if wr.QueryRequest != nil {
		return wr.QueryRequest.TimeRange
	} else {
		return wr.TopNRequest.TimeRange
	}
}

func (wr *WrapRequest) IsTop() bool {
	if wr.QueryRequest != nil {
		return false
	} else {
		return true
	}
}

func (wr *WrapRequest) GetFieldProjection() []string {
	if wr.QueryRequest != nil {
		return wr.QueryRequest.GetFieldProjection().GetNames()
	} else {
		return []string{wr.projField}
	}
}

func (wr *WrapRequest) SetFieldProjection(fieldName string) {
	wr.projField = fieldName
}

func (wr *WrapRequest) GetTagProjection() *modelv1.TagProjection {
	if wr.QueryRequest != nil {
		return wr.QueryRequest.GetTagProjection()
	} else {
		return &modelv1.TagProjection{
			TagFamilies: []*modelv1.TagProjection_TagFamily{
				{
					Name: measure.TopNTagFamily,
					Tags: wr.projTag,
				},
			},
		}
	}
}

func (wr *WrapRequest) SetTagProjection(projTag []string) {
	wr.projTag = projTag
}

func (wr *WrapRequest) GetLimit() int64 {
	if wr.QueryRequest != nil {
		return int64(wr.QueryRequest.GetLimit())
	} else {
		return -1
	}
}

func (wr *WrapRequest) GetGroupBy() *measurev1.QueryRequest_GroupBy {
	if wr.QueryRequest != nil {
		return wr.QueryRequest.GetGroupBy()
	} else if !wr.hasAgg() {
		return &measurev1.QueryRequest_GroupBy{
			FieldName:     wr.projField,
			TagProjection: wr.GetTagProjection(),
		}
	}
	return nil
}

func (wr *WrapRequest) GetAgg() *measurev1.QueryRequest_Aggregation {
	if wr.QueryRequest != nil {
		return wr.QueryRequest.GetAgg()
	} else if wr.hasAgg() {
		return &measurev1.QueryRequest_Aggregation{
			FieldName: wr.projField,
			Function:  wr.TopNRequest.GetAgg(),
		}
	}
	return nil
}

func (wr *WrapRequest) GetTop() *measurev1.QueryRequest_Top {
	if wr.QueryRequest != nil {
		return wr.QueryRequest.GetTop()
	} else {
		return &measurev1.QueryRequest_Top{
			Number:         wr.TopNRequest.TopN,
			FieldName:      wr.projField,
			FieldValueSort: wr.TopNRequest.GetFieldValueSort(),
		}
	}
}

func (wr *WrapRequest) GetOffset() int64 {
	if wr.QueryRequest != nil {
		return int64(wr.QueryRequest.GetOffset())
	} else {
		return 0
	}
}

func (wr *WrapRequest) GetOrderBy() *modelv1.QueryOrder {
	if wr.QueryRequest != nil {
		return wr.QueryRequest.GetOrderBy()
	} else {
		return &modelv1.QueryOrder{
			Sort: wr.TopNRequest.GetFieldValueSort(),
		}
	}
}

func (wr *WrapRequest) GetCriteria() *modelv1.Criteria {
	if wr.QueryRequest != nil {
		return wr.QueryRequest.GetCriteria()
	} else {
		return buildCriteria(wr.TopNRequest.GetConditions())
	}
}

func (wr *WrapRequest) GetFieldValueSort() modelv1.Sort {
	if wr.QueryRequest != nil {
		return modelv1.Sort_SORT_UNSPECIFIED
	} else {
		return wr.TopNRequest.GetFieldValueSort()
	}
}

func (wr *WrapRequest) hasAgg() bool {
	if wr.QueryRequest != nil {
		return true
	} else {
		function := wr.TopNRequest.GetAgg()
		return function != 0
	}
}

func buildCriteria(conditions []*modelv1.Condition) *modelv1.Criteria {
	var criteria *modelv1.Criteria
	for _, cond := range conditions {
		sub := &modelv1.Criteria{
			Exp: &modelv1.Criteria_Le{
				Le: &modelv1.LogicalExpression{
					Op: modelv1.LogicalExpression_LOGICAL_OP_AND,
					Left: &modelv1.Criteria{
						Exp: &modelv1.Criteria_Condition{
							Condition: cond,
						},
					},
					Right: criteria,
				},
			},
		}
		criteria = sub
	}
	return criteria
}<|MERGE_RESOLUTION|>--- conflicted
+++ resolved
@@ -19,28 +19,20 @@
 
 import (
 	"context"
+	databasev1 "github.com/apache/skywalking-banyandb/api/proto/banyandb/database/v1"
 	"math"
 
 	commonv1 "github.com/apache/skywalking-banyandb/api/proto/banyandb/common/v1"
-	databasev1 "github.com/apache/skywalking-banyandb/api/proto/banyandb/database/v1"
 	measurev1 "github.com/apache/skywalking-banyandb/api/proto/banyandb/measure/v1"
-<<<<<<< HEAD
 	modelv1 "github.com/apache/skywalking-banyandb/api/proto/banyandb/model/v1"
 	"github.com/apache/skywalking-banyandb/banyand/measure"
-=======
->>>>>>> 09f3f77a
 	"github.com/apache/skywalking-banyandb/pkg/query/logical"
 )
 
-const defaultLimit int64 = 100
+const defaultLimit uint32 = 100
 
 // BuildSchema returns Schema loaded from the metadata repository.
-<<<<<<< HEAD
-func BuildSchema(measureSchema measure.Measure, entityList []string) (logical.Schema, error) {
-	md := measureSchema.GetSchema()
-=======
-func BuildSchema(md *databasev1.Measure, indexRules []*databasev1.IndexRule) (logical.Schema, error) {
->>>>>>> 09f3f77a
+func BuildSchema(md *databasev1.Measure, indexRules []*databasev1.IndexRule, entityList []string) (logical.Schema, error) {
 	md.GetEntity()
 
 	ms := &schema{
@@ -63,72 +55,7 @@
 }
 
 // Analyze converts logical expressions to executable operation tree represented by Plan.
-func Analyze(_ context.Context, request *WrapRequest, metadata *commonv1.Metadata, s logical.Schema) (logical.Plan, error) {
-	groupByEntity := false
-	var groupByTags [][]*logical.Tag
-	if request.GetGroupBy() != nil {
-		groupByProjectionTags := request.GetGroupBy().GetTagProjection()
-		groupByTags = make([][]*logical.Tag, len(groupByProjectionTags.GetTagFamilies()))
-		tags := make([]string, 0)
-		for i, tagFamily := range groupByProjectionTags.GetTagFamilies() {
-			groupByTags[i] = logical.NewTags(tagFamily.GetName(), tagFamily.GetTags()...)
-			tags = append(tags, tagFamily.GetTags()...)
-		}
-		if logical.StringSlicesEqual(s.EntityList(), tags) {
-			groupByEntity = true
-		}
-	}
-
-	// parse fields
-	plan := parseFields(request, metadata, groupByEntity)
-
-	// parse limit and offset
-	limitParameter := request.GetLimit()
-	if limitParameter == 0 {
-		limitParameter = defaultLimit
-	}
-	pushedLimit := limitParameter + request.GetOffset()
-
-	if request.GetGroupBy() != nil {
-		plan = newUnresolvedGroupBy(plan, groupByTags, groupByEntity, request.IsTop())
-		pushedLimit = math.MaxInt
-	}
-
-	if request.GetAgg() != nil {
-		plan = newUnresolvedAggregation(plan,
-			logical.NewField(request.GetAgg().GetFieldName()),
-			request.GetAgg().GetFunction(),
-			request.GetGroupBy() != nil,
-			request.IsTop(),
-		)
-		pushedLimit = math.MaxInt
-	}
-
-	if request.GetTop() != nil {
-		plan = top(plan, request.GetTop(), !request.hasAgg())
-	}
-
-	if request.GetLimit() != -1 {
-		plan = limit(plan, uint32(request.GetOffset()), uint32(limitParameter))
-	}
-
-	p, err := plan.Analyze(s)
-	if err != nil {
-		return nil, err
-	}
-
-	rules := []logical.OptimizeRule{
-		logical.NewPushDownOrder(request.GetOrderBy()),
-		logical.NewPushDownMaxSize(int(pushedLimit)),
-	}
-	if err := logical.ApplyRules(p, rules...); err != nil {
-		return nil, err
-	}
-	return p, nil
-}
-
-// DistributedAnalyze converts logical expressions to executable operation tree represented by Plan.
-func DistributedAnalyze(criteria *measurev1.QueryRequest, s logical.Schema) (logical.Plan, error) {
+func Analyze(_ context.Context, criteria *WrapRequest, metadata *commonv1.Metadata, s logical.Schema) (logical.Plan, error) {
 	groupByEntity := false
 	var groupByTags [][]*logical.Tag
 	if criteria.GetGroupBy() != nil {
@@ -145,7 +72,7 @@
 	}
 
 	// parse fields
-	plan := newUnresolvedDistributed(criteria)
+	plan := parseFields(criteria, metadata, groupByEntity)
 
 	// parse limit and offset
 	limitParameter := criteria.GetLimit()
@@ -155,7 +82,7 @@
 	pushedLimit := int(limitParameter + criteria.GetOffset())
 
 	if criteria.GetGroupBy() != nil {
-		plan = newUnresolvedGroupBy(plan, groupByTags, groupByEntity)
+		plan = newUnresolvedGroupBy(plan, groupByTags, groupByEntity, criteria.IsTop())
 		pushedLimit = math.MaxInt
 	}
 
@@ -164,12 +91,13 @@
 			logical.NewField(criteria.GetAgg().GetFieldName()),
 			criteria.GetAgg().GetFunction(),
 			criteria.GetGroupBy() != nil,
+			criteria.IsTop(),
 		)
 		pushedLimit = math.MaxInt
 	}
 
 	if criteria.GetTop() != nil {
-		plan = top(plan, criteria.GetTop())
+		plan = top(plan, criteria.GetTop(), !criteria.hasAgg())
 	}
 
 	plan = limit(plan, criteria.GetOffset(), limitParameter)
@@ -277,11 +205,11 @@
 	wr.projTag = projTag
 }
 
-func (wr *WrapRequest) GetLimit() int64 {
-	if wr.QueryRequest != nil {
-		return int64(wr.QueryRequest.GetLimit())
-	} else {
-		return -1
+func (wr *WrapRequest) GetLimit() uint32 {
+	if wr.QueryRequest != nil {
+		return wr.QueryRequest.GetLimit()
+	} else {
+		return 0
 	}
 }
 
@@ -321,9 +249,9 @@
 	}
 }
 
-func (wr *WrapRequest) GetOffset() int64 {
-	if wr.QueryRequest != nil {
-		return int64(wr.QueryRequest.GetOffset())
+func (wr *WrapRequest) GetOffset() uint32 {
+	if wr.QueryRequest != nil {
+		return wr.QueryRequest.GetOffset()
 	} else {
 		return 0
 	}
