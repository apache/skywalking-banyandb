// Licensed to Apache Software Foundation (ASF) under one or more contributor
// license agreements. See the NOTICE file distributed with
// this work for additional information regarding copyright
// ownership. Apache Software Foundation (ASF) licenses this file to you under
// the Apache License, Version 2.0 (the "License"); you may
// not use this file except in compliance with the License.
// You may obtain a copy of the License at
//
//     http://www.apache.org/licenses/LICENSE-2.0
//
// Unless required by applicable law or agreed to in writing,
// software distributed under the License is distributed on an
// "AS IS" BASIS, WITHOUT WARRANTIES OR CONDITIONS OF ANY
// KIND, either express or implied.  See the License for the
// specific language governing permissions and limitations
// under the License.

package stream

import (
	"context"
	"fmt"
	"time"

	"google.golang.org/protobuf/types/known/timestamppb"

	commonv1 "github.com/apache/skywalking-banyandb/api/proto/banyandb/common/v1"
	modelv1 "github.com/apache/skywalking-banyandb/api/proto/banyandb/model/v1"
	streamv1 "github.com/apache/skywalking-banyandb/api/proto/banyandb/stream/v1"
	"github.com/apache/skywalking-banyandb/pkg/index"
	"github.com/apache/skywalking-banyandb/pkg/logger"
	pbv1 "github.com/apache/skywalking-banyandb/pkg/pb/v1"
	"github.com/apache/skywalking-banyandb/pkg/query/executor"
	"github.com/apache/skywalking-banyandb/pkg/query/logical"
	"github.com/apache/skywalking-banyandb/pkg/timestamp"
)

var (
	_ logical.Plan          = (*localIndexScan)(nil)
	_ logical.Sorter        = (*localIndexScan)(nil)
	_ logical.VolumeLimiter = (*localIndexScan)(nil)
)

type localIndexScan struct {
	schema            logical.Schema
	filter            index.Filter
	order             *logical.OrderBy
	metadata          *commonv1.Metadata
	l                 *logger.Logger
	timeRange         timestamp.TimeRange
	projectionTagRefs [][]*logical.TagRef
	projectionTags    []pbv1.TagProjection
	entities          [][]*modelv1.TagValue
	maxElementSize    int
}

func (i *localIndexScan) Limit(max int) {
	i.maxElementSize = max
}

func (i *localIndexScan) Sort(order *logical.OrderBy) {
	i.order = order
}

func (i *localIndexScan) Execute(ctx context.Context) ([]*streamv1.Element, error) {
	var orderBy *pbv1.OrderBy
	if i.order != nil {
		orderBy = &pbv1.OrderBy{
			Index: i.order.Index,
			Sort:  i.order.Sort,
		}
	}
	ec := executor.FromStreamExecutionContext(ctx)

	if i.order != nil && i.order.Index != nil {
		ssr, err := ec.Sort(ctx, pbv1.StreamSortOptions{
			Name:           i.metadata.GetName(),
			TimeRange:      &i.timeRange,
			Entities:       i.entities,
			Filter:         i.filter,
			Order:          orderBy,
			TagProjection:  i.projectionTags,
			MaxElementSize: i.maxElementSize,
		})
		if err != nil {
			return nil, err
		}
		if ssr == nil {
			return nil, nil
		}
		r := ssr.Pull()
		return buildElementsFromColumnResult(r), nil
	}

	if i.filter != nil && i.filter != logical.ENode {
		var results []pbv1.StreamResultPuller
		result, err := ec.Filter(ctx, pbv1.StreamFilterOptions{
			Name:           i.metadata.GetName(),
			TimeRange:      &i.timeRange,
			Entities:       i.entities,
			Filter:         i.filter,
			Order:          orderBy,
			TagProjection:  i.projectionTags,
			MaxElementSize: i.maxElementSize,
		})
		if err != nil {
			return nil, err
		}
<<<<<<< HEAD
		if result == nil {
			return elements, nil
=======
		if sfr == nil {
			return nil, nil
>>>>>>> acd2f4ca
		}
		results = append(results, result)
		return buildElementsFromStreamResults(results), nil
	}

<<<<<<< HEAD
	var results []pbv1.StreamResultPuller
	for _, e := range i.entities {
		result, err := ec.Query(ctx, pbv1.StreamQueryOptions{
			Name:          i.metadata.GetName(),
			TimeRange:     &i.timeRange,
			Entity:        e,
			Filter:        i.filter,
			Order:         orderBy,
			TagProjection: i.projectionTags,
		})
		if err != nil {
			return nil, fmt.Errorf("failed to query stream: %w", err)
		}
		results = append(results, result)
	}
	return buildElementsFromStreamResults(results), nil
=======
	result, err := ec.Query(ctx, pbv1.StreamQueryOptions{
		Name:          i.metadata.GetName(),
		TimeRange:     &i.timeRange,
		Entities:      i.entities,
		Filter:        i.filter,
		Order:         orderBy,
		TagProjection: i.projectionTags,
	})
	if err != nil {
		return nil, fmt.Errorf("failed to query stream: %w", err)
	}
	return buildElementsFromQueryResults(result), nil
>>>>>>> acd2f4ca
}

func (i *localIndexScan) String() string {
	return fmt.Sprintf("IndexScan: startTime=%d,endTime=%d,Metadata{group=%s,name=%s},conditions=%s; projection=%s; orderBy=%s; limit=%d",
		i.timeRange.Start.Unix(), i.timeRange.End.Unix(), i.metadata.GetGroup(), i.metadata.GetName(),
		i.filter, logical.FormatTagRefs(", ", i.projectionTagRefs...), i.order, i.maxElementSize)
}

func (i *localIndexScan) Children() []logical.Plan {
	return []logical.Plan{}
}

func (i *localIndexScan) Schema() logical.Schema {
	if i.projectionTagRefs == nil || len(i.projectionTagRefs) == 0 {
		return i.schema
	}
	return i.schema.ProjTags(i.projectionTagRefs...)
}

func buildElementsFromColumnResult(r *pbv1.StreamColumnResult) (elements []*streamv1.Element) {
	for i := range r.Timestamps {
		e := &streamv1.Element{
			Timestamp: timestamppb.New(time.Unix(0, r.Timestamps[i])),
			ElementId: r.ElementIDs[i],
		}

		for _, tf := range r.TagFamilies[i] {
			tagFamily := &modelv1.TagFamily{
				Name: tf.Name,
			}
			e.TagFamilies = append(e.TagFamilies, tagFamily)
			for _, t := range tf.Tags {
				tagFamily.Tags = append(tagFamily.Tags, &modelv1.Tag{
					Key:   t.Name,
					Value: t.Values[0],
				})
			}
		}
		elements = append(elements, e)
	}
	return
}

<<<<<<< HEAD
func buildElementsFromStreamResults(results []pbv1.StreamResultPuller) (elements []*streamv1.Element) {
=======
func buildElementsFromQueryResults(result pbv1.StreamQueryResult) (elements []*streamv1.Element) {
>>>>>>> acd2f4ca
	deduplication := make(map[string]struct{})
	for {
		r := result.Pull()
		if r == nil {
			break
		}
		for i := range r.Timestamps {
			if _, ok := deduplication[r.ElementIDs[i]]; ok {
				continue
			}
			deduplication[r.ElementIDs[i]] = struct{}{}
			e := &streamv1.Element{
				Timestamp: timestamppb.New(time.Unix(0, r.Timestamps[i])),
				ElementId: r.ElementIDs[i],
			}

			for _, tf := range r.TagFamilies {
				tagFamily := &modelv1.TagFamily{
					Name: tf.Name,
				}
				e.TagFamilies = append(e.TagFamilies, tagFamily)
				for _, t := range tf.Tags {
					tagFamily.Tags = append(tagFamily.Tags, &modelv1.Tag{
						Key:   t.Name,
						Value: t.Values[i],
					})
				}
			}
			elements = append(elements, e)
		}
	}
	return
}<|MERGE_RESOLUTION|>--- conflicted
+++ resolved
@@ -93,7 +93,6 @@
 	}
 
 	if i.filter != nil && i.filter != logical.ENode {
-		var results []pbv1.StreamResultPuller
 		result, err := ec.Filter(ctx, pbv1.StreamFilterOptions{
 			Name:           i.metadata.GetName(),
 			TimeRange:      &i.timeRange,
@@ -106,36 +105,12 @@
 		if err != nil {
 			return nil, err
 		}
-<<<<<<< HEAD
 		if result == nil {
-			return elements, nil
-=======
-		if sfr == nil {
 			return nil, nil
->>>>>>> acd2f4ca
-		}
-		results = append(results, result)
-		return buildElementsFromStreamResults(results), nil
-	}
-
-<<<<<<< HEAD
-	var results []pbv1.StreamResultPuller
-	for _, e := range i.entities {
-		result, err := ec.Query(ctx, pbv1.StreamQueryOptions{
-			Name:          i.metadata.GetName(),
-			TimeRange:     &i.timeRange,
-			Entity:        e,
-			Filter:        i.filter,
-			Order:         orderBy,
-			TagProjection: i.projectionTags,
-		})
-		if err != nil {
-			return nil, fmt.Errorf("failed to query stream: %w", err)
-		}
-		results = append(results, result)
-	}
-	return buildElementsFromStreamResults(results), nil
-=======
+		}
+		return buildElementsFromStreamResult(result), nil
+	}
+
 	result, err := ec.Query(ctx, pbv1.StreamQueryOptions{
 		Name:          i.metadata.GetName(),
 		TimeRange:     &i.timeRange,
@@ -147,8 +122,7 @@
 	if err != nil {
 		return nil, fmt.Errorf("failed to query stream: %w", err)
 	}
-	return buildElementsFromQueryResults(result), nil
->>>>>>> acd2f4ca
+	return buildElementsFromStreamResult(result), nil
 }
 
 func (i *localIndexScan) String() string {
@@ -192,11 +166,7 @@
 	return
 }
 
-<<<<<<< HEAD
-func buildElementsFromStreamResults(results []pbv1.StreamResultPuller) (elements []*streamv1.Element) {
-=======
-func buildElementsFromQueryResults(result pbv1.StreamQueryResult) (elements []*streamv1.Element) {
->>>>>>> acd2f4ca
+func buildElementsFromStreamResult(result pbv1.StreamResultPuller) (elements []*streamv1.Element) {
 	deduplication := make(map[string]struct{})
 	for {
 		r := result.Pull()
