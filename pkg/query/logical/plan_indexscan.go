// Licensed to Apache Software Foundation (ASF) under one or more contributor
// license agreements. See the NOTICE file distributed with
// this work for additional information regarding copyright
// ownership. Apache Software Foundation (ASF) licenses this file to you under
// the Apache License, Version 2.0 (the "License"); you may
// not use this file except in compliance with the License.
// You may obtain a copy of the License at
//
//     http://www.apache.org/licenses/LICENSE-2.0
//
// Unless required by applicable law or agreed to in writing,
// software distributed under the License is distributed on an
// "AS IS" BASIS, WITHOUT WARRANTIES OR CONDITIONS OF ANY
// KIND, either express or implied.  See the License for the
// specific language governing permissions and limitations
// under the License.

package logical

import (
	"fmt"
	"strings"

	"github.com/google/go-cmp/cmp"
	"github.com/pkg/errors"

	"github.com/apache/skywalking-banyandb/api/common"
	"github.com/apache/skywalking-banyandb/api/data"
	apiv1 "github.com/apache/skywalking-banyandb/api/proto/banyandb/v1"
	"github.com/apache/skywalking-banyandb/banyand/index"
	"github.com/apache/skywalking-banyandb/banyand/series"
	"github.com/apache/skywalking-banyandb/pkg/posting"
	executor2 "github.com/apache/skywalking-banyandb/pkg/query/executor"
)

var _ UnresolvedPlan = (*unresolvedIndexScan)(nil)

type unresolvedIndexScan struct {
	startTime        int64
	endTime          int64
	traceMetadata    *common.Metadata
	conditions       []Expr
	projectionFields []string
	traceState       series.TraceState
}

func (uis *unresolvedIndexScan) Type() PlanType {
	return PlanIndexScan
}

func (uis *unresolvedIndexScan) Analyze(s Schema) (Plan, error) {
	conditionMap := make(map[*apiv1.IndexObject][]Expr)
	for _, cond := range uis.conditions {
		if resolvable, ok := cond.(ResolvableExpr); ok {
			err := resolvable.Resolve(s)
			if err != nil {
				return nil, err
			}

			if bCond, ok := cond.(*binaryExpr); ok {
				fieldName := bCond.l.(*FieldRef).name
				if defined, indexObj := s.IndexDefined(fieldName); defined {
					if v, exist := conditionMap[indexObj]; exist {
						v = append(v, cond)
						conditionMap[indexObj] = v
					} else {
						conditionMap[indexObj] = []Expr{cond}
					}
				} else {
					return nil, errors.Wrap(ErrIndexNotDefined, fieldName)
				}
			}
		}
	}

	var projFieldsRefs []*FieldRef
	if uis.projectionFields != nil && len(uis.projectionFields) > 0 {
		var err error
		projFieldsRefs, err = s.CreateRef(uis.projectionFields...)
		if err != nil {
			return nil, err
		}
	}

	return &indexScan{
		startTime:           uis.startTime,
		endTime:             uis.endTime,
		schema:              s,
		projectionFields:    uis.projectionFields,
		projectionFieldRefs: projFieldsRefs,
		traceMetadata:       uis.traceMetadata,
		conditionMap:        conditionMap,
		traceState:          uis.traceState,
	}, nil
}

var _ Plan = (*indexScan)(nil)

type indexScan struct {
	startTime           int64
	endTime             int64
	schema              Schema
	traceMetadata       *common.Metadata
	conditionMap        map[*apiv1.IndexObject][]Expr
	projectionFields    []string
	projectionFieldRefs []*FieldRef
	traceState          series.TraceState
}

func (i *indexScan) Execute(ec executor2.ExecutionContext) ([]data.Entity, error) {
	var chunkSet posting.List
	for _, exprs := range i.conditionMap {
		// TODO: Discuss which metadata should be used!
		// 1) traceSeries Metadata: indirect mapping
		// 2) indexRule Metadata: cannot uniquely determine traceSeries
		// TODO: should pass correct shardID
<<<<<<< HEAD
		chunks, err := ec.Search(*i.traceMetadata, 0, i.startTime, i.endTime, convertToConditions(exprs))
=======
		chunks, err := ec.Search(*i.traceMetadata, 0, uint64(i.startTime), uint64(i.endTime), convertToConditions(exprs))
>>>>>>> a72cc19c
		if err != nil {
			return nil, err
		}
		if chunkSet == nil {
			// chunkSet is nil before the first assignment
			chunkSet = chunks
		} else {
			// afterwards, it must not be nil
			_ = chunkSet.Intersect(chunks)
		}
	}

	//TODO: pass correct shardID
	return ec.FetchEntity(*i.traceMetadata, 0, chunkSet, series.ScanOptions{
		Projection: i.projectionFields,
		State:      i.traceState,
	})
}

func (i *indexScan) String() string {
	exprStr := make([]string, 0, len(i.conditionMap))
	for _, conditions := range i.conditionMap {
		var conditionStr []string
		for _, cond := range conditions {
			conditionStr = append(conditionStr, cond.String())
		}
		exprStr = append(exprStr, fmt.Sprintf("(%s)", strings.Join(conditionStr, " AND ")))
	}
	if len(i.projectionFieldRefs) == 0 {
		return fmt.Sprintf("IndexScan: startTime=%d,endTime=%d,Metadata{group=%s,name=%s},conditions=%s; projection=None",
			i.startTime, i.endTime, i.traceMetadata.Spec.GetGroup(), i.traceMetadata.Spec.GetName(), strings.Join(exprStr, " AND "))
	}
	return fmt.Sprintf("IndexScan: startTime=%d,endTime=%d,Metadata{group=%s,name=%s},conditions=%s; projection=%s",
		i.startTime, i.endTime, i.traceMetadata.Spec.GetGroup(), i.traceMetadata.Spec.GetName(), strings.Join(exprStr, " AND "),
		formatExpr(", ", i.projectionFieldRefs...))
}

func (i *indexScan) Type() PlanType {
	return PlanIndexScan
}

func (i *indexScan) Children() []Plan {
	return []Plan{}
}

func (i *indexScan) Schema() Schema {
	// TODO: consider TraceState?
	if i.projectionFieldRefs == nil || len(i.projectionFieldRefs) == 0 {
		return i.schema
	}
	return i.schema.Map(i.projectionFieldRefs...)
}

func (i *indexScan) Equal(plan Plan) bool {
	if plan.Type() != PlanIndexScan {
		return false
	}
	other := plan.(*indexScan)
	return i.startTime == other.startTime &&
		i.endTime == other.endTime &&
		i.traceState != other.traceState &&
		cmp.Equal(i.projectionFieldRefs, other.projectionFieldRefs) &&
		cmp.Equal(i.schema, other.schema) &&
		cmp.Equal(i.traceMetadata, other.traceMetadata) &&
		cmp.Equal(i.conditionMap, other.conditionMap)
}

func IndexScan(startTime, endTime int64, traceMetadata *common.Metadata, conditions []Expr, traceState series.TraceState, projection ...string) UnresolvedPlan {
	return &unresolvedIndexScan{
		startTime:        startTime,
		endTime:          endTime,
		traceMetadata:    traceMetadata,
		conditions:       conditions,
		traceState:       traceState,
		projectionFields: projection,
	}
}

func convertToConditions(exprs []Expr) []index.Condition {
	var conditions []index.Condition
	for _, expr := range exprs {
		if bExpr, ok := expr.(*binaryExpr); ok {
			conditions = append(conditions, index.Condition{
				Key:    bExpr.l.(*FieldRef).name,
				Op:     bExpr.op,
				Values: bExpr.r.(LiteralExpr).Bytes(),
			})
		}
	}
	return conditions
}<|MERGE_RESOLUTION|>--- conflicted
+++ resolved
@@ -114,11 +114,7 @@
 		// 1) traceSeries Metadata: indirect mapping
 		// 2) indexRule Metadata: cannot uniquely determine traceSeries
 		// TODO: should pass correct shardID
-<<<<<<< HEAD
-		chunks, err := ec.Search(*i.traceMetadata, 0, i.startTime, i.endTime, convertToConditions(exprs))
-=======
 		chunks, err := ec.Search(*i.traceMetadata, 0, uint64(i.startTime), uint64(i.endTime), convertToConditions(exprs))
->>>>>>> a72cc19c
 		if err != nil {
 			return nil, err
 		}
