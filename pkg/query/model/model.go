--- conflicted
+++ resolved
@@ -354,21 +354,13 @@
 
 // TraceResult is the result of a query.
 type TraceResult struct {
-<<<<<<< HEAD
-	Error   error
-	TID     string
-	Spans   [][]byte
-	SpanIDs []string
-	Tags    []Tag
-	Key     int64
-=======
 	Error      error
 	TID        string
 	Spans      [][]byte
+	SpanIDs    []string
 	Tags       []Tag
 	Key        int64
 	GroupIndex int
->>>>>>> cf1b1e2e
 }
 
 // TraceQueryResult is the result of a trace query.
