--- conflicted
+++ resolved
@@ -76,17 +76,10 @@
 }
 
 // Decode decodes the dictionary.
-<<<<<<< HEAD
 func (d *Dictionary) Decode(dst [][]byte, src []byte, itemsCount uint64) ([][]byte, error) {
 	src, count := BytesToVarUint64(src)
 	if count == 0 {
-		return nil, nil
-=======
-func (d *Dictionary) Decode(dst [][]byte, src []byte, tmp []uint32, itemsCount uint64) ([][]byte, error) {
-	src, count := BytesToVarUint64(src)
-	if count == 0 {
 		return dst, nil
->>>>>>> 5bff98cb
 	}
 
 	values, src, err := d.decodeBytesBlockWithTail(src, count)
@@ -99,11 +92,7 @@
 	if err != nil {
 		return nil, err
 	}
-<<<<<<< HEAD
 	d.indices = decodeRLE(d.indices, d.tmp)
-=======
-	d.indices = decodeRLE(d.indices[:0], tmp)
->>>>>>> 5bff98cb
 	if uint64(len(d.indices)) != itemsCount {
 		return nil, fmt.Errorf("unexpected item counts; got %d; want %d", len(d.indices), itemsCount)
 	}
