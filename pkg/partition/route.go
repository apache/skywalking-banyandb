--- conflicted
+++ resolved
@@ -22,14 +22,7 @@
 	"github.com/pkg/errors"
 )
 
-<<<<<<< HEAD
-func ShardID(key []byte, shardNum uint) (uint, error) {
-	if shardNum < 1 {
-		return 0, errors.New("invalid shardNum")
-	}
-=======
 func ShardID(key []byte, shardNum uint32) uint {
->>>>>>> 392bac0b
 	encodeKey := convert.Hash(key)
 	return uint(encodeKey % uint64(shardNum)), nil
 }