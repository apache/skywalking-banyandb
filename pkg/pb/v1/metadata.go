// Licensed to Apache Software Foundation (ASF) under one or more contributor
// license agreements. See the NOTICE file distributed with
// this work for additional information regarding copyright
// ownership. Apache Software Foundation (ASF) licenses this file to you under
// the Apache License, Version 2.0 (the "License"); you may
// not use this file except in compliance with the License.
// You may obtain a copy of the License at
//
//     http://www.apache.org/licenses/LICENSE-2.0
//
// Unless required by applicable law or agreed to in writing,
// software distributed under the License is distributed on an
// "AS IS" BASIS, WITHOUT WARRANTIES OR CONDITIONS OF ANY
// KIND, either express or implied.  See the License for the
// specific language governing permissions and limitations
// under the License.

// Package v1 implements helpers to access data defined by API v1.
package v1

import (
	databasev1 "github.com/apache/skywalking-banyandb/api/proto/banyandb/database/v1"
	modelv1 "github.com/apache/skywalking-banyandb/api/proto/banyandb/model/v1"
)

// FindTagByName finds TagSpec in several tag families by its name.
// The tag name should be unique in these families.
func FindTagByName(families []*databasev1.TagFamilySpec, tagName string) (int, int, *databasev1.TagSpec) {
	for fi, family := range families {
		for ti, tag := range family.Tags {
			if tagName == tag.GetName() {
				return fi, ti, tag
			}
		}
	}
	return 0, 0, nil
}

func tagValueTypeConv(tagValue *modelv1.TagValue) (tagType databasev1.TagType, isNull bool) {
	switch tagValue.GetValue().(type) {
	case *modelv1.TagValue_Int:
		return databasev1.TagType_TAG_TYPE_INT, false
	case *modelv1.TagValue_Str:
		return databasev1.TagType_TAG_TYPE_STRING, false
	case *modelv1.TagValue_IntArray:
		return databasev1.TagType_TAG_TYPE_INT_ARRAY, false
	case *modelv1.TagValue_StrArray:
		return databasev1.TagType_TAG_TYPE_STRING_ARRAY, false
	case *modelv1.TagValue_BinaryData:
		return databasev1.TagType_TAG_TYPE_DATA_BINARY, false
	case *modelv1.TagValue_Null:
		return databasev1.TagType_TAG_TYPE_UNSPECIFIED, true
	}
	return databasev1.TagType_TAG_TYPE_UNSPECIFIED, false
}

// FieldValueTypeConv recognizes the field type from its value.
func FieldValueTypeConv(fieldValue *modelv1.FieldValue) (tagType databasev1.FieldType, isNull bool) {
	switch fieldValue.GetValue().(type) {
	case *modelv1.FieldValue_Int:
		return databasev1.FieldType_FIELD_TYPE_INT, false
	case *modelv1.FieldValue_Float:
		return databasev1.FieldType_FIELD_TYPE_FLOAT, false
	case *modelv1.FieldValue_Str:
		return databasev1.FieldType_FIELD_TYPE_STRING, false
	case *modelv1.FieldValue_BinaryData:
		return databasev1.FieldType_FIELD_TYPE_DATA_BINARY, false
	case *modelv1.FieldValue_Null:
		return databasev1.FieldType_FIELD_TYPE_UNSPECIFIED, true
	}
	return databasev1.FieldType_FIELD_TYPE_UNSPECIFIED, false
}

<<<<<<< HEAD
// OrderBy is the order by rule.
type OrderBy struct {
	Index *databasev1.IndexRule
	Sort  modelv1.Sort
}

// AnyTagValue is the `*` for a regular expression. It could match "any" Entry in an Entity.
var AnyTagValue = &modelv1.TagValue{Value: &modelv1.TagValue_Null{}}

// Tag is a tag name and its values.
type Tag struct {
	Name   string
	Values []*modelv1.TagValue
}

// TagFamily is a tag family name and its tags.
type TagFamily struct {
	Name string
	Tags []Tag
}

// Field is a field name and its values.
type Field struct {
	Name   string
	Values []*modelv1.FieldValue
}

// MeasureResult is the result of a query.
type MeasureResult struct {
	Timestamps  []int64
	Versions    []int64
	TagFamilies []TagFamily
	Fields      []Field
	SID         common.SeriesID
}

// StreamResult is the result of a query.
type StreamResult struct {
	Error       error
	Timestamps  []int64
	ElementIDs  []uint64
	TagFamilies []TagFamily
	SIDs        []common.SeriesID
}

// TagProjection is the projection of a tag family and its tags.
type TagProjection struct {
	Family string
	Names  []string
}

// StreamQueryOptions is the options of a stream query.
type StreamQueryOptions struct {
	Name           string
	TimeRange      *timestamp.TimeRange
	Entities       [][]*modelv1.TagValue
	Filter         index.Filter
	Order          *OrderBy
	TagProjection  []TagProjection
	MaxElementSize int
}

// StreamQueryResult is the result of a stream query.
type StreamQueryResult interface {
	Pull(context.Context) *StreamResult
	Release()
}

// OrderByType is the type of order by.
type OrderByType int

const (
	// OrderByTypeTime is the order by time.
	OrderByTypeTime OrderByType = iota
	// OrderByTypeIndex is the order by index.
	OrderByTypeIndex
	// OrderByTypeSeries is the order by series.
	OrderByTypeSeries
)

// MeasureQueryOptions is the options of a measure query.
type MeasureQueryOptions struct {
	Query           *BlugeQuery
	TimeRange       *timestamp.TimeRange
	Order           *OrderBy
	Name            string
	Entities        [][]*modelv1.TagValue
	TagProjection   []TagProjection
	FieldProjection []string
	OrderByType     OrderByType
}

// MeasureQueryResult is the result of a measure query.
type MeasureQueryResult interface {
	Pull() *MeasureResult
	Release()
}

=======
>>>>>>> c5981dba
var (
	// AnyTagValue is the `*` for a regular expression. It could match "any" Entry in an Entity.
	AnyTagValue = &modelv1.TagValue{Value: &modelv1.TagValue_Null{}}

	// NullFieldValue represents a null field value in the model.
	NullFieldValue = &modelv1.FieldValue{Value: &modelv1.FieldValue_Null{}}

	// EmptyStrFieldValue represents an empty string field value in the model.
	EmptyStrFieldValue = &modelv1.FieldValue{Value: &modelv1.FieldValue_Str{Str: &modelv1.Str{Value: ""}}}

	// EmptyBinaryFieldValue represents an empty binary field value in the model.
	EmptyBinaryFieldValue = &modelv1.FieldValue{Value: &modelv1.FieldValue_BinaryData{BinaryData: []byte{}}}

	// NullTagFamily represents a null tag family in the model.
	NullTagFamily = &modelv1.TagFamilyForWrite{}

	// NullTagValue represents a null tag value in the model.
	NullTagValue = &modelv1.TagValue{Value: &modelv1.TagValue_Null{}}
)<|MERGE_RESOLUTION|>--- conflicted
+++ resolved
@@ -71,107 +71,6 @@
 	return databasev1.FieldType_FIELD_TYPE_UNSPECIFIED, false
 }
 
-<<<<<<< HEAD
-// OrderBy is the order by rule.
-type OrderBy struct {
-	Index *databasev1.IndexRule
-	Sort  modelv1.Sort
-}
-
-// AnyTagValue is the `*` for a regular expression. It could match "any" Entry in an Entity.
-var AnyTagValue = &modelv1.TagValue{Value: &modelv1.TagValue_Null{}}
-
-// Tag is a tag name and its values.
-type Tag struct {
-	Name   string
-	Values []*modelv1.TagValue
-}
-
-// TagFamily is a tag family name and its tags.
-type TagFamily struct {
-	Name string
-	Tags []Tag
-}
-
-// Field is a field name and its values.
-type Field struct {
-	Name   string
-	Values []*modelv1.FieldValue
-}
-
-// MeasureResult is the result of a query.
-type MeasureResult struct {
-	Timestamps  []int64
-	Versions    []int64
-	TagFamilies []TagFamily
-	Fields      []Field
-	SID         common.SeriesID
-}
-
-// StreamResult is the result of a query.
-type StreamResult struct {
-	Error       error
-	Timestamps  []int64
-	ElementIDs  []uint64
-	TagFamilies []TagFamily
-	SIDs        []common.SeriesID
-}
-
-// TagProjection is the projection of a tag family and its tags.
-type TagProjection struct {
-	Family string
-	Names  []string
-}
-
-// StreamQueryOptions is the options of a stream query.
-type StreamQueryOptions struct {
-	Name           string
-	TimeRange      *timestamp.TimeRange
-	Entities       [][]*modelv1.TagValue
-	Filter         index.Filter
-	Order          *OrderBy
-	TagProjection  []TagProjection
-	MaxElementSize int
-}
-
-// StreamQueryResult is the result of a stream query.
-type StreamQueryResult interface {
-	Pull(context.Context) *StreamResult
-	Release()
-}
-
-// OrderByType is the type of order by.
-type OrderByType int
-
-const (
-	// OrderByTypeTime is the order by time.
-	OrderByTypeTime OrderByType = iota
-	// OrderByTypeIndex is the order by index.
-	OrderByTypeIndex
-	// OrderByTypeSeries is the order by series.
-	OrderByTypeSeries
-)
-
-// MeasureQueryOptions is the options of a measure query.
-type MeasureQueryOptions struct {
-	Query           *BlugeQuery
-	TimeRange       *timestamp.TimeRange
-	Order           *OrderBy
-	Name            string
-	Entities        [][]*modelv1.TagValue
-	TagProjection   []TagProjection
-	FieldProjection []string
-	OrderByType     OrderByType
-}
-
-// MeasureQueryResult is the result of a measure query.
-type MeasureQueryResult interface {
-	Pull() *MeasureResult
-	Release()
-}
-
-=======
->>>>>>> c5981dba
 var (
 	// AnyTagValue is the `*` for a regular expression. It could match "any" Entry in an Entity.
 	AnyTagValue = &modelv1.TagValue{Value: &modelv1.TagValue_Null{}}
