// Licensed to Apache Software Foundation (ASF) under one or more contributor
// license agreements. See the NOTICE file distributed with
// this work for additional information regarding copyright
// ownership. Apache Software Foundation (ASF) licenses this file to you under
// the Apache License, Version 2.0 (the "License"); you may
// not use this file except in compliance with the License.
// You may obtain a copy of the License at
//
//	http://www.apache.org/licenses/LICENSE-2.0
//
// Unless required by applicable law or agreed to in writing,
// software distributed under the License is distributed on an
// "AS IS" BASIS, WITHOUT WARRANTIES OR CONDITIONS OF ANY
// KIND, either express or implied.  See the License for the
// specific language governing permissions and limitations
// under the License.

// Package bytes provides utilities for operating bytes.
package bytes

import (
	"fmt"
	"io"
	"sync"

	"github.com/apache/skywalking-banyandb/pkg/fs"
)

var (
	_ fs.Writer = (*Buffer)(nil)
	_ fs.Reader = (*Buffer)(nil)
)

// Buffer is a in-memory buffer.
type Buffer struct {
	Buf []byte
}

// Close implements fs.Writer.
func (*Buffer) Close() error {
	return nil
}

// Path implements fs.Writer.
func (b *Buffer) Path() string {
	return fmt.Sprintf("mem/%p", b)
}

// Write implements fs.Writer.
func (b *Buffer) Write(bb []byte) (int, error) {
	b.Buf = append(b.Buf, bb...)
	return len(bb), nil
}

// Read implements fs.Reader.
func (b *Buffer) Read(offset int64, buffer []byte) (int, error) {
	var err error
	n := copy(buffer, b.Buf[offset:])
	if n < len(buffer) {
		err = io.EOF
	}
	return n, err
}

<<<<<<< HEAD
// StreamRead implements fs.Reader.
func (b *Buffer) StreamRead() io.Reader {
	return &reader{bb: b}
}

=======
// SequentialRead implements fs.Reader.
func (b *Buffer) SequentialRead() fs.SeqReader {
	return &reader{bb: b}
}

// SequentialWrite implements fs.Writer.
func (b *Buffer) SequentialWrite() fs.SeqWriter {
	return b
}

>>>>>>> 08d8dc81
// Reset resets the buffer.
func (b *Buffer) Reset() {
	b.Buf = b.Buf[:0]
}

type reader struct {
	bb *Buffer

	readOffset int
}

func (r *reader) Path() string {
	return r.bb.Path()
}

func (r *reader) Read(p []byte) (int, error) {
	var err error
	n := copy(p, r.bb.Buf[r.readOffset:])
	if n < len(p) {
		err = io.EOF
	}
	r.readOffset += n
	return n, err
}

func (r *reader) MustClose() {
	r.bb = nil
	r.readOffset = 0
}

<<<<<<< HEAD
=======
func (r *reader) Close() error {
	r.MustClose()
	return nil
}

>>>>>>> 08d8dc81
// BufferPool is a pool of Buffer.
type BufferPool struct {
	p sync.Pool
}

// Generate generates a Buffer.
func (bp *BufferPool) Generate() *Buffer {
	bbv := bp.p.Get()
	if bbv == nil {
		return &Buffer{}
	}
	return bbv.(*Buffer)
}

// Release releases a Buffer.
func (bp *BufferPool) Release(b *Buffer) {
	b.Reset()
	bp.p.Put(b)
}<|MERGE_RESOLUTION|>--- conflicted
+++ resolved
@@ -62,13 +62,6 @@
 	return n, err
 }
 
-<<<<<<< HEAD
-// StreamRead implements fs.Reader.
-func (b *Buffer) StreamRead() io.Reader {
-	return &reader{bb: b}
-}
-
-=======
 // SequentialRead implements fs.Reader.
 func (b *Buffer) SequentialRead() fs.SeqReader {
 	return &reader{bb: b}
@@ -79,7 +72,6 @@
 	return b
 }
 
->>>>>>> 08d8dc81
 // Reset resets the buffer.
 func (b *Buffer) Reset() {
 	b.Buf = b.Buf[:0]
@@ -110,14 +102,11 @@
 	r.readOffset = 0
 }
 
-<<<<<<< HEAD
-=======
 func (r *reader) Close() error {
 	r.MustClose()
 	return nil
 }
 
->>>>>>> 08d8dc81
 // BufferPool is a pool of Buffer.
 type BufferPool struct {
 	p sync.Pool
