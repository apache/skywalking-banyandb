# Changes by Version

Release Notes.

## 0.10.0

### Features

<<<<<<< HEAD
- Add sorted query support for the Property.

### Bug Fixes


### Document

- Update bydbQL to add sorted query support for the Property.

=======
- Remove Bloom filter for dictionary-encoded tags.
>>>>>>> 9984a668

## 0.9.0

### Features

- Add sharding_key for TopNAggregation source measure
- API: Update the data matching rule from the node selector to the stage name.
- Add dynamical TLS load for the gRPC and HTTP server.
- Implement multiple groups query in one request.
- Replica: Replace Any with []byte Between Liaison and Data Nodes
- Replica: Support configurable replica count on Group.
- Replica: Move the TopN pre-calculation flow from the Data Node to the Liaison Node.
- Add a wait and retry to write handlers to avoid the local metadata cache being loaded.
- Implement primary block cache for measure.
- Implement versioning properties and replace physical deletion with the tombstone mechanism for the property database.
- Implement skipping index for stream.
- Add Load Balancer Feature to Liaison. 
- Implement fadvise for large files to prevent page cache pollution.
- Data Model: Introduce the `Trace` data model to store the trace/span data.
- Support dictionary encoding for low cardinality columns.
- Push down aggregation for topN query.
- Push down min/max aggregation to data nodes
- Introduce write queue mechanism in liaison nodes to efficiently synchronize stream and measure partition folders, improving write throughput and consistency
- Add trace module metadata management.
- Add chunked data sync to improve memory efficiency and performance during data transfer operations, supporting configurable chunk sizes, retry mechanisms, and out-of-order handling for both measure and stream services.
- Implement comprehensive migration system for both measure and stream data with file-based approach and enhanced progress tracking
- Backup/Restore: Add support for AWS S3, Google Cloud Storage (GCS), and Azure Blob Storage as remote targets for backup and restore operations.
- Improve TopN processing by adding "source" tag to track node-specific data, enhancing data handling across distributed nodes
- Implement Login with Username/Password authentication in BanyanDB
- Enhance flusher and introducer loops to support merging operations, improving efficiency by eliminating the need for a separate merge loop and optimizing data handling process during flushing and merging
- Enhance stream synchronization with configurable sync interval - Allows customization of synchronization timing for better performance tuning
- Refactor flusher and introducer loops to support conditional merging - Optimizes data processing by adding conditional logic to merge operations
- New storage engine for trace:
  - Data ingestion and retrieval.
  - Flush memory data to disk.
  - Merge memory data and disk data.
- Enhance access log functionality with sampling option.
- Implement a resilient publisher with circuit breaker and retry logic with exponential backoff.
- Optimize gRPC message size limits: increase server max receive message size to 16MB and client max receive message size to 32MB for better handling of large time-series data blocks.
- Add query access log support for stream, measure, trace, and property services to capture and log all query requests for monitoring and debugging purposes.
- Implement comprehensive version compatibility checking for both regular data transmission and chunked sync operations, ensuring proper API version and file format version validation with detailed error reporting and graceful handling of version mismatches.
- **Breaking Change**: Rename disk usage configuration flags and implement forced retention cleanup:
  - `*-max-disk-usage-percent` → `*-retention-high-watermark` (measure, stream, trace, property services)
  - Add new retention configuration flags: `*-retention-low-watermark`, `*-retention-check-interval`, `*-retention-cooldown`
  - Implement disk monitor with forced retention cleanup for data/standalone servers
  - Add comprehensive disk management documentation with configuration guides and troubleshooting
- Implement cluster mode for trace.
- Implement Trace views.
- Use Fetch request to instead of axios request and remove axios.
- Implement Trace Tree for debug mode.
- Implement bydbQL.
- UI: Implement the Query Page for BydbQL.
- Refactor router for better usability.
- Implement the handoff queue for Trace.
- Add dump command-line tool to parse and display trace part data with support for CSV export and human-readable timestamp formatting.
- Implement backoff retry mechanism for sending queue failures.
- Implement memory load shedding and dynamic gRPC buffer sizing for liaison server to prevent OOM errors under high-throughput write traffic.
- Add stream dump command to parse and display stream shard data with support for CSV export, filtering, and projection.

### Bug Fixes

- Fix the deadlock issue when loading a closed segment.
- Fix the issue that the etcd watcher gets the historical node registration events.
- Fix the crash when collecting the metrics from a closed segment.
- Fix topN parsing panic when the criteria is set.
- Remove the indexed_only field in TagSpec.
- Fix returning empty result when using IN operatior on the array type tags.
- Fix memory leaks and OOM issues in streaming processing by implementing deduplication logic in priority queues and improving sliding window memory management.
- Fix etcd prefix matching any key that starts with this prefix.
- Fix the sorting timestamps issue of the measure model when there are more than one segment.
- Fix comparison issues in TopN test cases

### Document

- Introduce AI_CODING_GUIDELINES.md to provide guidelines for using AI assistants (like Claude, Cursor, GitHub Copilot) in development, ensuring generated code follows project standards around variable shadowing, imports, error handling, code style and documentation

## 0.8.0

### Features

- Add the `bydbctl analyze series` command to analyze the series data.
- Index: Remove sortable field from the stored field. If a field is sortable only, it won't be stored.
- Index: Support InsertIfAbsent functionality which ensures documents are only inserted if their docIDs are not already present in the current index. There is a exception for the documents with extra index fields more than the entity's index fields.
- Measure: Introduce "index_mode" to save data exclusively in the series index, ideal for non-timeseries measures.
- Index: Use numeric index type to support Int and Float
- TopN: Group top n pre-calculation result by the group key in the new introduced `_top_n_result` measure, which is used to store the pre-calculation result.
- Index Mode: Index `measure_name` and `tags` in `entity` to improve the query performance.
- Encoding: Improve the performance of encoding and decoding the variable-length int64.
- Index: Add a cache to improve the performance of the series index write.
- Read cpu quota and limit from the cgroup file system to set gomaxprocs.
- Property: Add native storage layer for property.
- Add the max disk usage threshold for the `Measure`, `Stream`, and `Property` to control the disk usage.
- Add the "api version" service to gRPC and HTTP server.
- Metadata: Wait for the existing registration to be removed before registering the node.
- Stream: Introduce the batch scan to improve the performance of the query and limit the memory usage.
- Add memory protector to protect the memory usage of the system. It will limit the memory usage of the querying.
- Metadata: Introduce the periodic sync to sync the metadata from the etcd to the local cache in case of the loss of the events.
- Test: Add the e2e test for zipkin.
- Test: Limit the CPU and memory usage of the e2e test.
- Add taking the snapshot of data files.
- Add backup command line tool to backup the data files.
- Add restore command line tool to restore the data files.
- Add concurrent barrier to partition merge to improve the performance of the partition merge.
- Improve the write performance.
- Add node labels to classify the nodes.
- Add lifecycle management for the node.
- Property: Introduce the schema style to the property.
- Add time range parameters to stream index filter.
- UI: Add the `stages` to groups.
- Add time range return value from stream local index filter.
- Deduplicate the documents on building the series index.

### Bug Fixes

- Fix the bug that TopN processing item leak. The item can not be updated but as a new item.
- Resolve data race in Stats methods of the inverted index.
- Fix the bug when adding new tags or fields to the measure, the querying crashes or returns wrong results.
- Fix the bug that adding new tags to the stream, the querying crashes or returns wrong results.
- UI: Polish Index Rule Binding Page and Index Page.
- Fix: View configuration on Property page.
- UI: Add `indexMode` to display on the measure page.
- UI: Refactor Groups Tree to optimize style and fix bugs.
- UI: Add `NoSort` Field to IndexRule page.
- Metadata: Fix the bug that the cache load nil value that is the unknown index rule on the index rule binding.
- Queue: Fix the bug that the client remove a registered node in the eviction list. The node is controlled by the recovery loop, doesn't need to be removed in the failover process.
- UI: Add prettier to enforce a consistent style by parsing code.
- Parse string and int array in the query result table.
- Fix the bug that fails to update `Group` Schema's ResourceOpts.
- UI: Implement TopNAggregation data query page.
- UI: Update BanyanDB UI to Integrate New Property Query API.
- UI: Fix the Stream List.
- Fix the oom issue when loading too many unnecessary parts into memory.
- bydbctl: Fix the bug that the bydbctl can't parse the absolute time flag.

### Documentation

- Improve the description of the memory in observability doc.
- Update kubernetes install document to align the banyandb helm v0.3.0.
- Add restrictions on updating schema.
- Add docs for the new property storage.
- Update quick start guide to use showcase instead of the old example.

### Chores

- Fix metrics system typo.
- Bump up OAP in CI to 6d262cce62e156bd197177abb3640ea65bb2d38e.
- Update cespare/xxhash to v2 version.
- Bump up Go to 1.24.

### CVEs

- GO-2024-3321: Misuse of ServerConfig.PublicKeyCallback may cause authorization bypass in golang.org/x/crypto
- GO-2024-3333: Non-linear parsing of case-insensitive content in golang.org/x/net/html

## 0.7.0

### File System Changes

- Bump up the version of the file system to 1.1.0 which is not compatible with the previous version.
- Move the series index into segment.
- Swap the segment and the shard.
- Move indexed values in a measure from data files to index files.
- Merge elementIDs.bin and timestamps.bin into a single file.

### Features

- Check unregistered nodes in background.
- Improve sorting performance of stream.
- Add the measure query trace.
- Assign a separate lookup table to each group in the maglev selector.
- Convert the async local pipeline to a sync pipeline.
- Add the stream query trace.
- Add the topN query trace.
- Introduce the round-robin selector to Liaison Node.
- Optimize query performance of series index.
- Add liaison, remote queue, storage(rotation), time-series tables, metadata cache and scheduler metrics.
- Add HTTP health check endpoint for the data node.
- Add slow query log for the distributed query and local query.
- Support applying the index rule to the tag belonging to the entity.
- Add search analyzer "url" which breaks test into tokens at any non-letter and non-digit character.
- Introduce "match_option" to the "match" query.

### Bugs

- Fix the filtering of stream in descending order by timestamp.
- Fix querying old data points when the data is in a newer part. A version column is introduced to each data point and stored in the timestamp file.
- Fix the bug that duplicated data points from different data nodes are returned.
- Fix the bug that the data node can't re-register to etcd when the connection is lost.
- Fix memory leak in sorting the stream by the inverted index.
- Fix the wrong array flags parsing in command line. The array flags should be parsed by "StringSlice" instead of "StringArray".
- Fix a bug that the Stream module didn't support duplicated in index-based filtering and sorting
- Fix the bug that segment's reference count is increased twice when the controller try to create an existing segment.
- Fix a bug where a distributed query would return an empty result if the "limit" was set much lower than the "offset".
- Fix duplicated measure data in a single part.
- Fix several "sync.Pool" leak issues by adding a tracker to the pool.
- Fix panic when removing a expired segment.
- Fix panic when reading a disorder block of measure. This block's versions are not sorted in descending order.
- Fix the bug that the etcd client doesn't reconnect when facing the context timeout in the startup phase.
- Fix the bug that the long running query doesn't stop when the context is canceled.
- Fix the bug that merge block with different tags or fields.
- Fix the bug that the pending measure block is not released when a full block is merged.

### Documentation

- Introduce new doc menu structure.
- Add installation on Docker and Kubernetes.
- Add quick-start guide.
- Add web-ui interacting guide.
- Add bydbctl interacting guide.
- Add cluster management guide.
- Add operation related documents: configuration, troubleshooting, system, upgrade, and observability.

### Chores

- Bump up the version of infra e2e framework.
- Separate the monolithic release package into two packages: banyand and bydbctl.
- Separate the monolithic Docker image into two images: banyand and bydbctl.
- Update CI to publish linux/amd64 and linux/arm64 Docker images.
- Make the build system compiles the binary based on the platform which is running on.
- Push "skywalking-banyandb:<tag>-testing" image for e2e and stress test. This image contains bydbctl to do a health check.
- Set etcd-client log level to "error" and etcd-server log level to "warn".
- Push "skywalking-banyandb:<tag>-slim" image for the production environment. This image doesn't contain bydbctl and Web UI.
- Bump go to 1.23.

## 0.6.1

### Features

- Limit the max pre-calculation result flush interval to 1 minute.
- Use both datapoint timestamp and server time to trigger the flush of topN pre-calculation result.
- Add benchmarks for stream filtering and sorting.
- Improve filtering performance of stream.

### Bugs

- Fix the bug that topN query doesn't return when an error occurs.
- Data race in the hot series index selection.
- Remove SetSchema from measure cache which could change the schema in the cache.
- Fix duplicated items in the query aggregation top-n list.
- Fix non-"value" field in topN pre-calculation result measure is lack of data.
- Encode escaped characters to int64 bytes to fix the malformed data.

## 0.6.0

### Features

- Support etcd client authentication.
- Implement Local file system.
- Add health check command for bydbctl.
- Implement Inverted Index for SeriesDatabase.
- Remove Block Level from TSDB.
- Remove primary index.
- Measure column-based storage:
  - Data ingestion and retrieval.
  - Flush memory data to disk.
  - Merge memory data and disk data.
- Stream column-based storage:
  - Data ingestion and retrieval.
  - Flush memory data to disk.
  - Merge memory data and disk data.
- Add HTTP services to TopNAggregation operations.
- Add preload for the TopN query of index.
- Remove "TREE" index type. The "TREE" index type is merged into "INVERTED" index type.
- Remove "Location" field on IndexRule. Currently, the location of index is in a segment.
- Remove "BlockInterval" from Group. The block size is determined by the part.
- Support querying multiple groups in one request.

### Bugs

- Fix the bug that property merge new tags failed.
- Fix CPU Spike and Extended Duration in BanyanDB's etcd Watching Registration Process.
- Fix panic when closing banyand.
- Fix NPE when no index filter in the query.

### Chores

- Bump go to 1.22.
- Bump node to 2.12.2.
- Bump several tools.
- Bump all dependencies of Go and Node.
- Combine banyand and bydbctl Dockerfile.
- Update readme for bydbctl
- Introduce the go vulnerability check to "pre-push" task.

## 0.5.0

### Features

- List all properties in a group.
- Implement Write-ahead Logging
- Document the clustering.
- Support multiple roles for banyand server.
- Support for recovery buffer using wal.
- Register the node role to the metadata registry.
- Implement the remote queue to spreading data to data nodes.
- Implement the distributed query engine.
- Add mod revision check to write requests.
- Add TTL to the property.
- Implement node selector (e.g. PickFirst Selector, Maglev Selector).
- Unified the buffers separated in blocks to a single buffer in the shard.

### Bugs

- BanyanDB ui unable to load icon.
- BanyanDB ui type error
- Fix timer not released
- BanyanDB ui misses fields when creating a group
- Fix data duplicate writing
- Syncing metadata change events from etcd instead of a local channel.
- Fix parse environment variables error.
- Fix console warnings in dev mod, and optimize `vite` configuration for proxy.

### Chores

- Bump several dependencies and tools.
- Drop redundant "discovery" module from banyand. "metadata" module is enough to play the node and shard discovery role.

## 0.4.0

### Features

- Add TSDB concept document.
- [UI] Add YAML editor for inputting query criteria.
- Refactor TopN to support `NULL` group while keeping seriesID from the source measure.
- Add a sharded buffer to TSDB to replace Badger's memtable. Badger KV only provides SST.
- Add a meter system to control the internal metrics.
- Add multiple metrics for measuring the storage subsystem.
- Refactor callback of TopNAggregation schema event to avoid deadlock and reload issue.
- Fix max ModRevision computation with inclusion of `TopNAggregation`
- Enhance meter performance
- Reduce logger creation frequency
- Add units to memory flags
- Introduce TSTable to customize the block's structure
- Add `/system` endpoint to the monitoring server that displays a list of nodes' system information.
- Enhance the `liaison` module by implementing access logging.
- Add the Istio scenario stress test based on the data generated by the integration access log.
- Generalize the index's docID to uint64.
- Remove redundant ID tag type.
- Improve granularity of index in `measure` by leveling up from data point to series.
- [UI] Add measure CRUD operations.
- [UI] Add indexRule CRUD operations.
- [UI] Add indexRuleBinding CRUD operations.

### Bugs

- Fix iterator leaks and ensure proper closure and introduce a closer to guarantee all iterators are closed
- Fix resource corrupts caused by update indexRule operation
- Set the maximum integer as the limit for aggregation or grouping operations when performing aggregation or grouping operations in a query plan.

### Chores

- Bump go to 1.20.
- Set KV's minimum memtable size to 8MB
- [docs] Fix docs crud examples error
- Modified `TestGoVersion` to check for CPU architecture and Go Version
- Bump node to 18.16

## 0.3.1

### Bugs

- Fix the broken of schema chain.
- Add a timeout to all go leaking checkers.

### Chores

- Bump golang.org/x/net from 0.2.0 to 0.7.0.

## 0.3.0

### Features

- Support 64-bit float type.
- Web Application.
- Close components in tsdb gracefully.
- Add TLS for the HTTP server.
- Use the table builder to compress data.

### Bugs

- Open blocks concurrently.
- Sync index writing and shard closing.
- TimestampRange query throws an exception if no data in this time range.

### Chores

- Fixes issues related to leaked goroutines.
- Add validations to APIs.

For more details by referring to [milestone 0.3.0](https://github.com/apache/skywalking/issues?q=is%3Aissue+milestone%3A%22BanyanDB+-+0.3.0%22)

## 0.2.0

### Features

- Command line tool: bydbctl.
- Retention controller.
- Full-text searching.
- TopN aggregation.
- Add RESTFul style APIs based on gRPC gateway.
- Add "exists" endpoints to the schema registry.
- Support tag-based CRUD of the property.
- Support index-only tags.
- Support logical operator(and & or) for the query.

### Bugs

- "metadata" syncing pipeline complains about an "unknown group".
- "having" semantic inconsistency.
- "tsdb" leaked goroutines.

### Chores

- "tsdb" structure optimization.
  - Merge the primary index into the LSM-based index
  - Remove term metadata.
- Memory parameters optimization.
- Bump go to 1.19.

For more details by referring to [milestone 0.2.0](https://github.com/apache/skywalking/issues?q=is%3Aissue+milestone%3A%22BanyanDB+-+0.2.0%22)

## 0.1.0

### Features

- BanyanD is the server of BanyanDB
  - TSDB module. It provides the primary time series database with a key-value data module.
  - Stream module. It implements the stream data model's writing.
  - Measure module. It implements the measure data model's writing.
  - Metadata module. It implements resource registering and property CRUD.
  - Query module. It handles the querying requests of stream and measure.
  - Liaison module. It's the gateway to other modules and provides access endpoints to clients.
- gRPC based APIs
- Document
  - API reference
  - Installation instrument
  - Basic concepts
- Testing
  - UT
  - E2E with Java Client and OAP<|MERGE_RESOLUTION|>--- conflicted
+++ resolved
@@ -6,19 +6,16 @@
 
 ### Features
 
-<<<<<<< HEAD
+- Remove Bloom filter for dictionary-encoded tags.
 - Add sorted query support for the Property.
+- Update bydbQL to add sorted query support for the Property.
 
 ### Bug Fixes
 
 
 ### Document
 
-- Update bydbQL to add sorted query support for the Property.
-
-=======
-- Remove Bloom filter for dictionary-encoded tags.
->>>>>>> 9984a668
+
 
 ## 0.9.0
 
