--- conflicted
+++ resolved
@@ -22,13 +22,10 @@
 - UI: Polish Index Rule Binding Page and Index Page.
 - Fix: View configuration on Property page.
 - UI: Add `indexMode` to display on the measure page.
-<<<<<<< HEAD
 - UI: Refactor Groups Tree to optimize style and fix bugs.
-=======
 - UI: Add `NoSort` Field to IndexRule page.
 - Metadata: Fix the bug that the cache load nil value that is the unknown index rule on the index rule binding.
 - Queue: Fix the bug that the client remove a registered node in the eviction list. The node is controlled by the recovery loop, doesn't need to be removed in the failover process.
->>>>>>> 8569c816
 
 ### Documentation
 
