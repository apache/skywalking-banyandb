# Changes by Version

Release Notes.

## 0.9.0

### Features

- Add sharding_key for TopNAggregation source measure
- API: Update the data matching rule from the node selector to the stage name.
- Add dynamical TLS load for the gRPC and HTTP server.
<<<<<<< HEAD
- Implement skipping index for stream.
=======
- Implement multiple groups query in one request.
- Replica: Replace Any with []byte Between Liaison and Data Nodes
- Replica: Support configurable replica count on Group.
>>>>>>> d734720e

### Bug Fixes

- Fix the deadlock issue when loading a closed segment.
- Fix the issue that the etcd watcher gets the historical node registration events.
- Fix the crash when collecting the metrics from a closed segment.

## 0.8.0

### Features

- Add the `bydbctl analyze series` command to analyze the series data.
- Index: Remove sortable field from the stored field. If a field is sortable only, it won't be stored.
- Index: Support InsertIfAbsent functionality which ensures documents are only inserted if their docIDs are not already present in the current index. There is a exception for the documents with extra index fields more than the entity's index fields.
- Measure: Introduce "index_mode" to save data exclusively in the series index, ideal for non-timeseries measures.
- Index: Use numeric index type to support Int and Float
- TopN: Group top n pre-calculation result by the group key in the new introduced `_top_n_result` measure, which is used to store the pre-calculation result.
- Index Mode: Index `measure_name` and `tags` in `entity` to improve the query performance.
- Encoding: Improve the performance of encoding and decoding the variable-length int64.
- Index: Add a cache to improve the performance of the series index write.
- Read cpu quota and limit from the cgroup file system to set gomaxprocs.
- Property: Add native storage layer for property.
- Add the max disk usage threshold for the `Measure`, `Stream`, and `Property` to control the disk usage.
- Add the "api version" service to gRPC and HTTP server.
- Metadata: Wait for the existing registration to be removed before registering the node.
- Stream: Introduce the batch scan to improve the performance of the query and limit the memory usage.
- Add memory protector to protect the memory usage of the system. It will limit the memory usage of the querying.
- Metadata: Introduce the periodic sync to sync the metadata from the etcd to the local cache in case of the loss of the events.
- Test: Add the e2e test for zipkin.
- Test: Limit the CPU and memory usage of the e2e test.
- Add taking the snapshot of data files.
- Add backup command line tool to backup the data files.
- Add restore command line tool to restore the data files.
- Add concurrent barrier to partition merge to improve the performance of the partition merge.
- Improve the write performance.
- Add node labels to classify the nodes.
- Add lifecycle management for the node.
- Property: Introduce the schema style to the property.
- Add time range parameters to stream index filter.
- UI: Add the `stages` to groups.
- Add time range return value from stream local index filter.
- Deduplicate the documents on building the series index.

### Bug Fixes

- Fix the bug that TopN processing item leak. The item can not be updated but as a new item.
- Resolve data race in Stats methods of the inverted index.
- Fix the bug when adding new tags or fields to the measure, the querying crashes or returns wrong results.
- Fix the bug that adding new tags to the stream, the querying crashes or returns wrong results.
- UI: Polish Index Rule Binding Page and Index Page.
- Fix: View configuration on Property page.
- UI: Add `indexMode` to display on the measure page.
- UI: Refactor Groups Tree to optimize style and fix bugs.
- UI: Add `NoSort` Field to IndexRule page.
- Metadata: Fix the bug that the cache load nil value that is the unknown index rule on the index rule binding.
- Queue: Fix the bug that the client remove a registered node in the eviction list. The node is controlled by the recovery loop, doesn't need to be removed in the failover process.
- UI: Add prettier to enforce a consistent style by parsing code.
- Parse string and int array in the query result table.
- Fix the bug that fails to update `Group` Schema's ResourceOpts.
- UI: Implement TopNAggregation data query page.
- UI: Update BanyanDB UI to Integrate New Property Query API.
- UI: Fix the Stream List.
- Fix the oom issue when loading too many unnecessary parts into memory.
- bydbctl: Fix the bug that the bydbctl can't parse the absolute time flag.

### Documentation

- Improve the description of the memory in observability doc.
- Update kubernetes install document to align the banyandb helm v0.3.0.
- Add restrictions on updating schema.
- Add docs for the new property storage.
- Update quick start guide to use showcase instead of the old example.

### Chores

- Fix metrics system typo.
- Bump up OAP in CI to 6d262cce62e156bd197177abb3640ea65bb2d38e.
- Update cespare/xxhash to v2 version.
- Bump up Go to 1.24.

### CVEs

- GO-2024-3321: Misuse of ServerConfig.PublicKeyCallback may cause authorization bypass in golang.org/x/crypto
- GO-2024-3333: Non-linear parsing of case-insensitive content in golang.org/x/net/html

## 0.7.0

### File System Changes

- Bump up the version of the file system to 1.1.0 which is not compatible with the previous version.
- Move the series index into segment.
- Swap the segment and the shard.
- Move indexed values in a measure from data files to index files.
- Merge elementIDs.bin and timestamps.bin into a single file.

### Features

- Check unregistered nodes in background.
- Improve sorting performance of stream.
- Add the measure query trace.
- Assign a separate lookup table to each group in the maglev selector.
- Convert the async local pipeline to a sync pipeline.
- Add the stream query trace.
- Add the topN query trace.
- Introduce the round-robin selector to Liaison Node.
- Optimize query performance of series index.
- Add liaison, remote queue, storage(rotation), time-series tables, metadata cache and scheduler metrics.
- Add HTTP health check endpoint for the data node.
- Add slow query log for the distributed query and local query.
- Support applying the index rule to the tag belonging to the entity.
- Add search analyzer "url" which breaks test into tokens at any non-letter and non-digit character.
- Introduce "match_option" to the "match" query.

### Bugs

- Fix the filtering of stream in descending order by timestamp.
- Fix querying old data points when the data is in a newer part. A version column is introduced to each data point and stored in the timestamp file.
- Fix the bug that duplicated data points from different data nodes are returned.
- Fix the bug that the data node can't re-register to etcd when the connection is lost.
- Fix memory leak in sorting the stream by the inverted index.
- Fix the wrong array flags parsing in command line. The array flags should be parsed by "StringSlice" instead of "StringArray".
- Fix a bug that the Stream module didn't support duplicated in index-based filtering and sorting
- Fix the bug that segment's reference count is increased twice when the controller try to create an existing segment.
- Fix a bug where a distributed query would return an empty result if the "limit" was set much lower than the "offset".
- Fix duplicated measure data in a single part.
- Fix several "sync.Pool" leak issues by adding a tracker to the pool.
- Fix panic when removing a expired segment.
- Fix panic when reading a disorder block of measure. This block's versions are not sorted in descending order.
- Fix the bug that the etcd client doesn't reconnect when facing the context timeout in the startup phase.
- Fix the bug that the long running query doesn't stop when the context is canceled.
- Fix the bug that merge block with different tags or fields.
- Fix the bug that the pending measure block is not released when a full block is merged.

### Documentation

- Introduce new doc menu structure.
- Add installation on Docker and Kubernetes.
- Add quick-start guide.
- Add web-ui interacting guide.
- Add bydbctl interacting guide.
- Add cluster management guide.
- Add operation related documents: configuration, troubleshooting, system, upgrade, and observability.

### Chores

- Bump up the version of infra e2e framework.
- Separate the monolithic release package into two packages: banyand and bydbctl.
- Separate the monolithic Docker image into two images: banyand and bydbctl.
- Update CI to publish linux/amd64 and linux/arm64 Docker images.
- Make the build system compiles the binary based on the platform which is running on.
- Push "skywalking-banyandb:<tag>-testing" image for e2e and stress test. This image contains bydbctl to do a health check.
- Set etcd-client log level to "error" and etcd-server log level to "warn".
- Push "skywalking-banyandb:<tag>-slim" image for the production environment. This image doesn't contain bydbctl and Web UI.
- Bump go to 1.23.

## 0.6.1

### Features

- Limit the max pre-calculation result flush interval to 1 minute.
- Use both datapoint timestamp and server time to trigger the flush of topN pre-calculation result.
- Add benchmarks for stream filtering and sorting.
- Improve filtering performance of stream.

### Bugs

- Fix the bug that topN query doesn't return when an error occurs.
- Data race in the hot series index selection.
- Remove SetSchema from measure cache which could change the schema in the cache.
- Fix duplicated items in the query aggregation top-n list.
- Fix non-"value" field in topN pre-calculation result measure is lack of data.
- Encode escaped characters to int64 bytes to fix the malformed data.

## 0.6.0

### Features

- Support etcd client authentication.
- Implement Local file system.
- Add health check command for bydbctl.
- Implement Inverted Index for SeriesDatabase.
- Remove Block Level from TSDB.
- Remove primary index.
- Measure column-based storage:
  - Data ingestion and retrieval.
  - Flush memory data to disk.
  - Merge memory data and disk data.
- Stream column-based storage:
  - Data ingestion and retrieval.
  - Flush memory data to disk.
  - Merge memory data and disk data.
- Add HTTP services to TopNAggregation operations.
- Add preload for the TopN query of index.
- Remove "TREE" index type. The "TREE" index type is merged into "INVERTED" index type.
- Remove "Location" field on IndexRule. Currently, the location of index is in a segment.
- Remove "BlockInterval" from Group. The block size is determined by the part.
- Support querying multiple groups in one request.

### Bugs

- Fix the bug that property merge new tags failed.
- Fix CPU Spike and Extended Duration in BanyanDB's etcd Watching Registration Process.
- Fix panic when closing banyand.
- Fix NPE when no index filter in the query.

### Chores

- Bump go to 1.22.
- Bump node to 2.12.2.
- Bump several tools.
- Bump all dependencies of Go and Node.
- Combine banyand and bydbctl Dockerfile.
- Update readme for bydbctl
- Introduce the go vulnerability check to "pre-push" task.

## 0.5.0

### Features

- List all properties in a group.
- Implement Write-ahead Logging
- Document the clustering.
- Support multiple roles for banyand server.
- Support for recovery buffer using wal.
- Register the node role to the metadata registry.
- Implement the remote queue to spreading data to data nodes.
- Implement the distributed query engine.
- Add mod revision check to write requests.
- Add TTL to the property.
- Implement node selector (e.g. PickFirst Selector, Maglev Selector).
- Unified the buffers separated in blocks to a single buffer in the shard.

### Bugs

- BanyanDB ui unable to load icon.
- BanyanDB ui type error
- Fix timer not released
- BanyanDB ui misses fields when creating a group
- Fix data duplicate writing
- Syncing metadata change events from etcd instead of a local channel.
- Fix parse environment variables error.
- Fix console warnings in dev mod, and optimize `vite` configuration for proxy.

### Chores

- Bump several dependencies and tools.
- Drop redundant "discovery" module from banyand. "metadata" module is enough to play the node and shard discovery role.

## 0.4.0

### Features

- Add TSDB concept document.
- [UI] Add YAML editor for inputting query criteria.
- Refactor TopN to support `NULL` group while keeping seriesID from the source measure.
- Add a sharded buffer to TSDB to replace Badger's memtable. Badger KV only provides SST.
- Add a meter system to control the internal metrics.
- Add multiple metrics for measuring the storage subsystem.
- Refactor callback of TopNAggregation schema event to avoid deadlock and reload issue.
- Fix max ModRevision computation with inclusion of `TopNAggregation`
- Enhance meter performance
- Reduce logger creation frequency
- Add units to memory flags
- Introduce TSTable to customize the block's structure
- Add `/system` endpoint to the monitoring server that displays a list of nodes' system information.
- Enhance the `liaison` module by implementing access logging.
- Add the Istio scenario stress test based on the data generated by the integration access log.
- Generalize the index's docID to uint64.
- Remove redundant ID tag type.
- Improve granularity of index in `measure` by leveling up from data point to series.
- [UI] Add measure CRUD operations.
- [UI] Add indexRule CRUD operations.
- [UI] Add indexRuleBinding CRUD operations.

### Bugs

- Fix iterator leaks and ensure proper closure and introduce a closer to guarantee all iterators are closed
- Fix resource corrupts caused by update indexRule operation
- Set the maximum integer as the limit for aggregation or grouping operations when performing aggregation or grouping operations in a query plan.

### Chores

- Bump go to 1.20.
- Set KV's minimum memtable size to 8MB
- [docs] Fix docs crud examples error
- Modified `TestGoVersion` to check for CPU architecture and Go Version
- Bump node to 18.16

## 0.3.1

### Bugs

- Fix the broken of schema chain.
- Add a timeout to all go leaking checkers.

### Chores

- Bump golang.org/x/net from 0.2.0 to 0.7.0.

## 0.3.0

### Features

- Support 64-bit float type.
- Web Application.
- Close components in tsdb gracefully.
- Add TLS for the HTTP server.
- Use the table builder to compress data.

### Bugs

- Open blocks concurrently.
- Sync index writing and shard closing.
- TimestampRange query throws an exception if no data in this time range.

### Chores

- Fixes issues related to leaked goroutines.
- Add validations to APIs.

For more details by referring to [milestone 0.3.0](https://github.com/apache/skywalking/issues?q=is%3Aissue+milestone%3A%22BanyanDB+-+0.3.0%22)

## 0.2.0

### Features

- Command line tool: bydbctl.
- Retention controller.
- Full-text searching.
- TopN aggregation.
- Add RESTFul style APIs based on gRPC gateway.
- Add "exists" endpoints to the schema registry.
- Support tag-based CRUD of the property.
- Support index-only tags.
- Support logical operator(and & or) for the query.

### Bugs

- "metadata" syncing pipeline complains about an "unknown group".
- "having" semantic inconsistency.
- "tsdb" leaked goroutines.

### Chores

- "tsdb" structure optimization.
  - Merge the primary index into the LSM-based index
  - Remove term metadata.
- Memory parameters optimization.
- Bump go to 1.19.

For more details by referring to [milestone 0.2.0](https://github.com/apache/skywalking/issues?q=is%3Aissue+milestone%3A%22BanyanDB+-+0.2.0%22)

## 0.1.0

### Features

- BanyanD is the server of BanyanDB
  - TSDB module. It provides the primary time series database with a key-value data module.
  - Stream module. It implements the stream data model's writing.
  - Measure module. It implements the measure data model's writing.
  - Metadata module. It implements resource registering and property CRUD.
  - Query module. It handles the querying requests of stream and measure.
  - Liaison module. It's the gateway to other modules and provides access endpoints to clients.
- gRPC based APIs
- Document
  - API reference
  - Installation instrument
  - Basic concepts
- Testing
  - UT
  - E2E with Java Client and OAP<|MERGE_RESOLUTION|>--- conflicted
+++ resolved
@@ -9,13 +9,10 @@
 - Add sharding_key for TopNAggregation source measure
 - API: Update the data matching rule from the node selector to the stage name.
 - Add dynamical TLS load for the gRPC and HTTP server.
-<<<<<<< HEAD
-- Implement skipping index for stream.
-=======
 - Implement multiple groups query in one request.
 - Replica: Replace Any with []byte Between Liaison and Data Nodes
 - Replica: Support configurable replica count on Group.
->>>>>>> d734720e
+- Implement skipping index for stream.
 
 ### Bug Fixes
 
