# Changes by Version

Release Notes.

## 0.10.0

### Features

- Remove Bloom filter for dictionary-encoded tags.
<<<<<<< HEAD
- Add sorted query support for the Property.
- Update bydbQL to add sorted query support for the Property.

### Bug Fixes


### Document


=======
- Implement BanyanDB MCP.
- Remove check requiring tags in criteria to be present in projection
>>>>>>> 4d7560df

### Bug Fixes

- Fix the wrong retention setting of each measure/stream/trace.
- Fix server got panic when create/update property with high dist usage.

### Document

- Add read write benchmark document for 0.9.0 release.

## 0.9.0

### Features

- Add sharding_key for TopNAggregation source measure
- API: Update the data matching rule from the node selector to the stage name.
- Add dynamical TLS load for the gRPC and HTTP server.
- Implement multiple groups query in one request.
- Replica: Replace Any with []byte Between Liaison and Data Nodes
- Replica: Support configurable replica count on Group.
- Replica: Move the TopN pre-calculation flow from the Data Node to the Liaison Node.
- Add a wait and retry to write handlers to avoid the local metadata cache being loaded.
- Implement primary block cache for measure.
- Implement versioning properties and replace physical deletion with the tombstone mechanism for the property database.
- Implement skipping index for stream.
- Add Load Balancer Feature to Liaison. 
- Implement fadvise for large files to prevent page cache pollution.
- Data Model: Introduce the `Trace` data model to store the trace/span data.
- Support dictionary encoding for low cardinality columns.
- Push down aggregation for topN query.
- Push down min/max aggregation to data nodes
- Introduce write queue mechanism in liaison nodes to efficiently synchronize stream and measure partition folders, improving write throughput and consistency
- Add trace module metadata management.
- Add chunked data sync to improve memory efficiency and performance during data transfer operations, supporting configurable chunk sizes, retry mechanisms, and out-of-order handling for both measure and stream services.
- Implement comprehensive migration system for both measure and stream data with file-based approach and enhanced progress tracking
- Backup/Restore: Add support for AWS S3, Google Cloud Storage (GCS), and Azure Blob Storage as remote targets for backup and restore operations.
- Improve TopN processing by adding "source" tag to track node-specific data, enhancing data handling across distributed nodes
- Implement Login with Username/Password authentication in BanyanDB
- Enhance flusher and introducer loops to support merging operations, improving efficiency by eliminating the need for a separate merge loop and optimizing data handling process during flushing and merging
- Enhance stream synchronization with configurable sync interval - Allows customization of synchronization timing for better performance tuning
- Refactor flusher and introducer loops to support conditional merging - Optimizes data processing by adding conditional logic to merge operations
- New storage engine for trace:
  - Data ingestion and retrieval.
  - Flush memory data to disk.
  - Merge memory data and disk data.
- Enhance access log functionality with sampling option.
- Implement a resilient publisher with circuit breaker and retry logic with exponential backoff.
- Optimize gRPC message size limits: increase server max receive message size to 16MB and client max receive message size to 32MB for better handling of large time-series data blocks.
- Add query access log support for stream, measure, trace, and property services to capture and log all query requests for monitoring and debugging purposes.
- Implement comprehensive version compatibility checking for both regular data transmission and chunked sync operations, ensuring proper API version and file format version validation with detailed error reporting and graceful handling of version mismatches.
- **Breaking Change**: Rename disk usage configuration flags and implement forced retention cleanup:
  - `*-max-disk-usage-percent` → `*-retention-high-watermark` (measure, stream, trace, property services)
  - Add new retention configuration flags: `*-retention-low-watermark`, `*-retention-check-interval`, `*-retention-cooldown`
  - Implement disk monitor with forced retention cleanup for data/standalone servers
  - Add comprehensive disk management documentation with configuration guides and troubleshooting
- Implement cluster mode for trace.
- Implement Trace views.
- Use Fetch request to instead of axios request and remove axios.
- Implement Trace Tree for debug mode.
- Implement bydbQL.
- UI: Implement the Query Page for BydbQL.
- Refactor router for better usability.
- Implement the handoff queue for Trace.
- Add dump command-line tool to parse and display trace part data with support for CSV export and human-readable timestamp formatting.
- Implement backoff retry mechanism for sending queue failures.
- Implement memory load shedding and dynamic gRPC buffer sizing for liaison server to prevent OOM errors under high-throughput write traffic.
- Add stream dump command to parse and display stream shard data with support for CSV export, filtering, and projection.

### Bug Fixes

- Fix the deadlock issue when loading a closed segment.
- Fix the issue that the etcd watcher gets the historical node registration events.
- Fix the crash when collecting the metrics from a closed segment.
- Fix topN parsing panic when the criteria is set.
- Remove the indexed_only field in TagSpec.
- Fix returning empty result when using IN operatior on the array type tags.
- Fix memory leaks and OOM issues in streaming processing by implementing deduplication logic in priority queues and improving sliding window memory management.
- Fix etcd prefix matching any key that starts with this prefix.
- Fix the sorting timestamps issue of the measure model when there are more than one segment.
- Fix comparison issues in TopN test cases

### Document

- Introduce AI_CODING_GUIDELINES.md to provide guidelines for using AI assistants (like Claude, Cursor, GitHub Copilot) in development, ensuring generated code follows project standards around variable shadowing, imports, error handling, code style and documentation

## 0.8.0

### Features

- Add the `bydbctl analyze series` command to analyze the series data.
- Index: Remove sortable field from the stored field. If a field is sortable only, it won't be stored.
- Index: Support InsertIfAbsent functionality which ensures documents are only inserted if their docIDs are not already present in the current index. There is a exception for the documents with extra index fields more than the entity's index fields.
- Measure: Introduce "index_mode" to save data exclusively in the series index, ideal for non-timeseries measures.
- Index: Use numeric index type to support Int and Float
- TopN: Group top n pre-calculation result by the group key in the new introduced `_top_n_result` measure, which is used to store the pre-calculation result.
- Index Mode: Index `measure_name` and `tags` in `entity` to improve the query performance.
- Encoding: Improve the performance of encoding and decoding the variable-length int64.
- Index: Add a cache to improve the performance of the series index write.
- Read cpu quota and limit from the cgroup file system to set gomaxprocs.
- Property: Add native storage layer for property.
- Add the max disk usage threshold for the `Measure`, `Stream`, and `Property` to control the disk usage.
- Add the "api version" service to gRPC and HTTP server.
- Metadata: Wait for the existing registration to be removed before registering the node.
- Stream: Introduce the batch scan to improve the performance of the query and limit the memory usage.
- Add memory protector to protect the memory usage of the system. It will limit the memory usage of the querying.
- Metadata: Introduce the periodic sync to sync the metadata from the etcd to the local cache in case of the loss of the events.
- Test: Add the e2e test for zipkin.
- Test: Limit the CPU and memory usage of the e2e test.
- Add taking the snapshot of data files.
- Add backup command line tool to backup the data files.
- Add restore command line tool to restore the data files.
- Add concurrent barrier to partition merge to improve the performance of the partition merge.
- Improve the write performance.
- Add node labels to classify the nodes.
- Add lifecycle management for the node.
- Property: Introduce the schema style to the property.
- Add time range parameters to stream index filter.
- UI: Add the `stages` to groups.
- Add time range return value from stream local index filter.
- Deduplicate the documents on building the series index.

### Bug Fixes

- Fix the bug that TopN processing item leak. The item can not be updated but as a new item.
- Resolve data race in Stats methods of the inverted index.
- Fix the bug when adding new tags or fields to the measure, the querying crashes or returns wrong results.
- Fix the bug that adding new tags to the stream, the querying crashes or returns wrong results.
- UI: Polish Index Rule Binding Page and Index Page.
- Fix: View configuration on Property page.
- UI: Add `indexMode` to display on the measure page.
- UI: Refactor Groups Tree to optimize style and fix bugs.
- UI: Add `NoSort` Field to IndexRule page.
- Metadata: Fix the bug that the cache load nil value that is the unknown index rule on the index rule binding.
- Queue: Fix the bug that the client remove a registered node in the eviction list. The node is controlled by the recovery loop, doesn't need to be removed in the failover process.
- UI: Add prettier to enforce a consistent style by parsing code.
- Parse string and int array in the query result table.
- Fix the bug that fails to update `Group` Schema's ResourceOpts.
- UI: Implement TopNAggregation data query page.
- UI: Update BanyanDB UI to Integrate New Property Query API.
- UI: Fix the Stream List.
- Fix the oom issue when loading too many unnecessary parts into memory.
- bydbctl: Fix the bug that the bydbctl can't parse the absolute time flag.

### Documentation

- Improve the description of the memory in observability doc.
- Update kubernetes install document to align the banyandb helm v0.3.0.
- Add restrictions on updating schema.
- Add docs for the new property storage.
- Update quick start guide to use showcase instead of the old example.

### Chores

- Fix metrics system typo.
- Bump up OAP in CI to 6d262cce62e156bd197177abb3640ea65bb2d38e.
- Update cespare/xxhash to v2 version.
- Bump up Go to 1.24.

### CVEs

- GO-2024-3321: Misuse of ServerConfig.PublicKeyCallback may cause authorization bypass in golang.org/x/crypto
- GO-2024-3333: Non-linear parsing of case-insensitive content in golang.org/x/net/html

## 0.7.0

### File System Changes

- Bump up the version of the file system to 1.1.0 which is not compatible with the previous version.
- Move the series index into segment.
- Swap the segment and the shard.
- Move indexed values in a measure from data files to index files.
- Merge elementIDs.bin and timestamps.bin into a single file.

### Features

- Check unregistered nodes in background.
- Improve sorting performance of stream.
- Add the measure query trace.
- Assign a separate lookup table to each group in the maglev selector.
- Convert the async local pipeline to a sync pipeline.
- Add the stream query trace.
- Add the topN query trace.
- Introduce the round-robin selector to Liaison Node.
- Optimize query performance of series index.
- Add liaison, remote queue, storage(rotation), time-series tables, metadata cache and scheduler metrics.
- Add HTTP health check endpoint for the data node.
- Add slow query log for the distributed query and local query.
- Support applying the index rule to the tag belonging to the entity.
- Add search analyzer "url" which breaks test into tokens at any non-letter and non-digit character.
- Introduce "match_option" to the "match" query.

### Bugs

- Fix the filtering of stream in descending order by timestamp.
- Fix querying old data points when the data is in a newer part. A version column is introduced to each data point and stored in the timestamp file.
- Fix the bug that duplicated data points from different data nodes are returned.
- Fix the bug that the data node can't re-register to etcd when the connection is lost.
- Fix memory leak in sorting the stream by the inverted index.
- Fix the wrong array flags parsing in command line. The array flags should be parsed by "StringSlice" instead of "StringArray".
- Fix a bug that the Stream module didn't support duplicated in index-based filtering and sorting
- Fix the bug that segment's reference count is increased twice when the controller try to create an existing segment.
- Fix a bug where a distributed query would return an empty result if the "limit" was set much lower than the "offset".
- Fix duplicated measure data in a single part.
- Fix several "sync.Pool" leak issues by adding a tracker to the pool.
- Fix panic when removing a expired segment.
- Fix panic when reading a disorder block of measure. This block's versions are not sorted in descending order.
- Fix the bug that the etcd client doesn't reconnect when facing the context timeout in the startup phase.
- Fix the bug that the long running query doesn't stop when the context is canceled.
- Fix the bug that merge block with different tags or fields.
- Fix the bug that the pending measure block is not released when a full block is merged.

### Documentation

- Introduce new doc menu structure.
- Add installation on Docker and Kubernetes.
- Add quick-start guide.
- Add web-ui interacting guide.
- Add bydbctl interacting guide.
- Add cluster management guide.
- Add operation related documents: configuration, troubleshooting, system, upgrade, and observability.

### Chores

- Bump up the version of infra e2e framework.
- Separate the monolithic release package into two packages: banyand and bydbctl.
- Separate the monolithic Docker image into two images: banyand and bydbctl.
- Update CI to publish linux/amd64 and linux/arm64 Docker images.
- Make the build system compiles the binary based on the platform which is running on.
- Push "skywalking-banyandb:<tag>-testing" image for e2e and stress test. This image contains bydbctl to do a health check.
- Set etcd-client log level to "error" and etcd-server log level to "warn".
- Push "skywalking-banyandb:<tag>-slim" image for the production environment. This image doesn't contain bydbctl and Web UI.
- Bump go to 1.23.

## 0.6.1

### Features

- Limit the max pre-calculation result flush interval to 1 minute.
- Use both datapoint timestamp and server time to trigger the flush of topN pre-calculation result.
- Add benchmarks for stream filtering and sorting.
- Improve filtering performance of stream.

### Bugs

- Fix the bug that topN query doesn't return when an error occurs.
- Data race in the hot series index selection.
- Remove SetSchema from measure cache which could change the schema in the cache.
- Fix duplicated items in the query aggregation top-n list.
- Fix non-"value" field in topN pre-calculation result measure is lack of data.
- Encode escaped characters to int64 bytes to fix the malformed data.

## 0.6.0

### Features

- Support etcd client authentication.
- Implement Local file system.
- Add health check command for bydbctl.
- Implement Inverted Index for SeriesDatabase.
- Remove Block Level from TSDB.
- Remove primary index.
- Measure column-based storage:
  - Data ingestion and retrieval.
  - Flush memory data to disk.
  - Merge memory data and disk data.
- Stream column-based storage:
  - Data ingestion and retrieval.
  - Flush memory data to disk.
  - Merge memory data and disk data.
- Add HTTP services to TopNAggregation operations.
- Add preload for the TopN query of index.
- Remove "TREE" index type. The "TREE" index type is merged into "INVERTED" index type.
- Remove "Location" field on IndexRule. Currently, the location of index is in a segment.
- Remove "BlockInterval" from Group. The block size is determined by the part.
- Support querying multiple groups in one request.

### Bugs

- Fix the bug that property merge new tags failed.
- Fix CPU Spike and Extended Duration in BanyanDB's etcd Watching Registration Process.
- Fix panic when closing banyand.
- Fix NPE when no index filter in the query.

### Chores

- Bump go to 1.22.
- Bump node to 2.12.2.
- Bump several tools.
- Bump all dependencies of Go and Node.
- Combine banyand and bydbctl Dockerfile.
- Update readme for bydbctl
- Introduce the go vulnerability check to "pre-push" task.

## 0.5.0

### Features

- List all properties in a group.
- Implement Write-ahead Logging
- Document the clustering.
- Support multiple roles for banyand server.
- Support for recovery buffer using wal.
- Register the node role to the metadata registry.
- Implement the remote queue to spreading data to data nodes.
- Implement the distributed query engine.
- Add mod revision check to write requests.
- Add TTL to the property.
- Implement node selector (e.g. PickFirst Selector, Maglev Selector).
- Unified the buffers separated in blocks to a single buffer in the shard.

### Bugs

- BanyanDB ui unable to load icon.
- BanyanDB ui type error
- Fix timer not released
- BanyanDB ui misses fields when creating a group
- Fix data duplicate writing
- Syncing metadata change events from etcd instead of a local channel.
- Fix parse environment variables error.
- Fix console warnings in dev mod, and optimize `vite` configuration for proxy.

### Chores

- Bump several dependencies and tools.
- Drop redundant "discovery" module from banyand. "metadata" module is enough to play the node and shard discovery role.

## 0.4.0

### Features

- Add TSDB concept document.
- [UI] Add YAML editor for inputting query criteria.
- Refactor TopN to support `NULL` group while keeping seriesID from the source measure.
- Add a sharded buffer to TSDB to replace Badger's memtable. Badger KV only provides SST.
- Add a meter system to control the internal metrics.
- Add multiple metrics for measuring the storage subsystem.
- Refactor callback of TopNAggregation schema event to avoid deadlock and reload issue.
- Fix max ModRevision computation with inclusion of `TopNAggregation`
- Enhance meter performance
- Reduce logger creation frequency
- Add units to memory flags
- Introduce TSTable to customize the block's structure
- Add `/system` endpoint to the monitoring server that displays a list of nodes' system information.
- Enhance the `liaison` module by implementing access logging.
- Add the Istio scenario stress test based on the data generated by the integration access log.
- Generalize the index's docID to uint64.
- Remove redundant ID tag type.
- Improve granularity of index in `measure` by leveling up from data point to series.
- [UI] Add measure CRUD operations.
- [UI] Add indexRule CRUD operations.
- [UI] Add indexRuleBinding CRUD operations.

### Bugs

- Fix iterator leaks and ensure proper closure and introduce a closer to guarantee all iterators are closed
- Fix resource corrupts caused by update indexRule operation
- Set the maximum integer as the limit for aggregation or grouping operations when performing aggregation or grouping operations in a query plan.

### Chores

- Bump go to 1.20.
- Set KV's minimum memtable size to 8MB
- [docs] Fix docs crud examples error
- Modified `TestGoVersion` to check for CPU architecture and Go Version
- Bump node to 18.16

## 0.3.1

### Bugs

- Fix the broken of schema chain.
- Add a timeout to all go leaking checkers.

### Chores

- Bump golang.org/x/net from 0.2.0 to 0.7.0.

## 0.3.0

### Features

- Support 64-bit float type.
- Web Application.
- Close components in tsdb gracefully.
- Add TLS for the HTTP server.
- Use the table builder to compress data.

### Bugs

- Open blocks concurrently.
- Sync index writing and shard closing.
- TimestampRange query throws an exception if no data in this time range.

### Chores

- Fixes issues related to leaked goroutines.
- Add validations to APIs.

For more details by referring to [milestone 0.3.0](https://github.com/apache/skywalking/issues?q=is%3Aissue+milestone%3A%22BanyanDB+-+0.3.0%22)

## 0.2.0

### Features

- Command line tool: bydbctl.
- Retention controller.
- Full-text searching.
- TopN aggregation.
- Add RESTFul style APIs based on gRPC gateway.
- Add "exists" endpoints to the schema registry.
- Support tag-based CRUD of the property.
- Support index-only tags.
- Support logical operator(and & or) for the query.

### Bugs

- "metadata" syncing pipeline complains about an "unknown group".
- "having" semantic inconsistency.
- "tsdb" leaked goroutines.

### Chores

- "tsdb" structure optimization.
  - Merge the primary index into the LSM-based index
  - Remove term metadata.
- Memory parameters optimization.
- Bump go to 1.19.

For more details by referring to [milestone 0.2.0](https://github.com/apache/skywalking/issues?q=is%3Aissue+milestone%3A%22BanyanDB+-+0.2.0%22)

## 0.1.0

### Features

- BanyanD is the server of BanyanDB
  - TSDB module. It provides the primary time series database with a key-value data module.
  - Stream module. It implements the stream data model's writing.
  - Measure module. It implements the measure data model's writing.
  - Metadata module. It implements resource registering and property CRUD.
  - Query module. It handles the querying requests of stream and measure.
  - Liaison module. It's the gateway to other modules and provides access endpoints to clients.
- gRPC based APIs
- Document
  - API reference
  - Installation instrument
  - Basic concepts
- Testing
  - UT
  - E2E with Java Client and OAP<|MERGE_RESOLUTION|>--- conflicted
+++ resolved
@@ -7,29 +7,20 @@
 ### Features
 
 - Remove Bloom filter for dictionary-encoded tags.
-<<<<<<< HEAD
 - Add sorted query support for the Property.
 - Update bydbQL to add sorted query support for the Property.
 
 ### Bug Fixes
 
+- Fix the wrong retention setting of each measure/stream/trace.
+- Fix server got panic when create/update property with high dist usage.
 
 ### Document
 
-
-=======
 - Implement BanyanDB MCP.
 - Remove check requiring tags in criteria to be present in projection
->>>>>>> 4d7560df
-
-### Bug Fixes
-
-- Fix the wrong retention setting of each measure/stream/trace.
-- Fix server got panic when create/update property with high dist usage.
-
-### Document
-
 - Add read write benchmark document for 0.9.0 release.
+
 
 ## 0.9.0
 
