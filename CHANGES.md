--- conflicted
+++ resolved
@@ -53,11 +53,8 @@
 - Implement Trace Tree for debug mode.
 - Implement bydbQL.
 - UI: Implement the Query Page for BydbQL.
-<<<<<<< HEAD
 - Refactor router for better usability.
-=======
 - Implement the handoff queue for Trace.
->>>>>>> 38f19094
 
 ### Bug Fixes
 
