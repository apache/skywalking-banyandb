# Changes by Version

Release Notes.

## 0.9.0

### Features

- Add sharding_key for TopNAggregation source measure
- API: Update the data matching rule from the node selector to the stage name.
- Add dynamical TLS load for the gRPC and HTTP server.
- Implement multiple groups query in one request.
- Replica: Replace Any with []byte Between Liaison and Data Nodes
- Replica: Support configurable replica count on Group.
- Replica: Move the TopN pre-calculation flow from the Data Node to the Liaison Node.
- Add a wait and retry to write handlers to avoid the local metadata cache being loaded.
- Implement primary block cache for measure.
- Implement versioning properties and replace physical deletion with the tombstone mechanism for the property database.
- Implement skipping index for stream.
- Add Load Balancer Feature to Liaison. 
- Implement fadvise for large files to prevent page cache pollution.
- Data Model: Introduce the `Trace` data model to store the trace/span data.
- Support dictionary encoding for low cardinality columns.
- Push down aggregation for topN query.
- Push down min/max aggregation to data nodes
- Introduce write queue mechanism in liaison nodes to efficiently synchronize stream and measure partition folders, improving write throughput and consistency
- Add trace module metadata management.
- Add chunked data sync to improve memory efficiency and performance during data transfer operations, supporting configurable chunk sizes, retry mechanisms, and out-of-order handling for both measure and stream services.
- Implement comprehensive migration system for both measure and stream data with file-based approach and enhanced progress tracking
- Backup/Restore: Add support for AWS S3, Google Cloud Storage (GCS), and Azure Blob Storage as remote targets for backup and restore operations.
- Improve TopN processing by adding "source" tag to track node-specific data, enhancing data handling across distributed nodes
- Implement Login with Username/Password authentication in BanyanDB
- Enhance flusher and introducer loops to support merging operations, improving efficiency by eliminating the need for a separate merge loop and optimizing data handling process during flushing and merging
- Enhance stream synchronization with configurable sync interval - Allows customization of synchronization timing for better performance tuning
- Refactor flusher and introducer loops to support conditional merging - Optimizes data processing by adding conditional logic to merge operations
- New storage engine for trace:
  - Data ingestion and retrieval.
  - Flush memory data to disk.
  - Merge memory data and disk data.
- Enhance access log functionality with sampling option.
- Implement a resilient publisher with circuit breaker and retry logic with exponential backoff.
- Optimize gRPC message size limits: increase server max receive message size to 16MB and client max receive message size to 32MB for better handling of large time-series data blocks.
- Add query access log support for stream, measure, trace, and property services to capture and log all query requests for monitoring and debugging purposes.
- Implement comprehensive version compatibility checking for both regular data transmission and chunked sync operations, ensuring proper API version and file format version validation with detailed error reporting and graceful handling of version mismatches.
- **Breaking Change**: Rename disk usage configuration flags and implement forced retention cleanup:
  - `*-max-disk-usage-percent` → `*-retention-high-watermark` (measure, stream, trace, property services)
  - Add new retention configuration flags: `*-retention-low-watermark`, `*-retention-check-interval`, `*-retention-cooldown`
  - Implement disk monitor with forced retention cleanup for data/standalone servers
  - Add comprehensive disk management documentation with configuration guides and troubleshooting
- Implement cluster mode for trace.
- Implement Trace views.
- Use Fetch request to instead of axios request and remove axios.
- Implement Trace Tree for debug mode.
- Implement bydbQL.
- UI: Implement the Query Page for BydbQL.
- Refactor router for better usability.
- Implement the handoff queue for Trace.
- Add dump command-line tool to parse and display trace part data with support for CSV export and human-readable timestamp formatting.
- Implement backoff retry mechanism for sending queue failures.
<<<<<<< HEAD
- Remove Bloom filter for dictionary-encoded tags.
=======
- Implement memory load shedding and dynamic gRPC buffer sizing for liaison server to prevent OOM errors under high-throughput write traffic.
>>>>>>> a2479b1c

### Bug Fixes

- Fix the deadlock issue when loading a closed segment.
- Fix the issue that the etcd watcher gets the historical node registration events.
- Fix the crash when collecting the metrics from a closed segment.
- Fix topN parsing panic when the criteria is set.
- Remove the indexed_only field in TagSpec.
- Fix returning empty result when using IN operatior on the array type tags.
- Fix memory leaks and OOM issues in streaming processing by implementing deduplication logic in priority queues and improving sliding window memory management.
- Fix etcd prefix matching any key that starts with this prefix.
- Fix the sorting timestamps issue of the measure model when there are more than one segment.
- Fix comparison issues in TopN test cases

### Document

- Introduce AI_CODING_GUIDELINES.md to provide guidelines for using AI assistants (like Claude, Cursor, GitHub Copilot) in development, ensuring generated code follows project standards around variable shadowing, imports, error handling, code style and documentation

## 0.8.0

### Features

- Add the `bydbctl analyze series` command to analyze the series data.
- Index: Remove sortable field from the stored field. If a field is sortable only, it won't be stored.
- Index: Support InsertIfAbsent functionality which ensures documents are only inserted if their docIDs are not already present in the current index. There is a exception for the documents with extra index fields more than the entity's index fields.
- Measure: Introduce "index_mode" to save data exclusively in the series index, ideal for non-timeseries measures.
- Index: Use numeric index type to support Int and Float
- TopN: Group top n pre-calculation result by the group key in the new introduced `_top_n_result` measure, which is used to store the pre-calculation result.
- Index Mode: Index `measure_name` and `tags` in `entity` to improve the query performance.
- Encoding: Improve the performance of encoding and decoding the variable-length int64.
- Index: Add a cache to improve the performance of the series index write.
- Read cpu quota and limit from the cgroup file system to set gomaxprocs.
- Property: Add native storage layer for property.
- Add the max disk usage threshold for the `Measure`, `Stream`, and `Property` to control the disk usage.
- Add the "api version" service to gRPC and HTTP server.
- Metadata: Wait for the existing registration to be removed before registering the node.
- Stream: Introduce the batch scan to improve the performance of the query and limit the memory usage.
- Add memory protector to protect the memory usage of the system. It will limit the memory usage of the querying.
- Metadata: Introduce the periodic sync to sync the metadata from the etcd to the local cache in case of the loss of the events.
- Test: Add the e2e test for zipkin.
- Test: Limit the CPU and memory usage of the e2e test.
- Add taking the snapshot of data files.
- Add backup command line tool to backup the data files.
- Add restore command line tool to restore the data files.
- Add concurrent barrier to partition merge to improve the performance of the partition merge.
- Improve the write performance.
- Add node labels to classify the nodes.
- Add lifecycle management for the node.
- Property: Introduce the schema style to the property.
- Add time range parameters to stream index filter.
- UI: Add the `stages` to groups.
- Add time range return value from stream local index filter.
- Deduplicate the documents on building the series index.

### Bug Fixes

- Fix the bug that TopN processing item leak. The item can not be updated but as a new item.
- Resolve data race in Stats methods of the inverted index.
- Fix the bug when adding new tags or fields to the measure, the querying crashes or returns wrong results.
- Fix the bug that adding new tags to the stream, the querying crashes or returns wrong results.
- UI: Polish Index Rule Binding Page and Index Page.
- Fix: View configuration on Property page.
- UI: Add `indexMode` to display on the measure page.
- UI: Refactor Groups Tree to optimize style and fix bugs.
- UI: Add `NoSort` Field to IndexRule page.
- Metadata: Fix the bug that the cache load nil value that is the unknown index rule on the index rule binding.
- Queue: Fix the bug that the client remove a registered node in the eviction list. The node is controlled by the recovery loop, doesn't need to be removed in the failover process.
- UI: Add prettier to enforce a consistent style by parsing code.
- Parse string and int array in the query result table.
- Fix the bug that fails to update `Group` Schema's ResourceOpts.
- UI: Implement TopNAggregation data query page.
- UI: Update BanyanDB UI to Integrate New Property Query API.
- UI: Fix the Stream List.
- Fix the oom issue when loading too many unnecessary parts into memory.
- bydbctl: Fix the bug that the bydbctl can't parse the absolute time flag.

### Documentation

- Improve the description of the memory in observability doc.
- Update kubernetes install document to align the banyandb helm v0.3.0.
- Add restrictions on updating schema.
- Add docs for the new property storage.
- Update quick start guide to use showcase instead of the old example.

### Chores

- Fix metrics system typo.
- Bump up OAP in CI to 6d262cce62e156bd197177abb3640ea65bb2d38e.
- Update cespare/xxhash to v2 version.
- Bump up Go to 1.24.

### CVEs

- GO-2024-3321: Misuse of ServerConfig.PublicKeyCallback may cause authorization bypass in golang.org/x/crypto
- GO-2024-3333: Non-linear parsing of case-insensitive content in golang.org/x/net/html

## 0.7.0

### File System Changes

- Bump up the version of the file system to 1.1.0 which is not compatible with the previous version.
- Move the series index into segment.
- Swap the segment and the shard.
- Move indexed values in a measure from data files to index files.
- Merge elementIDs.bin and timestamps.bin into a single file.

### Features

- Check unregistered nodes in background.
- Improve sorting performance of stream.
- Add the measure query trace.
- Assign a separate lookup table to each group in the maglev selector.
- Convert the async local pipeline to a sync pipeline.
- Add the stream query trace.
- Add the topN query trace.
- Introduce the round-robin selector to Liaison Node.
- Optimize query performance of series index.
- Add liaison, remote queue, storage(rotation), time-series tables, metadata cache and scheduler metrics.
- Add HTTP health check endpoint for the data node.
- Add slow query log for the distributed query and local query.
- Support applying the index rule to the tag belonging to the entity.
- Add search analyzer "url" which breaks test into tokens at any non-letter and non-digit character.
- Introduce "match_option" to the "match" query.

### Bugs

- Fix the filtering of stream in descending order by timestamp.
- Fix querying old data points when the data is in a newer part. A version column is introduced to each data point and stored in the timestamp file.
- Fix the bug that duplicated data points from different data nodes are returned.
- Fix the bug that the data node can't re-register to etcd when the connection is lost.
- Fix memory leak in sorting the stream by the inverted index.
- Fix the wrong array flags parsing in command line. The array flags should be parsed by "StringSlice" instead of "StringArray".
- Fix a bug that the Stream module didn't support duplicated in index-based filtering and sorting
- Fix the bug that segment's reference count is increased twice when the controller try to create an existing segment.
- Fix a bug where a distributed query would return an empty result if the "limit" was set much lower than the "offset".
- Fix duplicated measure data in a single part.
- Fix several "sync.Pool" leak issues by adding a tracker to the pool.
- Fix panic when removing a expired segment.
- Fix panic when reading a disorder block of measure. This block's versions are not sorted in descending order.
- Fix the bug that the etcd client doesn't reconnect when facing the context timeout in the startup phase.
- Fix the bug that the long running query doesn't stop when the context is canceled.
- Fix the bug that merge block with different tags or fields.
- Fix the bug that the pending measure block is not released when a full block is merged.

### Documentation

- Introduce new doc menu structure.
- Add installation on Docker and Kubernetes.
- Add quick-start guide.
- Add web-ui interacting guide.
- Add bydbctl interacting guide.
- Add cluster management guide.
- Add operation related documents: configuration, troubleshooting, system, upgrade, and observability.

### Chores

- Bump up the version of infra e2e framework.
- Separate the monolithic release package into two packages: banyand and bydbctl.
- Separate the monolithic Docker image into two images: banyand and bydbctl.
- Update CI to publish linux/amd64 and linux/arm64 Docker images.
- Make the build system compiles the binary based on the platform which is running on.
- Push "skywalking-banyandb:<tag>-testing" image for e2e and stress test. This image contains bydbctl to do a health check.
- Set etcd-client log level to "error" and etcd-server log level to "warn".
- Push "skywalking-banyandb:<tag>-slim" image for the production environment. This image doesn't contain bydbctl and Web UI.
- Bump go to 1.23.

## 0.6.1

### Features

- Limit the max pre-calculation result flush interval to 1 minute.
- Use both datapoint timestamp and server time to trigger the flush of topN pre-calculation result.
- Add benchmarks for stream filtering and sorting.
- Improve filtering performance of stream.

### Bugs

- Fix the bug that topN query doesn't return when an error occurs.
- Data race in the hot series index selection.
- Remove SetSchema from measure cache which could change the schema in the cache.
- Fix duplicated items in the query aggregation top-n list.
- Fix non-"value" field in topN pre-calculation result measure is lack of data.
- Encode escaped characters to int64 bytes to fix the malformed data.

## 0.6.0

### Features

- Support etcd client authentication.
- Implement Local file system.
- Add health check command for bydbctl.
- Implement Inverted Index for SeriesDatabase.
- Remove Block Level from TSDB.
- Remove primary index.
- Measure column-based storage:
  - Data ingestion and retrieval.
  - Flush memory data to disk.
  - Merge memory data and disk data.
- Stream column-based storage:
  - Data ingestion and retrieval.
  - Flush memory data to disk.
  - Merge memory data and disk data.
- Add HTTP services to TopNAggregation operations.
- Add preload for the TopN query of index.
- Remove "TREE" index type. The "TREE" index type is merged into "INVERTED" index type.
- Remove "Location" field on IndexRule. Currently, the location of index is in a segment.
- Remove "BlockInterval" from Group. The block size is determined by the part.
- Support querying multiple groups in one request.

### Bugs

- Fix the bug that property merge new tags failed.
- Fix CPU Spike and Extended Duration in BanyanDB's etcd Watching Registration Process.
- Fix panic when closing banyand.
- Fix NPE when no index filter in the query.

### Chores

- Bump go to 1.22.
- Bump node to 2.12.2.
- Bump several tools.
- Bump all dependencies of Go and Node.
- Combine banyand and bydbctl Dockerfile.
- Update readme for bydbctl
- Introduce the go vulnerability check to "pre-push" task.

## 0.5.0

### Features

- List all properties in a group.
- Implement Write-ahead Logging
- Document the clustering.
- Support multiple roles for banyand server.
- Support for recovery buffer using wal.
- Register the node role to the metadata registry.
- Implement the remote queue to spreading data to data nodes.
- Implement the distributed query engine.
- Add mod revision check to write requests.
- Add TTL to the property.
- Implement node selector (e.g. PickFirst Selector, Maglev Selector).
- Unified the buffers separated in blocks to a single buffer in the shard.

### Bugs

- BanyanDB ui unable to load icon.
- BanyanDB ui type error
- Fix timer not released
- BanyanDB ui misses fields when creating a group
- Fix data duplicate writing
- Syncing metadata change events from etcd instead of a local channel.
- Fix parse environment variables error.
- Fix console warnings in dev mod, and optimize `vite` configuration for proxy.

### Chores

- Bump several dependencies and tools.
- Drop redundant "discovery" module from banyand. "metadata" module is enough to play the node and shard discovery role.

## 0.4.0

### Features

- Add TSDB concept document.
- [UI] Add YAML editor for inputting query criteria.
- Refactor TopN to support `NULL` group while keeping seriesID from the source measure.
- Add a sharded buffer to TSDB to replace Badger's memtable. Badger KV only provides SST.
- Add a meter system to control the internal metrics.
- Add multiple metrics for measuring the storage subsystem.
- Refactor callback of TopNAggregation schema event to avoid deadlock and reload issue.
- Fix max ModRevision computation with inclusion of `TopNAggregation`
- Enhance meter performance
- Reduce logger creation frequency
- Add units to memory flags
- Introduce TSTable to customize the block's structure
- Add `/system` endpoint to the monitoring server that displays a list of nodes' system information.
- Enhance the `liaison` module by implementing access logging.
- Add the Istio scenario stress test based on the data generated by the integration access log.
- Generalize the index's docID to uint64.
- Remove redundant ID tag type.
- Improve granularity of index in `measure` by leveling up from data point to series.
- [UI] Add measure CRUD operations.
- [UI] Add indexRule CRUD operations.
- [UI] Add indexRuleBinding CRUD operations.

### Bugs

- Fix iterator leaks and ensure proper closure and introduce a closer to guarantee all iterators are closed
- Fix resource corrupts caused by update indexRule operation
- Set the maximum integer as the limit for aggregation or grouping operations when performing aggregation or grouping operations in a query plan.

### Chores

- Bump go to 1.20.
- Set KV's minimum memtable size to 8MB
- [docs] Fix docs crud examples error
- Modified `TestGoVersion` to check for CPU architecture and Go Version
- Bump node to 18.16

## 0.3.1

### Bugs

- Fix the broken of schema chain.
- Add a timeout to all go leaking checkers.

### Chores

- Bump golang.org/x/net from 0.2.0 to 0.7.0.

## 0.3.0

### Features

- Support 64-bit float type.
- Web Application.
- Close components in tsdb gracefully.
- Add TLS for the HTTP server.
- Use the table builder to compress data.

### Bugs

- Open blocks concurrently.
- Sync index writing and shard closing.
- TimestampRange query throws an exception if no data in this time range.

### Chores

- Fixes issues related to leaked goroutines.
- Add validations to APIs.

For more details by referring to [milestone 0.3.0](https://github.com/apache/skywalking/issues?q=is%3Aissue+milestone%3A%22BanyanDB+-+0.3.0%22)

## 0.2.0

### Features

- Command line tool: bydbctl.
- Retention controller.
- Full-text searching.
- TopN aggregation.
- Add RESTFul style APIs based on gRPC gateway.
- Add "exists" endpoints to the schema registry.
- Support tag-based CRUD of the property.
- Support index-only tags.
- Support logical operator(and & or) for the query.

### Bugs

- "metadata" syncing pipeline complains about an "unknown group".
- "having" semantic inconsistency.
- "tsdb" leaked goroutines.

### Chores

- "tsdb" structure optimization.
  - Merge the primary index into the LSM-based index
  - Remove term metadata.
- Memory parameters optimization.
- Bump go to 1.19.

For more details by referring to [milestone 0.2.0](https://github.com/apache/skywalking/issues?q=is%3Aissue+milestone%3A%22BanyanDB+-+0.2.0%22)

## 0.1.0

### Features

- BanyanD is the server of BanyanDB
  - TSDB module. It provides the primary time series database with a key-value data module.
  - Stream module. It implements the stream data model's writing.
  - Measure module. It implements the measure data model's writing.
  - Metadata module. It implements resource registering and property CRUD.
  - Query module. It handles the querying requests of stream and measure.
  - Liaison module. It's the gateway to other modules and provides access endpoints to clients.
- gRPC based APIs
- Document
  - API reference
  - Installation instrument
  - Basic concepts
- Testing
  - UT
  - E2E with Java Client and OAP<|MERGE_RESOLUTION|>--- conflicted
+++ resolved
@@ -57,11 +57,8 @@
 - Implement the handoff queue for Trace.
 - Add dump command-line tool to parse and display trace part data with support for CSV export and human-readable timestamp formatting.
 - Implement backoff retry mechanism for sending queue failures.
-<<<<<<< HEAD
 - Remove Bloom filter for dictionary-encoded tags.
-=======
 - Implement memory load shedding and dynamic gRPC buffer sizing for liaison server to prevent OOM errors under high-throughput write traffic.
->>>>>>> a2479b1c
 
 ### Bug Fixes
 
