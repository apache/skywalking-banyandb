# Changes by Version

Release Notes.

## 0.9.0

### Features

- Add sharding_key for TopNAggregation source measure
- API: Update the data matching rule from the node selector to the stage name.
- Add dynamical TLS load for the gRPC and HTTP server.
- Implement multiple groups query in one request.
- Replica: Replace Any with []byte Between Liaison and Data Nodes
- Replica: Support configurable replica count on Group.
<<<<<<< HEAD
- Implement skipping index for stream.
=======
- Replica: Move the TopN pre-calculation flow from the Data Node to the Liaison Node.
- Add a wait and retry to write handlers to avoid the local metadata cache being loaded.
>>>>>>> dccf207d

### Bug Fixes

- Fix the deadlock issue when loading a closed segment.
- Fix the issue that the etcd watcher gets the historical node registration events.
- Fix the crash when collecting the metrics from a closed segment.

## 0.8.0

### Features

- Add the `bydbctl analyze series` command to analyze the series data.
- Index: Remove sortable field from the stored field. If a field is sortable only, it won't be stored.
- Index: Support InsertIfAbsent functionality which ensures documents are only inserted if their docIDs are not already present in the current index. There is a exception for the documents with extra index fields more than the entity's index fields.
- Measure: Introduce "index_mode" to save data exclusively in the series index, ideal for non-timeseries measures.
- Index: Use numeric index type to support Int and Float
- TopN: Group top n pre-calculation result by the group key in the new introduced `_top_n_result` measure, which is used to store the pre-calculation result.
- Index Mode: Index `measure_name` and `tags` in `entity` to improve the query performance.
- Encoding: Improve the performance of encoding and decoding the variable-length int64.
- Index: Add a cache to improve the performance of the series index write.
- Read cpu quota and limit from the cgroup file system to set gomaxprocs.
- Property: Add native storage layer for property.
- Add the max disk usage threshold for the `Measure`, `Stream`, and `Property` to control the disk usage.
- Add the "api version" service to gRPC and HTTP server.
- Metadata: Wait for the existing registration to be removed before registering the node.
- Stream: Introduce the batch scan to improve the performance of the query and limit the memory usage.
- Add memory protector to protect the memory usage of the system. It will limit the memory usage of the querying.
- Metadata: Introduce the periodic sync to sync the metadata from the etcd to the local cache in case of the loss of the events.
- Test: Add the e2e test for zipkin.
- Test: Limit the CPU and memory usage of the e2e test.
- Add taking the snapshot of data files.
- Add backup command line tool to backup the data files.
- Add restore command line tool to restore the data files.
- Add concurrent barrier to partition merge to improve the performance of the partition merge.
- Improve the write performance.
- Add node labels to classify the nodes.
- Add lifecycle management for the node.
- Property: Introduce the schema style to the property.
- Add time range parameters to stream index filter.
- UI: Add the `stages` to groups.
- Add time range return value from stream local index filter.
- Deduplicate the documents on building the series index.

### Bug Fixes

- Fix the bug that TopN processing item leak. The item can not be updated but as a new item.
- Resolve data race in Stats methods of the inverted index.
- Fix the bug when adding new tags or fields to the measure, the querying crashes or returns wrong results.
- Fix the bug that adding new tags to the stream, the querying crashes or returns wrong results.
- UI: Polish Index Rule Binding Page and Index Page.
- Fix: View configuration on Property page.
- UI: Add `indexMode` to display on the measure page.
- UI: Refactor Groups Tree to optimize style and fix bugs.
- UI: Add `NoSort` Field to IndexRule page.
- Metadata: Fix the bug that the cache load nil value that is the unknown index rule on the index rule binding.
- Queue: Fix the bug that the client remove a registered node in the eviction list. The node is controlled by the recovery loop, doesn't need to be removed in the failover process.
- UI: Add prettier to enforce a consistent style by parsing code.
- Parse string and int array in the query result table.
- Fix the bug that fails to update `Group` Schema's ResourceOpts.
- UI: Implement TopNAggregation data query page.
- UI: Update BanyanDB UI to Integrate New Property Query API.
- UI: Fix the Stream List.
- Fix the oom issue when loading too many unnecessary parts into memory.
- bydbctl: Fix the bug that the bydbctl can't parse the absolute time flag.

### Documentation

- Improve the description of the memory in observability doc.
- Update kubernetes install document to align the banyandb helm v0.3.0.
- Add restrictions on updating schema.
- Add docs for the new property storage.
- Update quick start guide to use showcase instead of the old example.

### Chores

- Fix metrics system typo.
- Bump up OAP in CI to 6d262cce62e156bd197177abb3640ea65bb2d38e.
- Update cespare/xxhash to v2 version.
- Bump up Go to 1.24.

### CVEs

- GO-2024-3321: Misuse of ServerConfig.PublicKeyCallback may cause authorization bypass in golang.org/x/crypto
- GO-2024-3333: Non-linear parsing of case-insensitive content in golang.org/x/net/html

## 0.7.0

### File System Changes

- Bump up the version of the file system to 1.1.0 which is not compatible with the previous version.
- Move the series index into segment.
- Swap the segment and the shard.
- Move indexed values in a measure from data files to index files.
- Merge elementIDs.bin and timestamps.bin into a single file.

### Features

- Check unregistered nodes in background.
- Improve sorting performance of stream.
- Add the measure query trace.
- Assign a separate lookup table to each group in the maglev selector.
- Convert the async local pipeline to a sync pipeline.
- Add the stream query trace.
- Add the topN query trace.
- Introduce the round-robin selector to Liaison Node.
- Optimize query performance of series index.
- Add liaison, remote queue, storage(rotation), time-series tables, metadata cache and scheduler metrics.
- Add HTTP health check endpoint for the data node.
- Add slow query log for the distributed query and local query.
- Support applying the index rule to the tag belonging to the entity.
- Add search analyzer "url" which breaks test into tokens at any non-letter and non-digit character.
- Introduce "match_option" to the "match" query.

### Bugs

- Fix the filtering of stream in descending order by timestamp.
- Fix querying old data points when the data is in a newer part. A version column is introduced to each data point and stored in the timestamp file.
- Fix the bug that duplicated data points from different data nodes are returned.
- Fix the bug that the data node can't re-register to etcd when the connection is lost.
- Fix memory leak in sorting the stream by the inverted index.
- Fix the wrong array flags parsing in command line. The array flags should be parsed by "StringSlice" instead of "StringArray".
- Fix a bug that the Stream module didn't support duplicated in index-based filtering and sorting
- Fix the bug that segment's reference count is increased twice when the controller try to create an existing segment.
- Fix a bug where a distributed query would return an empty result if the "limit" was set much lower than the "offset".
- Fix duplicated measure data in a single part.
- Fix several "sync.Pool" leak issues by adding a tracker to the pool.
- Fix panic when removing a expired segment.
- Fix panic when reading a disorder block of measure. This block's versions are not sorted in descending order.
- Fix the bug that the etcd client doesn't reconnect when facing the context timeout in the startup phase.
- Fix the bug that the long running query doesn't stop when the context is canceled.
- Fix the bug that merge block with different tags or fields.
- Fix the bug that the pending measure block is not released when a full block is merged.

### Documentation

- Introduce new doc menu structure.
- Add installation on Docker and Kubernetes.
- Add quick-start guide.
- Add web-ui interacting guide.
- Add bydbctl interacting guide.
- Add cluster management guide.
- Add operation related documents: configuration, troubleshooting, system, upgrade, and observability.

### Chores

- Bump up the version of infra e2e framework.
- Separate the monolithic release package into two packages: banyand and bydbctl.
- Separate the monolithic Docker image into two images: banyand and bydbctl.
- Update CI to publish linux/amd64 and linux/arm64 Docker images.
- Make the build system compiles the binary based on the platform which is running on.
- Push "skywalking-banyandb:<tag>-testing" image for e2e and stress test. This image contains bydbctl to do a health check.
- Set etcd-client log level to "error" and etcd-server log level to "warn".
- Push "skywalking-banyandb:<tag>-slim" image for the production environment. This image doesn't contain bydbctl and Web UI.
- Bump go to 1.23.

## 0.6.1

### Features

- Limit the max pre-calculation result flush interval to 1 minute.
- Use both datapoint timestamp and server time to trigger the flush of topN pre-calculation result.
- Add benchmarks for stream filtering and sorting.
- Improve filtering performance of stream.

### Bugs

- Fix the bug that topN query doesn't return when an error occurs.
- Data race in the hot series index selection.
- Remove SetSchema from measure cache which could change the schema in the cache.
- Fix duplicated items in the query aggregation top-n list.
- Fix non-"value" field in topN pre-calculation result measure is lack of data.
- Encode escaped characters to int64 bytes to fix the malformed data.

## 0.6.0

### Features

- Support etcd client authentication.
- Implement Local file system.
- Add health check command for bydbctl.
- Implement Inverted Index for SeriesDatabase.
- Remove Block Level from TSDB.
- Remove primary index.
- Measure column-based storage:
  - Data ingestion and retrieval.
  - Flush memory data to disk.
  - Merge memory data and disk data.
- Stream column-based storage:
  - Data ingestion and retrieval.
  - Flush memory data to disk.
  - Merge memory data and disk data.
- Add HTTP services to TopNAggregation operations.
- Add preload for the TopN query of index.
- Remove "TREE" index type. The "TREE" index type is merged into "INVERTED" index type.
- Remove "Location" field on IndexRule. Currently, the location of index is in a segment.
- Remove "BlockInterval" from Group. The block size is determined by the part.
- Support querying multiple groups in one request.

### Bugs

- Fix the bug that property merge new tags failed.
- Fix CPU Spike and Extended Duration in BanyanDB's etcd Watching Registration Process.
- Fix panic when closing banyand.
- Fix NPE when no index filter in the query.

### Chores

- Bump go to 1.22.
- Bump node to 2.12.2.
- Bump several tools.
- Bump all dependencies of Go and Node.
- Combine banyand and bydbctl Dockerfile.
- Update readme for bydbctl
- Introduce the go vulnerability check to "pre-push" task.

## 0.5.0

### Features

- List all properties in a group.
- Implement Write-ahead Logging
- Document the clustering.
- Support multiple roles for banyand server.
- Support for recovery buffer using wal.
- Register the node role to the metadata registry.
- Implement the remote queue to spreading data to data nodes.
- Implement the distributed query engine.
- Add mod revision check to write requests.
- Add TTL to the property.
- Implement node selector (e.g. PickFirst Selector, Maglev Selector).
- Unified the buffers separated in blocks to a single buffer in the shard.

### Bugs

- BanyanDB ui unable to load icon.
- BanyanDB ui type error
- Fix timer not released
- BanyanDB ui misses fields when creating a group
- Fix data duplicate writing
- Syncing metadata change events from etcd instead of a local channel.
- Fix parse environment variables error.
- Fix console warnings in dev mod, and optimize `vite` configuration for proxy.

### Chores

- Bump several dependencies and tools.
- Drop redundant "discovery" module from banyand. "metadata" module is enough to play the node and shard discovery role.

## 0.4.0

### Features

- Add TSDB concept document.
- [UI] Add YAML editor for inputting query criteria.
- Refactor TopN to support `NULL` group while keeping seriesID from the source measure.
- Add a sharded buffer to TSDB to replace Badger's memtable. Badger KV only provides SST.
- Add a meter system to control the internal metrics.
- Add multiple metrics for measuring the storage subsystem.
- Refactor callback of TopNAggregation schema event to avoid deadlock and reload issue.
- Fix max ModRevision computation with inclusion of `TopNAggregation`
- Enhance meter performance
- Reduce logger creation frequency
- Add units to memory flags
- Introduce TSTable to customize the block's structure
- Add `/system` endpoint to the monitoring server that displays a list of nodes' system information.
- Enhance the `liaison` module by implementing access logging.
- Add the Istio scenario stress test based on the data generated by the integration access log.
- Generalize the index's docID to uint64.
- Remove redundant ID tag type.
- Improve granularity of index in `measure` by leveling up from data point to series.
- [UI] Add measure CRUD operations.
- [UI] Add indexRule CRUD operations.
- [UI] Add indexRuleBinding CRUD operations.

### Bugs

- Fix iterator leaks and ensure proper closure and introduce a closer to guarantee all iterators are closed
- Fix resource corrupts caused by update indexRule operation
- Set the maximum integer as the limit for aggregation or grouping operations when performing aggregation or grouping operations in a query plan.

### Chores

- Bump go to 1.20.
- Set KV's minimum memtable size to 8MB
- [docs] Fix docs crud examples error
- Modified `TestGoVersion` to check for CPU architecture and Go Version
- Bump node to 18.16

## 0.3.1

### Bugs

- Fix the broken of schema chain.
- Add a timeout to all go leaking checkers.

### Chores

- Bump golang.org/x/net from 0.2.0 to 0.7.0.

## 0.3.0

### Features

- Support 64-bit float type.
- Web Application.
- Close components in tsdb gracefully.
- Add TLS for the HTTP server.
- Use the table builder to compress data.

### Bugs

- Open blocks concurrently.
- Sync index writing and shard closing.
- TimestampRange query throws an exception if no data in this time range.

### Chores

- Fixes issues related to leaked goroutines.
- Add validations to APIs.

For more details by referring to [milestone 0.3.0](https://github.com/apache/skywalking/issues?q=is%3Aissue+milestone%3A%22BanyanDB+-+0.3.0%22)

## 0.2.0

### Features

- Command line tool: bydbctl.
- Retention controller.
- Full-text searching.
- TopN aggregation.
- Add RESTFul style APIs based on gRPC gateway.
- Add "exists" endpoints to the schema registry.
- Support tag-based CRUD of the property.
- Support index-only tags.
- Support logical operator(and & or) for the query.

### Bugs

- "metadata" syncing pipeline complains about an "unknown group".
- "having" semantic inconsistency.
- "tsdb" leaked goroutines.

### Chores

- "tsdb" structure optimization.
  - Merge the primary index into the LSM-based index
  - Remove term metadata.
- Memory parameters optimization.
- Bump go to 1.19.

For more details by referring to [milestone 0.2.0](https://github.com/apache/skywalking/issues?q=is%3Aissue+milestone%3A%22BanyanDB+-+0.2.0%22)

## 0.1.0

### Features

- BanyanD is the server of BanyanDB
  - TSDB module. It provides the primary time series database with a key-value data module.
  - Stream module. It implements the stream data model's writing.
  - Measure module. It implements the measure data model's writing.
  - Metadata module. It implements resource registering and property CRUD.
  - Query module. It handles the querying requests of stream and measure.
  - Liaison module. It's the gateway to other modules and provides access endpoints to clients.
- gRPC based APIs
- Document
  - API reference
  - Installation instrument
  - Basic concepts
- Testing
  - UT
  - E2E with Java Client and OAP<|MERGE_RESOLUTION|>--- conflicted
+++ resolved
@@ -12,12 +12,9 @@
 - Implement multiple groups query in one request.
 - Replica: Replace Any with []byte Between Liaison and Data Nodes
 - Replica: Support configurable replica count on Group.
-<<<<<<< HEAD
-- Implement skipping index for stream.
-=======
 - Replica: Move the TopN pre-calculation flow from the Data Node to the Liaison Node.
 - Add a wait and retry to write handlers to avoid the local metadata cache being loaded.
->>>>>>> dccf207d
+- Implement skipping index for stream.
 
 ### Bug Fixes
 
