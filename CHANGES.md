# Changes by Version

Release Notes.

## 0.9.0

### Features

- Add sharding_key for TopNAggregation source measure
- API: Update the data matching rule from the node selector to the stage name.
- Add dynamical TLS load for the gRPC and HTTP server.
- Implement multiple groups query in one request.
- Replica: Replace Any with []byte Between Liaison and Data Nodes
- Replica: Support configurable replica count on Group.
- Replica: Move the TopN pre-calculation flow from the Data Node to the Liaison Node.
- Add a wait and retry to write handlers to avoid the local metadata cache being loaded.
- Implement primary block cache for measure.
- Implement versioning properties and replace physical deletion with the tombstone mechanism for the property database.
- Implement skipping index for stream.
- Add Load Balancer Feature to Liaison. 
- Implement fadvise for large files to prevent page cache pollution.
- Data Model: Introduce the `Trace` data model to store the trace/span data.
- Support dictionary encoding for low cardinality columns.
- Push down aggregation for topN query.
- Push down min/max aggregation to data nodes
- Introduce write queue mechanism in liaison nodes to efficiently synchronize stream and measure partition folders, improving write throughput and consistency
- Add trace module metadata management.
- Add chunked data sync to improve memory efficiency and performance during data transfer operations, supporting configurable chunk sizes, retry mechanisms, and out-of-order handling for both measure and stream services.
- Implement comprehensive migration system for both measure and stream data with file-based approach and enhanced progress tracking
- Backup/Restore: Add support for AWS S3, Google Cloud Storage (GCS), and Azure Blob Storage as remote targets for backup and restore operations.
- Improve TopN processing by adding "source" tag to track node-specific data, enhancing data handling across distributed nodes
- Implement Login with Username/Password authentication in BanyanDB
- Enhance flusher and introducer loops to support merging operations, improving efficiency by eliminating the need for a separate merge loop and optimizing data handling process during flushing and merging
- Enhance stream synchronization with configurable sync interval - Allows customization of synchronization timing for better performance tuning
- Refactor flusher and introducer loops to support conditional merging - Optimizes data processing by adding conditional logic to merge operations
- New storage engine for trace:
  - Data ingestion and retrieval.
  - Flush memory data to disk.
  - Merge memory data and disk data.
- Enhance access log functionality with sampling option.
- Implement a resilient publisher with circuit breaker and retry logic with exponential backoff.
- Optimize gRPC message size limits: increase server max receive message size to 16MB and client max receive message size to 32MB for better handling of large time-series data blocks.
- Add query access log support for stream, measure, trace, and property services to capture and log all query requests for monitoring and debugging purposes.
- Implement comprehensive version compatibility checking for both regular data transmission and chunked sync operations, ensuring proper API version and file format version validation with detailed error reporting and graceful handling of version mismatches.
- **Breaking Change**: Rename disk usage configuration flags and implement forced retention cleanup:
  - `*-max-disk-usage-percent` → `*-retention-high-watermark` (measure, stream, trace, property services)
  - Add new retention configuration flags: `*-retention-low-watermark`, `*-retention-check-interval`, `*-retention-cooldown`
  - Implement disk monitor with forced retention cleanup for data/standalone servers
  - Add comprehensive disk management documentation with configuration guides and troubleshooting
- Implement cluster mode for trace.
- Implement Trace views.
<<<<<<< HEAD
- Implement bydbQL.
=======
- Use Fetch request to instead of axios request and remove axios.
>>>>>>> f088cbb3

### Bug Fixes

- Fix the deadlock issue when loading a closed segment.
- Fix the issue that the etcd watcher gets the historical node registration events.
- Fix the crash when collecting the metrics from a closed segment.
- Fix topN parsing panic when the criteria is set.
- Remove the indexed_only field in TagSpec.
- Fix returning empty result when using IN operatior on the array type tags.
- Fix memory leaks and OOM issues in streaming processing by implementing deduplication logic in priority queues and improving sliding window memory management.
- Fix etcd prefix matching any key that starts with this prefix.
- Fix the sorting timestamps issue of the measure model when there are more than one segment.

### Document

- Introduce AI_CODING_GUIDELINES.md to provide guidelines for using AI assistants (like Claude, Cursor, GitHub Copilot) in development, ensuring generated code follows project standards around variable shadowing, imports, error handling, code style and documentation

## 0.8.0

### Features

- Add the `bydbctl analyze series` command to analyze the series data.
- Index: Remove sortable field from the stored field. If a field is sortable only, it won't be stored.
- Index: Support InsertIfAbsent functionality which ensures documents are only inserted if their docIDs are not already present in the current index. There is a exception for the documents with extra index fields more than the entity's index fields.
- Measure: Introduce "index_mode" to save data exclusively in the series index, ideal for non-timeseries measures.
- Index: Use numeric index type to support Int and Float
- TopN: Group top n pre-calculation result by the group key in the new introduced `_top_n_result` measure, which is used to store the pre-calculation result.
- Index Mode: Index `measure_name` and `tags` in `entity` to improve the query performance.
- Encoding: Improve the performance of encoding and decoding the variable-length int64.
- Index: Add a cache to improve the performance of the series index write.
- Read cpu quota and limit from the cgroup file system to set gomaxprocs.
- Property: Add native storage layer for property.
- Add the max disk usage threshold for the `Measure`, `Stream`, and `Property` to control the disk usage.
- Add the "api version" service to gRPC and HTTP server.
- Metadata: Wait for the existing registration to be removed before registering the node.
- Stream: Introduce the batch scan to improve the performance of the query and limit the memory usage.
- Add memory protector to protect the memory usage of the system. It will limit the memory usage of the querying.
- Metadata: Introduce the periodic sync to sync the metadata from the etcd to the local cache in case of the loss of the events.
- Test: Add the e2e test for zipkin.
- Test: Limit the CPU and memory usage of the e2e test.
- Add taking the snapshot of data files.
- Add backup command line tool to backup the data files.
- Add restore command line tool to restore the data files.
- Add concurrent barrier to partition merge to improve the performance of the partition merge.
- Improve the write performance.
- Add node labels to classify the nodes.
- Add lifecycle management for the node.
- Property: Introduce the schema style to the property.
- Add time range parameters to stream index filter.
- UI: Add the `stages` to groups.
- Add time range return value from stream local index filter.
- Deduplicate the documents on building the series index.

### Bug Fixes

- Fix the bug that TopN processing item leak. The item can not be updated but as a new item.
- Resolve data race in Stats methods of the inverted index.
- Fix the bug when adding new tags or fields to the measure, the querying crashes or returns wrong results.
- Fix the bug that adding new tags to the stream, the querying crashes or returns wrong results.
- UI: Polish Index Rule Binding Page and Index Page.
- Fix: View configuration on Property page.
- UI: Add `indexMode` to display on the measure page.
- UI: Refactor Groups Tree to optimize style and fix bugs.
- UI: Add `NoSort` Field to IndexRule page.
- Metadata: Fix the bug that the cache load nil value that is the unknown index rule on the index rule binding.
- Queue: Fix the bug that the client remove a registered node in the eviction list. The node is controlled by the recovery loop, doesn't need to be removed in the failover process.
- UI: Add prettier to enforce a consistent style by parsing code.
- Parse string and int array in the query result table.
- Fix the bug that fails to update `Group` Schema's ResourceOpts.
- UI: Implement TopNAggregation data query page.
- UI: Update BanyanDB UI to Integrate New Property Query API.
- UI: Fix the Stream List.
- Fix the oom issue when loading too many unnecessary parts into memory.
- bydbctl: Fix the bug that the bydbctl can't parse the absolute time flag.

### Documentation

- Improve the description of the memory in observability doc.
- Update kubernetes install document to align the banyandb helm v0.3.0.
- Add restrictions on updating schema.
- Add docs for the new property storage.
- Update quick start guide to use showcase instead of the old example.

### Chores

- Fix metrics system typo.
- Bump up OAP in CI to 6d262cce62e156bd197177abb3640ea65bb2d38e.
- Update cespare/xxhash to v2 version.
- Bump up Go to 1.24.

### CVEs

- GO-2024-3321: Misuse of ServerConfig.PublicKeyCallback may cause authorization bypass in golang.org/x/crypto
- GO-2024-3333: Non-linear parsing of case-insensitive content in golang.org/x/net/html

## 0.7.0

### File System Changes

- Bump up the version of the file system to 1.1.0 which is not compatible with the previous version.
- Move the series index into segment.
- Swap the segment and the shard.
- Move indexed values in a measure from data files to index files.
- Merge elementIDs.bin and timestamps.bin into a single file.

### Features

- Check unregistered nodes in background.
- Improve sorting performance of stream.
- Add the measure query trace.
- Assign a separate lookup table to each group in the maglev selector.
- Convert the async local pipeline to a sync pipeline.
- Add the stream query trace.
- Add the topN query trace.
- Introduce the round-robin selector to Liaison Node.
- Optimize query performance of series index.
- Add liaison, remote queue, storage(rotation), time-series tables, metadata cache and scheduler metrics.
- Add HTTP health check endpoint for the data node.
- Add slow query log for the distributed query and local query.
- Support applying the index rule to the tag belonging to the entity.
- Add search analyzer "url" which breaks test into tokens at any non-letter and non-digit character.
- Introduce "match_option" to the "match" query.

### Bugs

- Fix the filtering of stream in descending order by timestamp.
- Fix querying old data points when the data is in a newer part. A version column is introduced to each data point and stored in the timestamp file.
- Fix the bug that duplicated data points from different data nodes are returned.
- Fix the bug that the data node can't re-register to etcd when the connection is lost.
- Fix memory leak in sorting the stream by the inverted index.
- Fix the wrong array flags parsing in command line. The array flags should be parsed by "StringSlice" instead of "StringArray".
- Fix a bug that the Stream module didn't support duplicated in index-based filtering and sorting
- Fix the bug that segment's reference count is increased twice when the controller try to create an existing segment.
- Fix a bug where a distributed query would return an empty result if the "limit" was set much lower than the "offset".
- Fix duplicated measure data in a single part.
- Fix several "sync.Pool" leak issues by adding a tracker to the pool.
- Fix panic when removing a expired segment.
- Fix panic when reading a disorder block of measure. This block's versions are not sorted in descending order.
- Fix the bug that the etcd client doesn't reconnect when facing the context timeout in the startup phase.
- Fix the bug that the long running query doesn't stop when the context is canceled.
- Fix the bug that merge block with different tags or fields.
- Fix the bug that the pending measure block is not released when a full block is merged.

### Documentation

- Introduce new doc menu structure.
- Add installation on Docker and Kubernetes.
- Add quick-start guide.
- Add web-ui interacting guide.
- Add bydbctl interacting guide.
- Add cluster management guide.
- Add operation related documents: configuration, troubleshooting, system, upgrade, and observability.

### Chores

- Bump up the version of infra e2e framework.
- Separate the monolithic release package into two packages: banyand and bydbctl.
- Separate the monolithic Docker image into two images: banyand and bydbctl.
- Update CI to publish linux/amd64 and linux/arm64 Docker images.
- Make the build system compiles the binary based on the platform which is running on.
- Push "skywalking-banyandb:<tag>-testing" image for e2e and stress test. This image contains bydbctl to do a health check.
- Set etcd-client log level to "error" and etcd-server log level to "warn".
- Push "skywalking-banyandb:<tag>-slim" image for the production environment. This image doesn't contain bydbctl and Web UI.
- Bump go to 1.23.

## 0.6.1

### Features

- Limit the max pre-calculation result flush interval to 1 minute.
- Use both datapoint timestamp and server time to trigger the flush of topN pre-calculation result.
- Add benchmarks for stream filtering and sorting.
- Improve filtering performance of stream.

### Bugs

- Fix the bug that topN query doesn't return when an error occurs.
- Data race in the hot series index selection.
- Remove SetSchema from measure cache which could change the schema in the cache.
- Fix duplicated items in the query aggregation top-n list.
- Fix non-"value" field in topN pre-calculation result measure is lack of data.
- Encode escaped characters to int64 bytes to fix the malformed data.

## 0.6.0

### Features

- Support etcd client authentication.
- Implement Local file system.
- Add health check command for bydbctl.
- Implement Inverted Index for SeriesDatabase.
- Remove Block Level from TSDB.
- Remove primary index.
- Measure column-based storage:
  - Data ingestion and retrieval.
  - Flush memory data to disk.
  - Merge memory data and disk data.
- Stream column-based storage:
  - Data ingestion and retrieval.
  - Flush memory data to disk.
  - Merge memory data and disk data.
- Add HTTP services to TopNAggregation operations.
- Add preload for the TopN query of index.
- Remove "TREE" index type. The "TREE" index type is merged into "INVERTED" index type.
- Remove "Location" field on IndexRule. Currently, the location of index is in a segment.
- Remove "BlockInterval" from Group. The block size is determined by the part.
- Support querying multiple groups in one request.

### Bugs

- Fix the bug that property merge new tags failed.
- Fix CPU Spike and Extended Duration in BanyanDB's etcd Watching Registration Process.
- Fix panic when closing banyand.
- Fix NPE when no index filter in the query.

### Chores

- Bump go to 1.22.
- Bump node to 2.12.2.
- Bump several tools.
- Bump all dependencies of Go and Node.
- Combine banyand and bydbctl Dockerfile.
- Update readme for bydbctl
- Introduce the go vulnerability check to "pre-push" task.

## 0.5.0

### Features

- List all properties in a group.
- Implement Write-ahead Logging
- Document the clustering.
- Support multiple roles for banyand server.
- Support for recovery buffer using wal.
- Register the node role to the metadata registry.
- Implement the remote queue to spreading data to data nodes.
- Implement the distributed query engine.
- Add mod revision check to write requests.
- Add TTL to the property.
- Implement node selector (e.g. PickFirst Selector, Maglev Selector).
- Unified the buffers separated in blocks to a single buffer in the shard.

### Bugs

- BanyanDB ui unable to load icon.
- BanyanDB ui type error
- Fix timer not released
- BanyanDB ui misses fields when creating a group
- Fix data duplicate writing
- Syncing metadata change events from etcd instead of a local channel.
- Fix parse environment variables error.
- Fix console warnings in dev mod, and optimize `vite` configuration for proxy.

### Chores

- Bump several dependencies and tools.
- Drop redundant "discovery" module from banyand. "metadata" module is enough to play the node and shard discovery role.

## 0.4.0

### Features

- Add TSDB concept document.
- [UI] Add YAML editor for inputting query criteria.
- Refactor TopN to support `NULL` group while keeping seriesID from the source measure.
- Add a sharded buffer to TSDB to replace Badger's memtable. Badger KV only provides SST.
- Add a meter system to control the internal metrics.
- Add multiple metrics for measuring the storage subsystem.
- Refactor callback of TopNAggregation schema event to avoid deadlock and reload issue.
- Fix max ModRevision computation with inclusion of `TopNAggregation`
- Enhance meter performance
- Reduce logger creation frequency
- Add units to memory flags
- Introduce TSTable to customize the block's structure
- Add `/system` endpoint to the monitoring server that displays a list of nodes' system information.
- Enhance the `liaison` module by implementing access logging.
- Add the Istio scenario stress test based on the data generated by the integration access log.
- Generalize the index's docID to uint64.
- Remove redundant ID tag type.
- Improve granularity of index in `measure` by leveling up from data point to series.
- [UI] Add measure CRUD operations.
- [UI] Add indexRule CRUD operations.
- [UI] Add indexRuleBinding CRUD operations.

### Bugs

- Fix iterator leaks and ensure proper closure and introduce a closer to guarantee all iterators are closed
- Fix resource corrupts caused by update indexRule operation
- Set the maximum integer as the limit for aggregation or grouping operations when performing aggregation or grouping operations in a query plan.

### Chores

- Bump go to 1.20.
- Set KV's minimum memtable size to 8MB
- [docs] Fix docs crud examples error
- Modified `TestGoVersion` to check for CPU architecture and Go Version
- Bump node to 18.16

## 0.3.1

### Bugs

- Fix the broken of schema chain.
- Add a timeout to all go leaking checkers.

### Chores

- Bump golang.org/x/net from 0.2.0 to 0.7.0.

## 0.3.0

### Features

- Support 64-bit float type.
- Web Application.
- Close components in tsdb gracefully.
- Add TLS for the HTTP server.
- Use the table builder to compress data.

### Bugs

- Open blocks concurrently.
- Sync index writing and shard closing.
- TimestampRange query throws an exception if no data in this time range.

### Chores

- Fixes issues related to leaked goroutines.
- Add validations to APIs.

For more details by referring to [milestone 0.3.0](https://github.com/apache/skywalking/issues?q=is%3Aissue+milestone%3A%22BanyanDB+-+0.3.0%22)

## 0.2.0

### Features

- Command line tool: bydbctl.
- Retention controller.
- Full-text searching.
- TopN aggregation.
- Add RESTFul style APIs based on gRPC gateway.
- Add "exists" endpoints to the schema registry.
- Support tag-based CRUD of the property.
- Support index-only tags.
- Support logical operator(and & or) for the query.

### Bugs

- "metadata" syncing pipeline complains about an "unknown group".
- "having" semantic inconsistency.
- "tsdb" leaked goroutines.

### Chores

- "tsdb" structure optimization.
  - Merge the primary index into the LSM-based index
  - Remove term metadata.
- Memory parameters optimization.
- Bump go to 1.19.

For more details by referring to [milestone 0.2.0](https://github.com/apache/skywalking/issues?q=is%3Aissue+milestone%3A%22BanyanDB+-+0.2.0%22)

## 0.1.0

### Features

- BanyanD is the server of BanyanDB
  - TSDB module. It provides the primary time series database with a key-value data module.
  - Stream module. It implements the stream data model's writing.
  - Measure module. It implements the measure data model's writing.
  - Metadata module. It implements resource registering and property CRUD.
  - Query module. It handles the querying requests of stream and measure.
  - Liaison module. It's the gateway to other modules and provides access endpoints to clients.
- gRPC based APIs
- Document
  - API reference
  - Installation instrument
  - Basic concepts
- Testing
  - UT
  - E2E with Java Client and OAP<|MERGE_RESOLUTION|>--- conflicted
+++ resolved
@@ -49,11 +49,8 @@
   - Add comprehensive disk management documentation with configuration guides and troubleshooting
 - Implement cluster mode for trace.
 - Implement Trace views.
-<<<<<<< HEAD
+- Use Fetch request to instead of axios request and remove axios.
 - Implement bydbQL.
-=======
-- Use Fetch request to instead of axios request and remove axios.
->>>>>>> f088cbb3
 
 ### Bug Fixes
 
