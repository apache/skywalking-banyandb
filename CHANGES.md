# Changes by Version

Release Notes.

## 0.9.0

### Features

- Add sharding_key for TopNAggregation source measure
- API: Update the data matching rule from the node selector to the stage name.
- Add dynamical TLS load for the gRPC and HTTP server.
- Implement multiple groups query in one request.
- Replica: Replace Any with []byte Between Liaison and Data Nodes
- Replica: Support configurable replica count on Group.
- Replica: Move the TopN pre-calculation flow from the Data Node to the Liaison Node.
- Add a wait and retry to write handlers to avoid the local metadata cache being loaded.
- Implement primary block cache for measure.
- Implement versioning properties and replace physical deletion with the tombstone mechanism for the property database.
- Implement skipping index for stream.
- Add Load Balancer Feature to Liaison. 
- Implement fadvise for large files to prevent page cache pollution.
- Data Model: Introduce the `Trace` data model to store the trace/span data.
- Support dictionary encoding for low cardinality columns.
- Push down aggregation for topN query.
- Introduce write queue mechanism in liaison nodes to efficiently synchronize stream and measure partition folders, improving write throughput and consistency
- Add trace module metadata management.
- Add chunked data sync to improve memory efficiency and performance during data transfer operations, supporting configurable chunk sizes, retry mechanisms, and out-of-order handling for both measure and stream services.
- Implement comprehensive migration system for both measure and stream data with file-based approach and enhanced progress tracking
<<<<<<< HEAD
- Backup/Restore: Add support for AWS S3, Google Cloud Storage (GCS), and Azure Blob Storage as remote targets for backup and restore operations.
=======
- Improve TopN processing by adding "source" tag to track node-specific data, enhancing data handling across distributed nodes
- Implement Login with Username/Password authentication in BanyanDB
>>>>>>> 42ec9df7

### Bug Fixes

- Fix the deadlock issue when loading a closed segment.
- Fix the issue that the etcd watcher gets the historical node registration events.
- Fix the crash when collecting the metrics from a closed segment.
- Fix topN parsing panic when the criteria is set.
- Remove the indexed_only field in TagSpec.

### Document

- Introduce AI_CODING_GUIDELINES.md to provide guidelines for using AI assistants (like Claude, Cursor, GitHub Copilot) in development, ensuring generated code follows project standards around variable shadowing, imports, error handling, code style and documentation

## 0.8.0

### Features

- Add the `bydbctl analyze series` command to analyze the series data.
- Index: Remove sortable field from the stored field. If a field is sortable only, it won't be stored.
- Index: Support InsertIfAbsent functionality which ensures documents are only inserted if their docIDs are not already present in the current index. There is a exception for the documents with extra index fields more than the entity's index fields.
- Measure: Introduce "index_mode" to save data exclusively in the series index, ideal for non-timeseries measures.
- Index: Use numeric index type to support Int and Float
- TopN: Group top n pre-calculation result by the group key in the new introduced `_top_n_result` measure, which is used to store the pre-calculation result.
- Index Mode: Index `measure_name` and `tags` in `entity` to improve the query performance.
- Encoding: Improve the performance of encoding and decoding the variable-length int64.
- Index: Add a cache to improve the performance of the series index write.
- Read cpu quota and limit from the cgroup file system to set gomaxprocs.
- Property: Add native storage layer for property.
- Add the max disk usage threshold for the `Measure`, `Stream`, and `Property` to control the disk usage.
- Add the "api version" service to gRPC and HTTP server.
- Metadata: Wait for the existing registration to be removed before registering the node.
- Stream: Introduce the batch scan to improve the performance of the query and limit the memory usage.
- Add memory protector to protect the memory usage of the system. It will limit the memory usage of the querying.
- Metadata: Introduce the periodic sync to sync the metadata from the etcd to the local cache in case of the loss of the events.
- Test: Add the e2e test for zipkin.
- Test: Limit the CPU and memory usage of the e2e test.
- Add taking the snapshot of data files.
- Add backup command line tool to backup the data files.
- Add restore command line tool to restore the data files.
- Add concurrent barrier to partition merge to improve the performance of the partition merge.
- Improve the write performance.
- Add node labels to classify the nodes.
- Add lifecycle management for the node.
- Property: Introduce the schema style to the property.
- Add time range parameters to stream index filter.
- UI: Add the `stages` to groups.
- Add time range return value from stream local index filter.
- Deduplicate the documents on building the series index.

### Bug Fixes

- Fix the bug that TopN processing item leak. The item can not be updated but as a new item.
- Resolve data race in Stats methods of the inverted index.
- Fix the bug when adding new tags or fields to the measure, the querying crashes or returns wrong results.
- Fix the bug that adding new tags to the stream, the querying crashes or returns wrong results.
- UI: Polish Index Rule Binding Page and Index Page.
- Fix: View configuration on Property page.
- UI: Add `indexMode` to display on the measure page.
- UI: Refactor Groups Tree to optimize style and fix bugs.
- UI: Add `NoSort` Field to IndexRule page.
- Metadata: Fix the bug that the cache load nil value that is the unknown index rule on the index rule binding.
- Queue: Fix the bug that the client remove a registered node in the eviction list. The node is controlled by the recovery loop, doesn't need to be removed in the failover process.
- UI: Add prettier to enforce a consistent style by parsing code.
- Parse string and int array in the query result table.
- Fix the bug that fails to update `Group` Schema's ResourceOpts.
- UI: Implement TopNAggregation data query page.
- UI: Update BanyanDB UI to Integrate New Property Query API.
- UI: Fix the Stream List.
- Fix the oom issue when loading too many unnecessary parts into memory.
- bydbctl: Fix the bug that the bydbctl can't parse the absolute time flag.

### Documentation

- Improve the description of the memory in observability doc.
- Update kubernetes install document to align the banyandb helm v0.3.0.
- Add restrictions on updating schema.
- Add docs for the new property storage.
- Update quick start guide to use showcase instead of the old example.

### Chores

- Fix metrics system typo.
- Bump up OAP in CI to 6d262cce62e156bd197177abb3640ea65bb2d38e.
- Update cespare/xxhash to v2 version.
- Bump up Go to 1.24.

### CVEs

- GO-2024-3321: Misuse of ServerConfig.PublicKeyCallback may cause authorization bypass in golang.org/x/crypto
- GO-2024-3333: Non-linear parsing of case-insensitive content in golang.org/x/net/html

## 0.7.0

### File System Changes

- Bump up the version of the file system to 1.1.0 which is not compatible with the previous version.
- Move the series index into segment.
- Swap the segment and the shard.
- Move indexed values in a measure from data files to index files.
- Merge elementIDs.bin and timestamps.bin into a single file.

### Features

- Check unregistered nodes in background.
- Improve sorting performance of stream.
- Add the measure query trace.
- Assign a separate lookup table to each group in the maglev selector.
- Convert the async local pipeline to a sync pipeline.
- Add the stream query trace.
- Add the topN query trace.
- Introduce the round-robin selector to Liaison Node.
- Optimize query performance of series index.
- Add liaison, remote queue, storage(rotation), time-series tables, metadata cache and scheduler metrics.
- Add HTTP health check endpoint for the data node.
- Add slow query log for the distributed query and local query.
- Support applying the index rule to the tag belonging to the entity.
- Add search analyzer "url" which breaks test into tokens at any non-letter and non-digit character.
- Introduce "match_option" to the "match" query.

### Bugs

- Fix the filtering of stream in descending order by timestamp.
- Fix querying old data points when the data is in a newer part. A version column is introduced to each data point and stored in the timestamp file.
- Fix the bug that duplicated data points from different data nodes are returned.
- Fix the bug that the data node can't re-register to etcd when the connection is lost.
- Fix memory leak in sorting the stream by the inverted index.
- Fix the wrong array flags parsing in command line. The array flags should be parsed by "StringSlice" instead of "StringArray".
- Fix a bug that the Stream module didn't support duplicated in index-based filtering and sorting
- Fix the bug that segment's reference count is increased twice when the controller try to create an existing segment.
- Fix a bug where a distributed query would return an empty result if the "limit" was set much lower than the "offset".
- Fix duplicated measure data in a single part.
- Fix several "sync.Pool" leak issues by adding a tracker to the pool.
- Fix panic when removing a expired segment.
- Fix panic when reading a disorder block of measure. This block's versions are not sorted in descending order.
- Fix the bug that the etcd client doesn't reconnect when facing the context timeout in the startup phase.
- Fix the bug that the long running query doesn't stop when the context is canceled.
- Fix the bug that merge block with different tags or fields.
- Fix the bug that the pending measure block is not released when a full block is merged.

### Documentation

- Introduce new doc menu structure.
- Add installation on Docker and Kubernetes.
- Add quick-start guide.
- Add web-ui interacting guide.
- Add bydbctl interacting guide.
- Add cluster management guide.
- Add operation related documents: configuration, troubleshooting, system, upgrade, and observability.

### Chores

- Bump up the version of infra e2e framework.
- Separate the monolithic release package into two packages: banyand and bydbctl.
- Separate the monolithic Docker image into two images: banyand and bydbctl.
- Update CI to publish linux/amd64 and linux/arm64 Docker images.
- Make the build system compiles the binary based on the platform which is running on.
- Push "skywalking-banyandb:<tag>-testing" image for e2e and stress test. This image contains bydbctl to do a health check.
- Set etcd-client log level to "error" and etcd-server log level to "warn".
- Push "skywalking-banyandb:<tag>-slim" image for the production environment. This image doesn't contain bydbctl and Web UI.
- Bump go to 1.23.

## 0.6.1

### Features

- Limit the max pre-calculation result flush interval to 1 minute.
- Use both datapoint timestamp and server time to trigger the flush of topN pre-calculation result.
- Add benchmarks for stream filtering and sorting.
- Improve filtering performance of stream.

### Bugs

- Fix the bug that topN query doesn't return when an error occurs.
- Data race in the hot series index selection.
- Remove SetSchema from measure cache which could change the schema in the cache.
- Fix duplicated items in the query aggregation top-n list.
- Fix non-"value" field in topN pre-calculation result measure is lack of data.
- Encode escaped characters to int64 bytes to fix the malformed data.

## 0.6.0

### Features

- Support etcd client authentication.
- Implement Local file system.
- Add health check command for bydbctl.
- Implement Inverted Index for SeriesDatabase.
- Remove Block Level from TSDB.
- Remove primary index.
- Measure column-based storage:
  - Data ingestion and retrieval.
  - Flush memory data to disk.
  - Merge memory data and disk data.
- Stream column-based storage:
  - Data ingestion and retrieval.
  - Flush memory data to disk.
  - Merge memory data and disk data.
- Add HTTP services to TopNAggregation operations.
- Add preload for the TopN query of index.
- Remove "TREE" index type. The "TREE" index type is merged into "INVERTED" index type.
- Remove "Location" field on IndexRule. Currently, the location of index is in a segment.
- Remove "BlockInterval" from Group. The block size is determined by the part.
- Support querying multiple groups in one request.

### Bugs

- Fix the bug that property merge new tags failed.
- Fix CPU Spike and Extended Duration in BanyanDB's etcd Watching Registration Process.
- Fix panic when closing banyand.
- Fix NPE when no index filter in the query.

### Chores

- Bump go to 1.22.
- Bump node to 2.12.2.
- Bump several tools.
- Bump all dependencies of Go and Node.
- Combine banyand and bydbctl Dockerfile.
- Update readme for bydbctl
- Introduce the go vulnerability check to "pre-push" task.

## 0.5.0

### Features

- List all properties in a group.
- Implement Write-ahead Logging
- Document the clustering.
- Support multiple roles for banyand server.
- Support for recovery buffer using wal.
- Register the node role to the metadata registry.
- Implement the remote queue to spreading data to data nodes.
- Implement the distributed query engine.
- Add mod revision check to write requests.
- Add TTL to the property.
- Implement node selector (e.g. PickFirst Selector, Maglev Selector).
- Unified the buffers separated in blocks to a single buffer in the shard.

### Bugs

- BanyanDB ui unable to load icon.
- BanyanDB ui type error
- Fix timer not released
- BanyanDB ui misses fields when creating a group
- Fix data duplicate writing
- Syncing metadata change events from etcd instead of a local channel.
- Fix parse environment variables error.
- Fix console warnings in dev mod, and optimize `vite` configuration for proxy.

### Chores

- Bump several dependencies and tools.
- Drop redundant "discovery" module from banyand. "metadata" module is enough to play the node and shard discovery role.

## 0.4.0

### Features

- Add TSDB concept document.
- [UI] Add YAML editor for inputting query criteria.
- Refactor TopN to support `NULL` group while keeping seriesID from the source measure.
- Add a sharded buffer to TSDB to replace Badger's memtable. Badger KV only provides SST.
- Add a meter system to control the internal metrics.
- Add multiple metrics for measuring the storage subsystem.
- Refactor callback of TopNAggregation schema event to avoid deadlock and reload issue.
- Fix max ModRevision computation with inclusion of `TopNAggregation`
- Enhance meter performance
- Reduce logger creation frequency
- Add units to memory flags
- Introduce TSTable to customize the block's structure
- Add `/system` endpoint to the monitoring server that displays a list of nodes' system information.
- Enhance the `liaison` module by implementing access logging.
- Add the Istio scenario stress test based on the data generated by the integration access log.
- Generalize the index's docID to uint64.
- Remove redundant ID tag type.
- Improve granularity of index in `measure` by leveling up from data point to series.
- [UI] Add measure CRUD operations.
- [UI] Add indexRule CRUD operations.
- [UI] Add indexRuleBinding CRUD operations.

### Bugs

- Fix iterator leaks and ensure proper closure and introduce a closer to guarantee all iterators are closed
- Fix resource corrupts caused by update indexRule operation
- Set the maximum integer as the limit for aggregation or grouping operations when performing aggregation or grouping operations in a query plan.

### Chores

- Bump go to 1.20.
- Set KV's minimum memtable size to 8MB
- [docs] Fix docs crud examples error
- Modified `TestGoVersion` to check for CPU architecture and Go Version
- Bump node to 18.16

## 0.3.1

### Bugs

- Fix the broken of schema chain.
- Add a timeout to all go leaking checkers.

### Chores

- Bump golang.org/x/net from 0.2.0 to 0.7.0.

## 0.3.0

### Features

- Support 64-bit float type.
- Web Application.
- Close components in tsdb gracefully.
- Add TLS for the HTTP server.
- Use the table builder to compress data.

### Bugs

- Open blocks concurrently.
- Sync index writing and shard closing.
- TimestampRange query throws an exception if no data in this time range.

### Chores

- Fixes issues related to leaked goroutines.
- Add validations to APIs.

For more details by referring to [milestone 0.3.0](https://github.com/apache/skywalking/issues?q=is%3Aissue+milestone%3A%22BanyanDB+-+0.3.0%22)

## 0.2.0

### Features

- Command line tool: bydbctl.
- Retention controller.
- Full-text searching.
- TopN aggregation.
- Add RESTFul style APIs based on gRPC gateway.
- Add "exists" endpoints to the schema registry.
- Support tag-based CRUD of the property.
- Support index-only tags.
- Support logical operator(and & or) for the query.

### Bugs

- "metadata" syncing pipeline complains about an "unknown group".
- "having" semantic inconsistency.
- "tsdb" leaked goroutines.

### Chores

- "tsdb" structure optimization.
  - Merge the primary index into the LSM-based index
  - Remove term metadata.
- Memory parameters optimization.
- Bump go to 1.19.

For more details by referring to [milestone 0.2.0](https://github.com/apache/skywalking/issues?q=is%3Aissue+milestone%3A%22BanyanDB+-+0.2.0%22)

## 0.1.0

### Features

- BanyanD is the server of BanyanDB
  - TSDB module. It provides the primary time series database with a key-value data module.
  - Stream module. It implements the stream data model's writing.
  - Measure module. It implements the measure data model's writing.
  - Metadata module. It implements resource registering and property CRUD.
  - Query module. It handles the querying requests of stream and measure.
  - Liaison module. It's the gateway to other modules and provides access endpoints to clients.
- gRPC based APIs
- Document
  - API reference
  - Installation instrument
  - Basic concepts
- Testing
  - UT
  - E2E with Java Client and OAP<|MERGE_RESOLUTION|>--- conflicted
+++ resolved
@@ -26,12 +26,9 @@
 - Add trace module metadata management.
 - Add chunked data sync to improve memory efficiency and performance during data transfer operations, supporting configurable chunk sizes, retry mechanisms, and out-of-order handling for both measure and stream services.
 - Implement comprehensive migration system for both measure and stream data with file-based approach and enhanced progress tracking
-<<<<<<< HEAD
 - Backup/Restore: Add support for AWS S3, Google Cloud Storage (GCS), and Azure Blob Storage as remote targets for backup and restore operations.
-=======
 - Improve TopN processing by adding "source" tag to track node-specific data, enhancing data handling across distributed nodes
 - Implement Login with Username/Password authentication in BanyanDB
->>>>>>> 42ec9df7
 
 ### Bug Fixes
 
