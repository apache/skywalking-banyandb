# Changes by Version

Release Notes.

## 0.9.0

### Features

- Add sharding_key for TopNAggregation source measure
- API: Update the data matching rule from the node selector to the stage name.
- Add dynamical TLS load for the gRPC and HTTP server.
- Implement multiple groups query in one request.
- Replica: Replace Any with []byte Between Liaison and Data Nodes
- Replica: Support configurable replica count on Group.
- Replica: Move the TopN pre-calculation flow from the Data Node to the Liaison Node.
- Add a wait and retry to write handlers to avoid the local metadata cache being loaded.
- Implement primary block cache for measure.
- Implement versioning properties and replace physical deletion with the tombstone mechanism for the property database.
- Implement skipping index for stream.
- Add Load Balancer Feature to Liaison. 
- Implement fadvise for large files to prevent page cache pollution.
- Data Model: Introduce the `Trace` data model to store the trace/span data.
<<<<<<< HEAD
- Support dictionary encoding for low cardinality columns.
=======
- Push down aggregation for topN query.
>>>>>>> 675a46df

### Bug Fixes

- Fix the deadlock issue when loading a closed segment.
- Fix the issue that the etcd watcher gets the historical node registration events.
- Fix the crash when collecting the metrics from a closed segment.
- Fix topN parsing panic when the criteria is set.

## 0.8.0

### Features

- Add the `bydbctl analyze series` command to analyze the series data.
- Index: Remove sortable field from the stored field. If a field is sortable only, it won't be stored.
- Index: Support InsertIfAbsent functionality which ensures documents are only inserted if their docIDs are not already present in the current index. There is a exception for the documents with extra index fields more than the entity's index fields.
- Measure: Introduce "index_mode" to save data exclusively in the series index, ideal for non-timeseries measures.
- Index: Use numeric index type to support Int and Float
- TopN: Group top n pre-calculation result by the group key in the new introduced `_top_n_result` measure, which is used to store the pre-calculation result.
- Index Mode: Index `measure_name` and `tags` in `entity` to improve the query performance.
- Encoding: Improve the performance of encoding and decoding the variable-length int64.
- Index: Add a cache to improve the performance of the series index write.
- Read cpu quota and limit from the cgroup file system to set gomaxprocs.
- Property: Add native storage layer for property.
- Add the max disk usage threshold for the `Measure`, `Stream`, and `Property` to control the disk usage.
- Add the "api version" service to gRPC and HTTP server.
- Metadata: Wait for the existing registration to be removed before registering the node.
- Stream: Introduce the batch scan to improve the performance of the query and limit the memory usage.
- Add memory protector to protect the memory usage of the system. It will limit the memory usage of the querying.
- Metadata: Introduce the periodic sync to sync the metadata from the etcd to the local cache in case of the loss of the events.
- Test: Add the e2e test for zipkin.
- Test: Limit the CPU and memory usage of the e2e test.
- Add taking the snapshot of data files.
- Add backup command line tool to backup the data files.
- Add restore command line tool to restore the data files.
- Add concurrent barrier to partition merge to improve the performance of the partition merge.
- Improve the write performance.
- Add node labels to classify the nodes.
- Add lifecycle management for the node.
- Property: Introduce the schema style to the property.
- Add time range parameters to stream index filter.
- UI: Add the `stages` to groups.
- Add time range return value from stream local index filter.
- Deduplicate the documents on building the series index.

### Bug Fixes

- Fix the bug that TopN processing item leak. The item can not be updated but as a new item.
- Resolve data race in Stats methods of the inverted index.
- Fix the bug when adding new tags or fields to the measure, the querying crashes or returns wrong results.
- Fix the bug that adding new tags to the stream, the querying crashes or returns wrong results.
- UI: Polish Index Rule Binding Page and Index Page.
- Fix: View configuration on Property page.
- UI: Add `indexMode` to display on the measure page.
- UI: Refactor Groups Tree to optimize style and fix bugs.
- UI: Add `NoSort` Field to IndexRule page.
- Metadata: Fix the bug that the cache load nil value that is the unknown index rule on the index rule binding.
- Queue: Fix the bug that the client remove a registered node in the eviction list. The node is controlled by the recovery loop, doesn't need to be removed in the failover process.
- UI: Add prettier to enforce a consistent style by parsing code.
- Parse string and int array in the query result table.
- Fix the bug that fails to update `Group` Schema's ResourceOpts.
- UI: Implement TopNAggregation data query page.
- UI: Update BanyanDB UI to Integrate New Property Query API.
- UI: Fix the Stream List.
- Fix the oom issue when loading too many unnecessary parts into memory.
- bydbctl: Fix the bug that the bydbctl can't parse the absolute time flag.

### Documentation

- Improve the description of the memory in observability doc.
- Update kubernetes install document to align the banyandb helm v0.3.0.
- Add restrictions on updating schema.
- Add docs for the new property storage.
- Update quick start guide to use showcase instead of the old example.

### Chores

- Fix metrics system typo.
- Bump up OAP in CI to 6d262cce62e156bd197177abb3640ea65bb2d38e.
- Update cespare/xxhash to v2 version.
- Bump up Go to 1.24.

### CVEs

- GO-2024-3321: Misuse of ServerConfig.PublicKeyCallback may cause authorization bypass in golang.org/x/crypto
- GO-2024-3333: Non-linear parsing of case-insensitive content in golang.org/x/net/html

## 0.7.0

### File System Changes

- Bump up the version of the file system to 1.1.0 which is not compatible with the previous version.
- Move the series index into segment.
- Swap the segment and the shard.
- Move indexed values in a measure from data files to index files.
- Merge elementIDs.bin and timestamps.bin into a single file.

### Features

- Check unregistered nodes in background.
- Improve sorting performance of stream.
- Add the measure query trace.
- Assign a separate lookup table to each group in the maglev selector.
- Convert the async local pipeline to a sync pipeline.
- Add the stream query trace.
- Add the topN query trace.
- Introduce the round-robin selector to Liaison Node.
- Optimize query performance of series index.
- Add liaison, remote queue, storage(rotation), time-series tables, metadata cache and scheduler metrics.
- Add HTTP health check endpoint for the data node.
- Add slow query log for the distributed query and local query.
- Support applying the index rule to the tag belonging to the entity.
- Add search analyzer "url" which breaks test into tokens at any non-letter and non-digit character.
- Introduce "match_option" to the "match" query.

### Bugs

- Fix the filtering of stream in descending order by timestamp.
- Fix querying old data points when the data is in a newer part. A version column is introduced to each data point and stored in the timestamp file.
- Fix the bug that duplicated data points from different data nodes are returned.
- Fix the bug that the data node can't re-register to etcd when the connection is lost.
- Fix memory leak in sorting the stream by the inverted index.
- Fix the wrong array flags parsing in command line. The array flags should be parsed by "StringSlice" instead of "StringArray".
- Fix a bug that the Stream module didn't support duplicated in index-based filtering and sorting
- Fix the bug that segment's reference count is increased twice when the controller try to create an existing segment.
- Fix a bug where a distributed query would return an empty result if the "limit" was set much lower than the "offset".
- Fix duplicated measure data in a single part.
- Fix several "sync.Pool" leak issues by adding a tracker to the pool.
- Fix panic when removing a expired segment.
- Fix panic when reading a disorder block of measure. This block's versions are not sorted in descending order.
- Fix the bug that the etcd client doesn't reconnect when facing the context timeout in the startup phase.
- Fix the bug that the long running query doesn't stop when the context is canceled.
- Fix the bug that merge block with different tags or fields.
- Fix the bug that the pending measure block is not released when a full block is merged.

### Documentation

- Introduce new doc menu structure.
- Add installation on Docker and Kubernetes.
- Add quick-start guide.
- Add web-ui interacting guide.
- Add bydbctl interacting guide.
- Add cluster management guide.
- Add operation related documents: configuration, troubleshooting, system, upgrade, and observability.

### Chores

- Bump up the version of infra e2e framework.
- Separate the monolithic release package into two packages: banyand and bydbctl.
- Separate the monolithic Docker image into two images: banyand and bydbctl.
- Update CI to publish linux/amd64 and linux/arm64 Docker images.
- Make the build system compiles the binary based on the platform which is running on.
- Push "skywalking-banyandb:<tag>-testing" image for e2e and stress test. This image contains bydbctl to do a health check.
- Set etcd-client log level to "error" and etcd-server log level to "warn".
- Push "skywalking-banyandb:<tag>-slim" image for the production environment. This image doesn't contain bydbctl and Web UI.
- Bump go to 1.23.

## 0.6.1

### Features

- Limit the max pre-calculation result flush interval to 1 minute.
- Use both datapoint timestamp and server time to trigger the flush of topN pre-calculation result.
- Add benchmarks for stream filtering and sorting.
- Improve filtering performance of stream.

### Bugs

- Fix the bug that topN query doesn't return when an error occurs.
- Data race in the hot series index selection.
- Remove SetSchema from measure cache which could change the schema in the cache.
- Fix duplicated items in the query aggregation top-n list.
- Fix non-"value" field in topN pre-calculation result measure is lack of data.
- Encode escaped characters to int64 bytes to fix the malformed data.

## 0.6.0

### Features

- Support etcd client authentication.
- Implement Local file system.
- Add health check command for bydbctl.
- Implement Inverted Index for SeriesDatabase.
- Remove Block Level from TSDB.
- Remove primary index.
- Measure column-based storage:
  - Data ingestion and retrieval.
  - Flush memory data to disk.
  - Merge memory data and disk data.
- Stream column-based storage:
  - Data ingestion and retrieval.
  - Flush memory data to disk.
  - Merge memory data and disk data.
- Add HTTP services to TopNAggregation operations.
- Add preload for the TopN query of index.
- Remove "TREE" index type. The "TREE" index type is merged into "INVERTED" index type.
- Remove "Location" field on IndexRule. Currently, the location of index is in a segment.
- Remove "BlockInterval" from Group. The block size is determined by the part.
- Support querying multiple groups in one request.

### Bugs

- Fix the bug that property merge new tags failed.
- Fix CPU Spike and Extended Duration in BanyanDB's etcd Watching Registration Process.
- Fix panic when closing banyand.
- Fix NPE when no index filter in the query.

### Chores

- Bump go to 1.22.
- Bump node to 2.12.2.
- Bump several tools.
- Bump all dependencies of Go and Node.
- Combine banyand and bydbctl Dockerfile.
- Update readme for bydbctl
- Introduce the go vulnerability check to "pre-push" task.

## 0.5.0

### Features

- List all properties in a group.
- Implement Write-ahead Logging
- Document the clustering.
- Support multiple roles for banyand server.
- Support for recovery buffer using wal.
- Register the node role to the metadata registry.
- Implement the remote queue to spreading data to data nodes.
- Implement the distributed query engine.
- Add mod revision check to write requests.
- Add TTL to the property.
- Implement node selector (e.g. PickFirst Selector, Maglev Selector).
- Unified the buffers separated in blocks to a single buffer in the shard.

### Bugs

- BanyanDB ui unable to load icon.
- BanyanDB ui type error
- Fix timer not released
- BanyanDB ui misses fields when creating a group
- Fix data duplicate writing
- Syncing metadata change events from etcd instead of a local channel.
- Fix parse environment variables error.
- Fix console warnings in dev mod, and optimize `vite` configuration for proxy.

### Chores

- Bump several dependencies and tools.
- Drop redundant "discovery" module from banyand. "metadata" module is enough to play the node and shard discovery role.

## 0.4.0

### Features

- Add TSDB concept document.
- [UI] Add YAML editor for inputting query criteria.
- Refactor TopN to support `NULL` group while keeping seriesID from the source measure.
- Add a sharded buffer to TSDB to replace Badger's memtable. Badger KV only provides SST.
- Add a meter system to control the internal metrics.
- Add multiple metrics for measuring the storage subsystem.
- Refactor callback of TopNAggregation schema event to avoid deadlock and reload issue.
- Fix max ModRevision computation with inclusion of `TopNAggregation`
- Enhance meter performance
- Reduce logger creation frequency
- Add units to memory flags
- Introduce TSTable to customize the block's structure
- Add `/system` endpoint to the monitoring server that displays a list of nodes' system information.
- Enhance the `liaison` module by implementing access logging.
- Add the Istio scenario stress test based on the data generated by the integration access log.
- Generalize the index's docID to uint64.
- Remove redundant ID tag type.
- Improve granularity of index in `measure` by leveling up from data point to series.
- [UI] Add measure CRUD operations.
- [UI] Add indexRule CRUD operations.
- [UI] Add indexRuleBinding CRUD operations.

### Bugs

- Fix iterator leaks and ensure proper closure and introduce a closer to guarantee all iterators are closed
- Fix resource corrupts caused by update indexRule operation
- Set the maximum integer as the limit for aggregation or grouping operations when performing aggregation or grouping operations in a query plan.

### Chores

- Bump go to 1.20.
- Set KV's minimum memtable size to 8MB
- [docs] Fix docs crud examples error
- Modified `TestGoVersion` to check for CPU architecture and Go Version
- Bump node to 18.16

## 0.3.1

### Bugs

- Fix the broken of schema chain.
- Add a timeout to all go leaking checkers.

### Chores

- Bump golang.org/x/net from 0.2.0 to 0.7.0.

## 0.3.0

### Features

- Support 64-bit float type.
- Web Application.
- Close components in tsdb gracefully.
- Add TLS for the HTTP server.
- Use the table builder to compress data.

### Bugs

- Open blocks concurrently.
- Sync index writing and shard closing.
- TimestampRange query throws an exception if no data in this time range.

### Chores

- Fixes issues related to leaked goroutines.
- Add validations to APIs.

For more details by referring to [milestone 0.3.0](https://github.com/apache/skywalking/issues?q=is%3Aissue+milestone%3A%22BanyanDB+-+0.3.0%22)

## 0.2.0

### Features

- Command line tool: bydbctl.
- Retention controller.
- Full-text searching.
- TopN aggregation.
- Add RESTFul style APIs based on gRPC gateway.
- Add "exists" endpoints to the schema registry.
- Support tag-based CRUD of the property.
- Support index-only tags.
- Support logical operator(and & or) for the query.

### Bugs

- "metadata" syncing pipeline complains about an "unknown group".
- "having" semantic inconsistency.
- "tsdb" leaked goroutines.

### Chores

- "tsdb" structure optimization.
  - Merge the primary index into the LSM-based index
  - Remove term metadata.
- Memory parameters optimization.
- Bump go to 1.19.

For more details by referring to [milestone 0.2.0](https://github.com/apache/skywalking/issues?q=is%3Aissue+milestone%3A%22BanyanDB+-+0.2.0%22)

## 0.1.0

### Features

- BanyanD is the server of BanyanDB
  - TSDB module. It provides the primary time series database with a key-value data module.
  - Stream module. It implements the stream data model's writing.
  - Measure module. It implements the measure data model's writing.
  - Metadata module. It implements resource registering and property CRUD.
  - Query module. It handles the querying requests of stream and measure.
  - Liaison module. It's the gateway to other modules and provides access endpoints to clients.
- gRPC based APIs
- Document
  - API reference
  - Installation instrument
  - Basic concepts
- Testing
  - UT
  - E2E with Java Client and OAP<|MERGE_RESOLUTION|>--- conflicted
+++ resolved
@@ -20,11 +20,8 @@
 - Add Load Balancer Feature to Liaison. 
 - Implement fadvise for large files to prevent page cache pollution.
 - Data Model: Introduce the `Trace` data model to store the trace/span data.
-<<<<<<< HEAD
 - Support dictionary encoding for low cardinality columns.
-=======
 - Push down aggregation for topN query.
->>>>>>> 675a46df
 
 ### Bug Fixes
 
