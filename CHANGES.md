--- conflicted
+++ resolved
@@ -8,11 +8,8 @@
 
 - Remove Bloom filter for dictionary-encoded tags.
 - Implement BanyanDB MCP.
-<<<<<<< HEAD
 - Support deleting non-entity tags when updating the schema.
-=======
-- Remove check requiring tags in criteria to be present in projection
->>>>>>> f8cb0194
+- Remove check requiring tags in criteria to be present in projection.
 
 ### Bug Fixes
 
